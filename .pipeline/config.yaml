--- conflicted
+++ resolved
@@ -25,22 +25,12 @@
     karmaExecuteTests: false
 
   Acceptance:
-<<<<<<< HEAD
-    newmanExecute: false
-    #cloudFoundryDeploy: true
-    #cloudFoundry:
-    #  org: 'SAP IT Cloud_sapitcfd'
-    #  space: e-Mobility-dev
-    #  credentialsId: scp-i030367-access
-    
-=======
     cloudFoundryDeploy: true
     cloudFoundry:
       org: 'SAP IT Cloud_sapitcfd'
       space: e-Mobility-dev
       credentialsId: scp-i030367-access
 
->>>>>>> 2f77545a
   Security:
     executeCheckmarxScan: true
     checkmarxExecuteScan: false
