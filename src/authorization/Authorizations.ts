--- conflicted
+++ resolved
@@ -772,8 +772,7 @@
       }
     }
     // Get Tag
-<<<<<<< HEAD
-    let tag = await TagStorage.getTag(tenantID, tagID, { withUser: true });
+    let tag: Tag = await TagStorage.getTag(tenantID, tagID, { withUser: true });
 
     if (!tag || !tag?.active) {
       // Check OICP User
@@ -804,9 +803,6 @@
       }
     }
 
-=======
-    let tag: Tag = await TagStorage.getTag(tenantID, tagID, { withUser: true });
->>>>>>> b64389e2
     if (!tag) {
       // Create the tag as inactive
       tag = {
