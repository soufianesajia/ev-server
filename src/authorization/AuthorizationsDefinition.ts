import { AccessControl, IDictionary, IFunctionCondition } from 'role-acl';
import { Action, AuthorizationContext, AuthorizationDefinition, AuthorizationResult, Entity } from '../types/Authorization';

import BackendError from '../exception/BackendError';
import Constants from '../utils/Constants';

const AUTHORIZATION_DEFINITION: AuthorizationDefinition = {
  superAdmin: {
    grants: [
      { resource: Entity.USERS, action: Action.LIST, attributes: ['*'] },
      { resource: Entity.USER, action: [Action.CREATE, Action.UPDATE], attributes: ['*'] },
      {
        resource: Entity.USER, action: Action.DELETE, attributes: ['*'],
        condition: { Fn: 'NOT_EQUALS', args: { 'user': '$.owner' } }
      },
      {
        resource: Entity.USER, action: Action.READ, attributes: [
          'id', 'name', 'firstName', 'email', 'role', 'status', 'issuer', 'locale', 'plateID',
          'notificationsActive', 'notifications', 'phone', 'mobile', 'iNumber', 'costCenter', 'address'
        ]
      },
      { resource: Entity.LOGGINGS, action: Action.LIST, attributes: ['*'] },
      { resource: Entity.LOGGING, action: Action.READ, attributes: ['*'] },
      { resource: Entity.TENANTS, action: Action.LIST, attributes: ['*'] },
      { resource: Entity.TENANT, action: [Action.CREATE, Action.READ, Action.UPDATE, Action.DELETE], attributes: ['*'] },
      { resource: Entity.CAR_CATALOGS, action: Action.LIST, attributes: ['*'] },
      { resource: Entity.CAR_CATALOGS, action: Action.SYNCHRONIZE, attributes: ['*'] },
      { resource: Entity.CAR_CATALOG, action: Action.READ, attributes: ['*'] },
    ]
  },
  admin: {
    grants: [
      { resource: Entity.USERS, action: [Action.LIST, Action.SYNCHRONIZE_BILLING_USERS, Action.EXPORT, Action.IN_ERROR, Action.IMPORT], attributes: ['*'] },
      { resource: Entity.USER, action: [Action.CREATE, Action.UPDATE, Action.SYNCHRONIZE_BILLING_USER], attributes: ['*'] },
      {
        resource: Entity.USER, action: Action.DELETE, attributes: ['*'],
        condition: { Fn: 'NOT_EQUALS', args: { 'user': '$.owner' } },
      },
      {
        resource: Entity.USER, action: Action.READ, attributes: [
          'id', 'name', 'firstName', 'email', 'role', 'status', 'issuer', 'locale', 'plateID',
          'notificationsActive', 'notifications', 'phone', 'mobile', 'iNumber', 'costCenter', 'address'
        ]
      },
      {
        resource: Entity.COMPANIES, action: Action.LIST, attributes: [
          'id', 'name', 'address', 'logo', 'issuer', 'distanceMeters', 'createdOn', 'lastChangedOn',
          'createdBy.name', 'createdBy.firstName', 'lastChangedBy.name', 'lastChangedBy.firstName'
        ]
      },
      { resource: Entity.TAGS, action: [Action.LIST, Action.IMPORT, Action.EXPORT], attributes: ['*'] },
      { resource: Entity.TAG, action: [Action.CREATE, Action.UPDATE, Action.DELETE, Action.READ], attributes: ['*'] },
      { resource: Entity.CHARGING_PROFILES, action: Action.LIST, attributes: ['*'] },
      { resource: Entity.CHARGING_PROFILE, action: [Action.READ], attributes: ['*'] },
      { resource: Entity.COMPANY, action: Action.READ, attributes: ['id', 'name', 'issuer', 'logo', 'address'] },
      { resource: Entity.COMPANY, action: [Action.CREATE, Action.UPDATE, Action.DELETE], attributes: ['*'] },
      {
        resource: Entity.SITES, action: Action.LIST, attributes: [
          'id', 'name', 'address', 'companyID', 'company.name', 'autoUserSiteAssignment', 'issuer',
          'autoUserSiteAssignment', 'distanceMeters', 'public', 'createdOn', 'lastChangedOn',
          'createdBy.name', 'createdBy.firstName', 'lastChangedBy.name', 'lastChangedBy.firstName'
        ]
      },
      {
        resource: Entity.SITE, action: Action.READ, attributes: [
          'id', 'name', 'address', 'companyID', 'company.name', 'autoUserSiteAssignment', 'issuer',
          'autoUserSiteAssignment', 'distanceMeters', 'public', 'createdOn', 'lastChangedOn'
        ]
      },
<<<<<<< HEAD
      { resource: Entity.SITE, action: [Action.CREATE, Action.UPDATE, Action.DELETE, Action.EXPORT_OCPP_PARAMS, Action.GENERATE_QR], attributes: ['*'] },
      { resource: Entity.SITE_AREAS, action: Action.LIST, attributes: ['*'] },
      { resource: Entity.SITE_AREA, action: [Action.CREATE, Action.READ, Action.UPDATE, Action.DELETE], attributes: ['*'] },
      { resource: Entity.CHARGING_STATIONS, action: [Action.LIST, Action.IN_ERROR], attributes: ['*'] },
=======
      {
        resource: Entity.SITE, action: [Action.CREATE, Action.UPDATE, Action.DELETE,
          Action.EXPORT_OCPP_PARAMS, Action.GENERATE_QR], attributes: ['*']
      },
      {
        resource: Entity.SITE_AREAS, action: Action.LIST, attributes: [
          'id', 'name', 'siteID', 'maximumPower', 'voltage', 'numberOfPhases', 'accessControl', 'smartCharging', 'address',
          'site.id', 'site.name', 'issuer', 'distanceMeters', 'createdOn', 'createdBy', 'lastChangedOn', 'lastChangedBy'
        ]
      },
      {
        resource: Entity.SITE_AREA, action: Action.READ, attributes: [
          'id', 'name', 'issuer', 'image', 'address', 'maximumPower', 'numberOfPhases',
          'voltage', 'smartCharging', 'accessControl', 'connectorStats', 'siteID', 'site.name'
        ]
      },
      {
        resource: Entity.SITE_AREA, action: [Action.CREATE, Action.UPDATE, Action.DELETE,
          Action.ASSIGN_ASSETS, Action.UNASSIGN_ASSETS, Action.ASSIGN_CHARGING_STATIONS, Action.UNASSIGN_CHARGING_STATIONS,
          Action.EXPORT_OCPP_PARAMS, Action.GENERATE_QR], attributes: ['*']
      },
      {
        resource: Entity.CHARGING_STATIONS, action: [Action.LIST, Action.IN_ERROR],
        attributes: [
          'id', 'inactive', 'public', 'chargingStationURL', 'issuer', 'maximumPower', 'excludeFromSmartCharging', 'lastReboot',
          'siteAreaID', 'siteArea.id', 'siteArea.name', 'siteArea.smartCharging', 'siteArea.siteID',
          'siteArea.site.id', 'siteArea.site.name', 'siteID', 'voltage', 'coordinates', 'forceInactive', 'manualConfiguration', 'firmwareUpdateStatus',
          'capabilities', 'endpoint', 'chargePointVendor', 'chargePointModel', 'ocppVersion', 'ocppProtocol', 'lastSeen',
          'firmwareVersion', 'currentIPAddress', 'ocppStandardParameters', 'ocppVendorParameters', 'connectors', 'chargePoints',
          'createdOn', 'chargeBoxSerialNumber', 'chargePointSerialNumber', 'powerLimitUnit'
        ]
      },
>>>>>>> b67f7668
      {
        resource: Entity.CHARGING_STATION, action: [Action.CREATE, Action.READ, Action.UPDATE, Action.DELETE,
          Action.RESET, Action.CLEAR_CACHE, Action.GET_CONFIGURATION, Action.CHANGE_CONFIGURATION,
          Action.REMOTE_START_TRANSACTION, Action.REMOTE_STOP_TRANSACTION, Action.STOP_TRANSACTION, Action.START_TRANSACTION,
          Action.UNLOCK_CONNECTOR, Action.AUTHORIZE, Action.SET_CHARGING_PROFILE, Action.GET_COMPOSITE_SCHEDULE,
          Action.CLEAR_CHARGING_PROFILE, Action.GET_DIAGNOSTICS, Action.UPDATE_FIRMWARE, Action.EXPORT,
          Action.CHANGE_AVAILABILITY], attributes: ['*']
      },
      { resource: Entity.TRANSACTIONS, action: [Action.LIST, Action.EXPORT, Action.IN_ERROR], attributes: ['*'] },
      {
        resource: Entity.TRANSACTION,
        action: [Action.READ, Action.UPDATE, Action.DELETE, Action.REFUND_TRANSACTION],
        attributes: ['*']
      },
      { resource: Entity.REPORT, action: [Action.READ], attributes: ['*'] },
      { resource: Entity.LOGGINGS, action: Action.LIST, attributes: ['*'] },
      { resource: Entity.LOGGING, action: Action.READ, attributes: ['*'] },
      { resource: Entity.PRICING, action: [Action.READ, Action.UPDATE], attributes: ['*'] },
      { resource: Entity.BILLING, action: [Action.CHECK_CONNECTION] },
      { resource: Entity.TAXES, action: [Action.LIST], attributes: ['*'] },
      // ---------------------------------------------------------------------------------------------------
      // TODO - no use-case so far - clarify whether a SYNC INVOICES and CREATE INVOICE makes sense or not!
      // ---------------------------------------------------------------------------------------------------
      // { resource: Entity.INVOICES, action: [Action.LIST, Action.SYNCHRONIZE], attributes: ['*'] },
      // { resource: Entity.INVOICE, action: [Action.DOWNLOAD, Action.CREATE], attributes: ['*'] },
      { resource: Entity.INVOICES, action: [Action.LIST], attributes: ['*'] },
      { resource: Entity.INVOICE, action: [Action.DOWNLOAD], attributes: ['*'] },
      {
        resource: Entity.ASSET, action: [Action.CREATE, Action.READ, Action.UPDATE, Action.DELETE,
          Action.CHECK_CONNECTION, Action.RETRIEVE_CONSUMPTION], attributes: ['*']
      },
      {
        resource: Entity.ASSETS, action: [Action.LIST, Action.IN_ERROR],
        attributes: [
          'id', 'name', 'siteAreaID', 'siteArea.id', 'siteArea.name', 'siteArea.siteID', 'siteID', 'assetType', 'coordinates',
          'dynamicAsset', 'connectionID', 'meterID', 'currentInstantWatts', 'currentStateOfCharge'
        ]
      },
      { resource: Entity.SETTINGS, action: Action.LIST, attributes: ['*'] },
      { resource: Entity.SETTING, action: [Action.CREATE, Action.READ, Action.UPDATE, Action.DELETE], attributes: ['*'] },
      { resource: Entity.TOKENS, action: Action.LIST, attributes: ['*'] },
      { resource: Entity.TOKEN, action: [Action.CREATE, Action.READ, Action.UPDATE, Action.DELETE], attributes: ['*'] },
      { resource: Entity.OCPI_ENDPOINTS, action: Action.LIST, attributes: ['*'] },
      {
        resource: Entity.OCPI_ENDPOINT,
        action: [Action.CREATE, Action.READ, Action.UPDATE, Action.DELETE, Action.PING, Action.GENERATE_LOCAL_TOKEN,
          Action.REGISTER, Action.TRIGGER_JOB],
        attributes: ['*']
      },
      { resource: Entity.OICP_ENDPOINTS, action: Action.LIST, attributes: ['*'] },
      {
        resource: Entity.OICP_ENDPOINT,
        action: [Action.CREATE, Action.READ, Action.UPDATE, Action.DELETE, Action.PING,
          Action.REGISTER, Action.TRIGGER_JOB],
        attributes: ['*']
      },
      { resource: Entity.CONNECTIONS, action: Action.LIST, attributes: ['*'] },
      { resource: Entity.CONNECTION, action: [Action.CREATE, Action.READ, Action.DELETE], attributes: ['*'] },
      { resource: Entity.CAR_CATALOGS, action: Action.LIST, attributes: ['*'] },
      { resource: Entity.CAR_CATALOG, action: Action.READ, attributes: ['*'] },
      { resource: Entity.CAR, action: [Action.CREATE, Action.READ, Action.UPDATE, Action.DELETE], attributes: ['*'] },
      { resource: Entity.CARS, action: Action.LIST, attributes: ['*'] },
      { resource: Entity.USERS_CARS, action: Action.LIST, attributes: ['*'] },
      { resource: Entity.USERS_CARS, action: Action.ASSIGN, attributes: ['*'] },
      { resource: Entity.NOTIFICATION, action: Action.CREATE, attributes: ['*'] },
      {
        resource: Entity.USERS_SITES, action: Action.LIST, attributes: [
          'user.id', 'user.name', 'user.firstName', 'user.email', 'user.role', 'siteAdmin', 'siteOwner', 'siteID'
        ]
      },
      { resource: Entity.USERS_SITES, action: [Action.ASSIGN, Action.UNASSIGN], attributes: ['*'] },
      { resource: Entity.PAYMENT_METHODS, action: Action.LIST, attributes: ['*'] },
      { resource: Entity.PAYMENT_METHOD, action: [Action.READ, Action.CREATE, Action.DELETE], attributes: ['*'] },
    ]
  },
  basic: {
    grants: [
      {
        resource: Entity.USER, action: Action.READ, attributes: [
          'id', 'name', 'firstName', 'email', 'role', 'status', 'issuer', 'locale', 'plateID',
          'notificationsActive', 'notifications', 'phone', 'mobile', 'iNumber', 'costCenter', 'address'
        ],
        condition: { Fn: 'EQUALS', args: { 'user': '$.owner' } }
      },
      {
        resource: Entity.USER, action: Action.UPDATE, attributes: ['*'],
        condition: { Fn: 'EQUALS', args: { 'user': '$.owner' } }
      },
      { resource: Entity.SETTING, action: Action.READ, attributes: ['*'] },
      {
        resource: Entity.ASSETS, action: Action.LIST,
        attributes: [
          'id', 'name', 'siteAreaID', 'siteArea.id', 'siteArea.name', 'siteArea.siteID', 'siteID', 'assetType', 'coordinates',
          'dynamicAsset', 'connectionID', 'meterID', 'currentInstantWatts', 'currentStateOfCharge'
        ]
      },
      { resource: Entity.ASSET, action: Action.READ, attributes: ['*'] },
      { resource: Entity.CAR_CATALOGS, action: Action.LIST, attributes: ['*'] },
      { resource: Entity.CAR_CATALOG, action: Action.READ, attributes: ['*'] },
      { resource: Entity.CAR, action: [Action.CREATE, Action.READ, Action.UPDATE, Action.DELETE], attributes: ['*'] },
      { resource: Entity.CARS, action: Action.LIST, attributes: ['*'] },
      {
        resource: Entity.COMPANIES, action: Action.LIST,
        condition: {
          Fn: 'custom:dynamicAuthorizationFilters',
          args: { filters: ['AssignedSitesCompanies'] }
        },
        attributes: ['id', 'name', 'address', 'logo', 'issuer', 'distanceMeters', 'createdOn', 'lastChangedOn']
      },
      {
        resource: Entity.COMPANY, action: Action.READ,
        condition: {
          Fn: 'custom:dynamicAuthorizationFilters',
          args: { filters: ['AssignedSitesCompanies'] }
        },
        attributes: ['id', 'name', 'issuer', 'logo', 'address']
      },
      { resource: Entity.INVOICES, action: [Action.LIST], attributes: ['*'] },
      { resource: Entity.INVOICE, action: [Action.DOWNLOAD], attributes: ['*'] },
      { resource: Entity.PAYMENT_METHODS, action: Action.LIST, attributes: ['*'] },
      { resource: Entity.PAYMENT_METHOD, action: [Action.READ, Action.CREATE, Action.DELETE], attributes: ['*'] },
      {
        resource: Entity.SITES, action: Action.LIST,
        condition: {
          Fn: 'custom:dynamicAuthorizationFilters',
          args: { filters: ['AssignedSites'] }
        },
        attributes: [
          'id', 'name', 'address', 'companyID', 'company.name', 'autoUserSiteAssignment', 'issuer',
          'autoUserSiteAssignment', 'distanceMeters', 'public', 'createdOn', 'lastChangedOn',
        ]
      },
      {
        resource: Entity.SITE, action: Action.READ,
        condition: {
          Fn: 'custom:dynamicAuthorizationFilters',
          args: { filters: ['AssignedSites'] }
        },
        attributes: [
          'id', 'name', 'address', 'companyID', 'company.name', 'autoUserSiteAssignment', 'issuer',
          'autoUserSiteAssignment', 'distanceMeters', 'public', 'createdOn', 'lastChangedOn',
        ]
      },
      {
        resource: Entity.SITE_AREAS, action: Action.LIST,
        condition: {
          Fn: 'custom:dynamicAuthorizationFilters',
          args: { filters: ['AssignedSiteAreas'] }
        },
        attributes: [
          'id', 'name', 'siteID', 'maximumPower', 'voltage', 'numberOfPhases', 'accessControl', 'smartCharging', 'address',
          'site.id', 'site.name', 'issuer', 'distanceMeters', 'createdOn', 'createdBy', 'lastChangedOn', 'lastChangedBy'
        ]
      },
      {
        resource: Entity.SITE_AREA, action: Action.READ,
        condition: {
          Fn: 'custom:dynamicAuthorizationFilters',
          args: { filters: ['AssignedSiteAreas'] }
        },
        attributes: [
          'id', 'name', 'issuer', 'image', 'address', 'maximumPower', 'numberOfPhases',
          'voltage', 'smartCharging', 'accessControl', 'connectorStats', 'siteID', 'site.name'
        ]
      },
      {
        resource: Entity.CHARGING_STATIONS, action: Action.LIST,
        attributes: [
          'id', 'inactive', 'public', 'chargingStationURL', 'issuer', 'maximumPower', 'excludeFromSmartCharging', 'lastReboot',
          'siteAreaID', 'siteArea.id', 'siteArea.name', 'siteArea.smartCharging', 'siteArea.siteID',
          'siteArea.site.id', 'siteArea.site.name', 'siteID', 'voltage', 'coordinates', 'forceInactive', 'manualConfiguration', 'firmwareUpdateStatus',
          'capabilities', 'endpoint', 'chargePointVendor', 'chargePointModel', 'ocppVersion', 'ocppProtocol', 'lastSeen',
          'firmwareVersion', 'currentIPAddress', 'ocppStandardParameters', 'ocppVendorParameters', 'connectors', 'chargePoints',
          'createdOn', 'chargeBoxSerialNumber', 'chargePointSerialNumber', 'powerLimitUnit'
        ]
      },
      { resource: Entity.CHARGING_STATION, action: [Action.READ], attributes: ['*'] },
      {
        resource: Entity.CHARGING_STATION,
        action: [Action.REMOTE_START_TRANSACTION, Action.AUTHORIZE, Action.START_TRANSACTION],
        attributes: ['*'],
        condition: {
          Fn: 'OR',
          args: [
            {
              Fn: 'EQUALS',
              args: { 'site': null }
            },
            {
              Fn: 'LIST_CONTAINS',
              args: {
                'sites': '$.site'
              }
            }
          ]
        }
      },
      { resource: Entity.TAG, action: Action.READ, attributes: ['*'] },
      { resource: Entity.TAGS, action: Action.LIST, attributes: ['*'] },
      {
        resource: Entity.CHARGING_STATION,
        action: [Action.REMOTE_STOP_TRANSACTION, Action.STOP_TRANSACTION],
        attributes: ['*'],
        condition: {
          Fn: 'OR',
          args: [
            {
              Fn: 'EQUALS',
              args: { 'user': '$.owner' }
            },
            {
              Fn: 'LIST_CONTAINS',
              args: {
                'tagIDs': '$.tagID'
              }
            }
          ]
        }
      },
      { resource: Entity.TRANSACTIONS, action: [Action.LIST, Action.EXPORT], attributes: ['*'] },
      {
        resource: Entity.TRANSACTION, action: [Action.READ], attributes: ['*'],
        condition: {
          Fn: 'OR',
          args: [
            {
              Fn: 'EQUALS',
              args: { 'user': '$.owner' }
            },
            {
              Fn: 'LIST_CONTAINS',
              args: {
                'tagIDs': '$.tagID'
              }
            }
          ]
        }
      },
      { resource: Entity.CONNECTIONS, action: Action.LIST, attributes: ['*'] },
      { resource: Entity.CONNECTION, action: [Action.CREATE], attributes: ['*'] },
      {
        resource: Entity.CONNECTION, action: [Action.READ, Action.DELETE], attributes: ['*'],
        condition: { Fn: 'EQUALS', args: { 'user': '$.owner' } }
      },
      { resource: Entity.NOTIFICATION, action: Action.CREATE, attributes: ['*'] },
    ]
  },
  demo: {
    grants: [
      {
        resource: Entity.USER, action: [Action.READ], attributes: [
          'id', 'name', 'firstName', 'email', 'role', 'status', 'issuer', 'locale', 'plateID',
          'notificationsActive', 'notifications', 'phone', 'mobile', 'iNumber', 'costCenter', 'address'
        ],
        condition: { Fn: 'EQUALS', args: { 'user': '$.owner' } }
      },
      {
        resource: Entity.ASSETS, action: Action.LIST,
        attributes: [
          'id', 'name', 'siteAreaID', 'siteArea.id', 'siteArea.name', 'siteArea.siteID', 'siteID', 'assetType', 'coordinates',
          'dynamicAsset', 'connectionID', 'meterID', 'currentInstantWatts', 'currentStateOfCharge'
        ]
      },
      { resource: Entity.SETTING, action: Action.READ, attributes: ['*'] },
      { resource: Entity.ASSET, action: Action.READ, attributes: ['*'] },
      { resource: Entity.CAR_CATALOGS, action: Action.LIST, attributes: ['*'] },
      { resource: Entity.CAR_CATALOG, action: Action.READ, attributes: ['*'] },
      { resource: Entity.CAR, action: Action.READ, attributes: ['*'] },
      { resource: Entity.CARS, action: Action.LIST, attributes: ['*'] },
      {
        resource: Entity.COMPANIES, action: Action.LIST, attributes: [
          'id', 'name', 'address', 'logo', 'issuer', 'distanceMeters', 'createdOn', 'lastChangedOn'
        ]
      },
      {
        resource: Entity.COMPANY, action: Action.READ, attributes: [
          'id', 'name', 'issuer', 'logo', 'address'
        ]
      },
      {
        resource: Entity.SITES, action: Action.LIST, attributes: [
          'id', 'name', 'address', 'companyID', 'company.name', 'autoUserSiteAssignment', 'issuer',
          'autoUserSiteAssignment', 'distanceMeters', 'public', 'createdOn', 'lastChangedOn',
        ]
      },
      {
        resource: Entity.SITE, action: Action.READ, attributes: [
          'id', 'name', 'address', 'companyID', 'company.name', 'autoUserSiteAssignment', 'issuer',
          'autoUserSiteAssignment', 'distanceMeters', 'public', 'createdOn', 'lastChangedOn',
        ]
      },
      {
        resource: Entity.SITE_AREAS, action: Action.LIST, attributes: [
          'id', 'name', 'siteID', 'maximumPower', 'voltage', 'numberOfPhases', 'accessControl', 'smartCharging', 'address',
          'site.id', 'site.name', 'issuer', 'distanceMeters', 'createdOn', 'createdBy', 'lastChangedOn', 'lastChangedBy'
        ]
      },
      {
        resource: Entity.SITE_AREA, action: Action.READ, attributes: [
          'id', 'name', 'issuer', 'image', 'address', 'maximumPower', 'numberOfPhases',
          'voltage', 'smartCharging', 'accessControl', 'connectorStats', 'siteID', 'site.name'
        ]
      },
      {
        resource: Entity.CHARGING_STATIONS, action: Action.LIST,
        attributes: [
          'id', 'inactive', 'public', 'chargingStationURL', 'issuer', 'maximumPower', 'excludeFromSmartCharging', 'lastReboot',
          'siteAreaID', 'siteArea.id', 'siteArea.name', 'siteArea.smartCharging', 'siteArea.siteID',
          'siteArea.site.id', 'siteArea.site.name', 'siteID', 'voltage', 'coordinates', 'forceInactive', 'manualConfiguration', 'firmwareUpdateStatus',
          'capabilities', 'endpoint', 'chargePointVendor', 'chargePointModel', 'ocppVersion', 'ocppProtocol', 'lastSeen',
          'firmwareVersion', 'currentIPAddress', 'ocppStandardParameters', 'ocppVendorParameters', 'connectors', 'chargePoints',
          'createdOn', 'chargeBoxSerialNumber', 'chargePointSerialNumber', 'powerLimitUnit'
        ]
      },
      { resource: Entity.CHARGING_STATION, action: Action.READ, attributes: ['*'] },
      { resource: Entity.TRANSACTIONS, action: Action.LIST, attributes: ['*'] },
      {
        resource: Entity.TRANSACTION, action: Action.READ, attributes: ['*'],
        condition: {
          Fn: 'OR',
          args: [
            {
              Fn: 'EQUALS',
              args: { 'site': null }
            },
            {
              Fn: 'LIST_CONTAINS',
              args: {
                'sites': '$.site'
              }
            }
          ]
        }
      },
    ]
  },
  siteAdmin: {
    '$extend': {
      'basic': {}
    },
    grants: [
      { resource: Entity.USERS, action: Action.LIST, attributes: ['*'] },
      {
        resource: Entity.USER, action: [Action.READ], attributes: [
          'id', 'name', 'firstName', 'email', 'role', 'status', 'issuer', 'locale', 'plateID',
          'notificationsActive', 'notifications', 'phone', 'mobile', 'iNumber', 'costCenter', 'address'
        ]
      },
      {
        resource: Entity.USERS_SITES, action: Action.LIST,
        condition: {
          Fn: 'custom:dynamicAuthorizationFilters',
          args: { filters: ['SitesAdmin'] }
        },
        attributes: [
          'user.id', 'user.name', 'user.firstName', 'user.email', 'user.role', 'siteAdmin', 'siteOwner', 'siteID'
        ]
      },
      { resource: Entity.USERS_SITES, action: Action.UNASSIGN,
        condition: {
          Fn: 'custom:dynamicAuthorizationFilters',
          args: { filters: ['SitesAdmin'] }
        },
        attributes: ['*']
      },
      { resource: Entity.SITE, action: [Action.UPDATE],
        condition: {
          Fn: 'custom:dynamicAuthorizationFilters',
          args: { filters: ['SitesAdmin'] }
        },
        attributes: ['*']
      },
      {
        resource: Entity.SITE_AREA, action: [Action.CREATE, Action.UPDATE, Action.DELETE,
          Action.ASSIGN_ASSETS, Action.UNASSIGN_ASSETS, Action.ASSIGN_CHARGING_STATIONS, Action.UNASSIGN_CHARGING_STATIONS], attributes: ['*'],
        condition: {
          Fn: 'custom:dynamicAuthorizationFilters',
          args: { filters: ['SitesAdmin'] }
        },
      },
      {
        resource: Entity.CHARGING_STATION,
        action: [Action.UPDATE, Action.DELETE, Action.RESET, Action.CLEAR_CACHE, Action.GET_CONFIGURATION,
          Action.CHANGE_CONFIGURATION, Action.SET_CHARGING_PROFILE, Action.GET_COMPOSITE_SCHEDULE,
          Action.CLEAR_CHARGING_PROFILE, Action.GET_DIAGNOSTICS, Action.UPDATE_FIRMWARE, Action.REMOTE_STOP_TRANSACTION,
          Action.STOP_TRANSACTION, Action.EXPORT, Action.CHANGE_AVAILABILITY],
        attributes: ['*'],
        condition: { Fn: 'LIST_CONTAINS', args: { 'sitesAdmin': '$.site' } }
      },
      { resource: Entity.CHARGING_PROFILES, action: Action.LIST, attributes: ['*'] },
      {
        resource: Entity.CHARGING_PROFILE, action: [Action.READ], attributes: ['*'],
        condition: { Fn: 'LIST_CONTAINS', args: { 'sitesAdmin': '$.site' } }
      },
      {
        resource: Entity.TRANSACTION, action: [Action.READ], attributes: ['*'],
        condition: { Fn: 'LIST_CONTAINS', args: { 'sitesAdmin': '$.site' } }
      },
      { resource: Entity.REPORT, action: [Action.READ], attributes: ['*'] },
      { resource: Entity.LOGGINGS, action: Action.LIST, attributes: ['*'] },
      { resource: Entity.LOGGING, action: Action.READ, attributes: ['*'], args: { 'sites': '$.site' } },
      { resource: Entity.TOKENS, action: Action.LIST, attributes: ['*'] },
      {
        resource: Entity.TOKEN,
        action: [Action.CREATE, Action.READ, Action.UPDATE, Action.DELETE],
        attributes: ['*'],
        args: { 'sites': '$.site' }
      },
      { resource: Entity.TAGS, action: Action.EXPORT, attributes: ['*'] },
    ]
  },
  siteOwner: {
    '$extend': {
      'basic': {}
    },
    grants: [
      { resource: Entity.USERS, action: Action.LIST, attributes: ['*'] },
      {
        resource: Entity.USER, action: Action.READ, attributes: [
          'id', 'name', 'firstName', 'email', 'role', 'status', 'issuer', 'locale', 'plateID',
          'notificationsActive', 'notifications', 'phone', 'mobile', 'iNumber', 'costCenter', 'address'
        ]
      },
      {
        resource: Entity.TRANSACTION, action: [Action.READ, Action.REFUND_TRANSACTION], attributes: ['*'],
        condition: { Fn: 'LIST_CONTAINS', args: { 'sitesOwner': '$.site' } }
      },
      { resource: Entity.REPORT, action: [Action.READ], attributes: ['*'] },
    ]
  },
};

const AUTHORIZATION_CONDITIONS: IDictionary<IFunctionCondition> = {
  dynamicAuthorizationFilters: (context: Record<string, any>, args: AuthorizationContext): boolean => {
    // Pass the dynamic filters to the context
    // Used by the caller to execute dynamic filters
    if (context) {
      context.filters = args.filters;
    }
    return true;
  }
};

const MODULE_NAME = 'AuthorizationsDefinition';

export default class AuthorizationsDefinition {
  private static instance: AuthorizationsDefinition;
  private accessControl: AccessControl;

  private constructor() {
    try {
      this.accessControl = new AccessControl(AUTHORIZATION_DEFINITION, AUTHORIZATION_CONDITIONS);
    } catch (error) {
      throw new BackendError({
        source: Constants.CENTRAL_SERVER,
        module: MODULE_NAME, method: 'constructor',
        message: 'Unable to init authorization definition',
        detailedMessages: { error: error.message, stack: error.stack }
      });
    }
  }

  public static getInstance(): AuthorizationsDefinition {
    if (!AuthorizationsDefinition.instance) {
      AuthorizationsDefinition.instance = new AuthorizationsDefinition();
    }
    return AuthorizationsDefinition.instance;
  }

  public async getScopes(roles: string[]): Promise<string[]> {
    const scopes: string[] = [];
    try {
      for (const resource of await this.accessControl.allowedResources({ role: roles })) {
        for (const action of await this.accessControl.allowedActions({ role: roles, resource })) {
          scopes.push(`${resource}:${action}`);
        }
      }
    } catch (error) {
      throw new BackendError({
        source: Constants.CENTRAL_SERVER,
        module: MODULE_NAME,
        method: 'getScopes',
        message: 'Unable to load available scopes',
        detailedMessages: { error: error.message, stack: error.stack }
      });
    }
    return scopes;
  }

  public async can(roles: string[], resource: string, action: string, context?: any): Promise<boolean> {
    try {
      const permission = await this.accessControl.can(roles).execute(action).with(context).on(resource);
      return permission.granted;
    } catch (error) {
      throw new BackendError({
        source: Constants.CENTRAL_SERVER,
        module: MODULE_NAME,
        method: 'can',
        message: 'Unable to check authorization',
        detailedMessages: { error: error.message, stack: error.stack }
      });
    }
  }

  public async canPerformAction(roles: string[], resource: string, action: string, context?: any): Promise<AuthorizationResult> {
    try {
      const permission = await this.accessControl.can(roles).execute(action).with(context).on(resource);
      return {
        authorized: permission.granted,
        fields: permission.attributes,
      };
    } catch (error) {
      throw new BackendError({
        source: Constants.CENTRAL_SERVER,
        module: MODULE_NAME,
        method: 'canPerformAction',
        message: 'Unable to check authorization',
        detailedMessages: { error: error.message, stack: error.stack }
      });
    }
  }
}<|MERGE_RESOLUTION|>--- conflicted
+++ resolved
@@ -67,12 +67,6 @@
           'autoUserSiteAssignment', 'distanceMeters', 'public', 'createdOn', 'lastChangedOn'
         ]
       },
-<<<<<<< HEAD
-      { resource: Entity.SITE, action: [Action.CREATE, Action.UPDATE, Action.DELETE, Action.EXPORT_OCPP_PARAMS, Action.GENERATE_QR], attributes: ['*'] },
-      { resource: Entity.SITE_AREAS, action: Action.LIST, attributes: ['*'] },
-      { resource: Entity.SITE_AREA, action: [Action.CREATE, Action.READ, Action.UPDATE, Action.DELETE], attributes: ['*'] },
-      { resource: Entity.CHARGING_STATIONS, action: [Action.LIST, Action.IN_ERROR], attributes: ['*'] },
-=======
       {
         resource: Entity.SITE, action: [Action.CREATE, Action.UPDATE, Action.DELETE,
           Action.EXPORT_OCPP_PARAMS, Action.GENERATE_QR], attributes: ['*']
@@ -105,7 +99,6 @@
           'createdOn', 'chargeBoxSerialNumber', 'chargePointSerialNumber', 'powerLimitUnit'
         ]
       },
->>>>>>> b67f7668
       {
         resource: Entity.CHARGING_STATION, action: [Action.CREATE, Action.READ, Action.UPDATE, Action.DELETE,
           Action.RESET, Action.CLEAR_CACHE, Action.GET_CONFIGURATION, Action.CHANGE_CONFIGURATION,
