import { Action, AuthorizationContext, AuthorizationDefinition, Entity } from '../types/Authorization';
import { IDictionary, IFunctionCondition } from 'role-acl';

export const AUTHORIZATION_DEFINITION: AuthorizationDefinition = {
  superAdmin: {
    grants: [
      {
        resource: Entity.USER, action: Action.LIST,
        attributes: [
          'id', 'name', 'firstName', 'email', 'role', 'status', 'issuer', 'createdOn', 'createdBy.name', 'createdBy.firstName',
          'lastChangedOn', 'lastChangedBy.name', 'lastChangedBy.firstName', 'eulaAcceptedOn', 'eulaAcceptedVersion', 'locale',
          'billingData.customerID', 'billingData.lastChangedOn'
        ],
        condition: {
          Fn: 'custom:dynamicAuthorizations',
          args: {
            asserts: [],
            filters: [],
            metadata: {
              status: {
                visible: true,
                mandatory: true,
              }
            },
          }
        },
      },
      { resource: Entity.CHARGING_STATION_TEMPLATE, action: [Action.LIST],
        attributes: [
          'id', 'createdOn', 'createdBy.name', 'createdBy.firstName', 'lastChangedOn', 'lastChangedBy.name', 'lastChangedBy.firstName',
          'template.chargePointVendor', 'template.extraFilters.chargePointModel', 'template.extraFilters.chargeBoxSerialNumber'
        ]
      },
      {
        resource: Entity.CHARGING_STATION_TEMPLATE, action: [Action.CREATE, Action.READ, Action.UPDATE, Action.DELETE],
        attributes: [
          'id', 'createdOn', 'createdBy.name', 'createdBy.firstName', 'lastChangedOn', 'lastChangedBy.name', 'lastChangedBy.firstName',
          'template.chargePointVendor', 'template.extraFilters.chargePointModel', 'template.extraFilters.chargeBoxSerialNumber',
          'template.technical.masterSlave', 'template.technical.maximumPower', 'template.technical.voltage', 'template.technical.powerLimitUnit', 'template.technical.excludeFromPowerLimitation',
          'template.technical.chargePoints.chargePointID', 'template.technical.chargePoints.currentType', 'template.technical.chargePoints.amperage', 'template.technical.chargePoints.numberOfConnectedPhase', 'template.technical.chargePoints.cannotChargeInParallel',
          'template.technical.chargePoints.sharePowerToAllConnectors', 'template.technical.chargePoints.excludeFromPowerLimitation', 'template.technical.chargePoints.ocppParamForPowerLimitation',
          'template.technical.chargePoints.power', 'template.technical.chargePoints.efficiency', 'template.technical.chargePoints.connectorIDs',
          'template.technical.connectors.connectorId', 'template.technical.connectors.type', 'template.technical.connectors.power', 'template.technical.connectors.amperage', 'template.technical.connectors.numberOfConnectedPhase', 'template.technical.connectors.chargePointID',
          'template.capabilities.supportedFirmwareVersions', 'template.capabilities.supportedOcppVersions', 'template.capabilities.capabilities.supportStaticLimitation', 'template.capabilities.capabilities.supportChargingProfiles',
          'template.capabilities.capabilities.supportRemoteStartStopTransaction', 'template.capabilities.capabilities.supportUnlockConnector', 'template.capabilities.capabilities.supportReservation',
          'template.capabilities.capabilities.supportCreditCard', 'template.capabilities.capabilities.supportRFIDCard',
          'template.ocppStandardParameters.supportedFirmwareVersions', 'template.ocppStandardParameters.supportedOcppVersions',
          'template.ocppStandardParameters.parameters.AllowOfflineTxForUnknownId', 'template.ocppStandardParameters.parameters.AuthorizationCacheEnabled', 'template.ocppStandardParameters.parameters.AuthorizeRemoteTxRequests', 'template.ocppStandardParameters.parameters.BlinkRepeat',
          'template.ocppStandardParameters.parameters.ClockAlignedDataInterval', 'template.ocppStandardParameters.parameters.ConnectionTimeOut', 'template.ocppStandardParameters.parameters.GetConfigurationMaxKeys', 'template.ocppStandardParameters.parameters.HeartbeatInterval',
          'template.ocppStandardParameters.parameters.LightIntensity', 'template.ocppStandardParameters.parameters.LocalAuthorizeOffline', 'template.ocppStandardParameters.parameters.LocalPreAuthorize', 'template.ocppStandardParameters.parameters.MaxEnergyOnInvalidId',
          'template.ocppStandardParameters.parameters.MeterValuesAlignedData', 'template.ocppStandardParameters.parameters.MeterValuesAlignedDataMaxLength', 'template.ocppStandardParameters.parameters.MeterValuesSampledData', 'template.ocppStandardParameters.parameters.MeterValuesSampledDataMaxLength',
          'template.ocppStandardParameters.parameters.MeterValueSampleInterval', 'template.ocppStandardParameters.parameters.MinimumStatusDuration', 'template.ocppStandardParameters.parameters.NumberOfConnectors', 'template.ocppStandardParameters.parameters.ResetRetries',
          'template.ocppStandardParameters.parameters.ConnectorPhaseRotation', 'template.ocppStandardParameters.parameters.ConnectorPhaseRotationMaxLength', 'template.ocppStandardParameters.parameters.StopTransactionOnEVSideDisconnect', 'template.ocppStandardParameters.parameters.StopTransactionOnInvalidId',
          'template.ocppStandardParameters.parameters.StopTxnAlignedData', 'template.ocppStandardParameters.parameters.StopTxnAlignedDataMaxLength', 'template.ocppStandardParameters.parameters.StopTxnSampledData', 'template.ocppStandardParameters.parameters.StopTxnSampledDataMaxLength',
          'template.ocppStandardParameters.parameters.SupportedFeatureProfiles', 'template.ocppStandardParameters.parameters.SupportedFeatureProfilesMaxLength', 'template.ocppStandardParameters.parameters.TransactionMessageAttempts', 'template.ocppStandardParameters.parameters.TransactionMessageRetryInterval',
          'template.ocppStandardParameters.parameters.UnlockConnectorOnEVSideDisconnect', 'template.ocppStandardParameters.parameters.WebSocketPingInterval', 'template.ocppStandardParameters.parameters.LocalAuthListEnabled', 'template.ocppStandardParameters.parameters.LocalAuthListMaxLength',
          'template.ocppStandardParameters.parameters.SendLocalListMaxLength', 'template.ocppStandardParameters.parameters.ReserveConnectorZeroSupported', 'template.ocppStandardParameters.parameters.ChargeProfileMaxStackLevel', 'template.ocppStandardParameters.parameters.ChargingScheduleAllowedChargingRateUnit',
          'template.ocppStandardParameters.parameters.ChargingScheduleMaxPeriods', 'template.ocppStandardParameters.parameters.ConnectorSwitch3to1PhaseSupported', 'template.ocppStandardParameters.parameters.MaxChargingProfilesInstalled',
          'template.ocppVendorParameters.supportedFirmwareVersions', 'template.ocppVendorParameters.supportedOcppVersions', 'template.ocppVendorParameters.parameters',
        ]
      },
      {
        resource: Entity.USER, action: Action.DELETE,
        condition: {
          Fn: 'custom:dynamicAuthorizations',
          args: {
            asserts: [],
            filters: ['-OwnUser', 'LocalIssuer']
          }
        }
      },
      {
        resource: Entity.USER, action: [Action.READ, Action.CREATE],
        attributes: [
          'id', 'name', 'firstName', 'email', 'role', 'status', 'issuer', 'locale', 'plateID',
          'notificationsActive', 'notifications', 'phone', 'mobile', 'iNumber', 'costCenter',
          'address.address1', 'address.address2', 'address.postalCode', 'address.city',
          'address.department', 'address.region', 'address.country', 'address.coordinates'
        ]
      },
      {
        resource: Entity.USER, action: Action.UPDATE,
        condition: {
          Fn: 'custom:dynamicAuthorizations',
          args: {
            asserts: [],
            filters: ['LocalIssuer']
          }
        },
        attributes: [
          'id', 'name', 'firstName', 'email', 'role', 'status', 'issuer', 'locale', 'plateID',
          'notificationsActive', 'notifications', 'phone', 'mobile', 'iNumber', 'costCenter',
          'address.address1', 'address.address2', 'address.postalCode', 'address.city',
          'address.department', 'address.region', 'address.country', 'address.coordinates'
        ]
      },
      {
        resource: Entity.LOGGING, action: [Action.LIST, Action.EXPORT],
        attributes: [
          'id', 'level', 'timestamp', 'type', 'source', 'host', 'action', 'message', 'chargingStationID', 'siteID',
          'user.name', 'user.firstName', 'actionOnUser.name', 'actionOnUser.firstName', 'hasDetailedMessages', 'method', 'module',
        ]
      },
      {
        resource: Entity.LOGGING, action: Action.READ,
        attributes: [
          'id', 'level', 'timestamp', 'type', 'source', 'host', 'action', 'message', 'chargingStationID', 'siteID',
          'user.name', 'user.firstName', 'actionOnUser.name', 'actionOnUser.firstName', 'hasDetailedMessages', 'detailedMessages'
        ]
      },
      { resource: Entity.TENANT, action: Action.LIST },
      { resource: Entity.TENANT, action: [Action.CREATE, Action.READ, Action.UPDATE, Action.DELETE] },
      {
        resource: Entity.CAR_CATALOG, action: Action.LIST,
        attributes: [
          'id', 'vehicleModel', 'vehicleMake', 'vehicleModelVersion', 'batteryCapacityFull', 'fastchargeChargeSpeed', 'performanceTopspeed',
          'performanceAcceleration', 'rangeWLTP', 'rangeReal', 'efficiencyReal', 'image',
          'chargeStandardPower', 'chargeStandardPhase', 'chargeStandardPhaseAmp', 'chargeAlternativePower', 'chargeOptionPower',
          'chargeOptionPhaseAmp', 'chargeOptionPhase', 'chargeAlternativePhaseAmp', 'chargeAlternativePhase', 'chargePlug', 'fastChargePlug',
          'fastChargePowerMax', 'drivetrainPowerHP'
        ]
      },
      { resource: Entity.CAR_CATALOG, action: Action.SYNCHRONIZE },
      {
        resource: Entity.CAR_CATALOG, action: Action.READ,
        attributes: [
          'id', 'vehicleModel', 'vehicleMake', 'vehicleModelVersion', 'batteryCapacityFull', 'fastchargeChargeSpeed',
          'performanceTopspeed', 'performanceAcceleration', 'rangeWLTP', 'rangeReal', 'efficiencyReal', 'drivetrainPropulsion',
          'drivetrainTorque', 'batteryCapacityUseable', 'chargePlug', 'fastChargePlug', 'fastChargePowerMax', 'chargePlugLocation',
          'drivetrainPowerHP', 'chargeStandardChargeSpeed', 'chargeStandardChargeTime', 'miscSeats', 'miscBody', 'miscIsofix', 'miscTurningCircle',
          'miscSegment', 'miscIsofixSeats', 'chargeStandardPower', 'chargeStandardPhase', 'chargeAlternativePower', 'hash',
          'chargeAlternativePhase', 'chargeOptionPower', 'chargeOptionPhase', 'image', 'chargeOptionPhaseAmp', 'chargeAlternativePhaseAmp'
        ]
      },
    ]
  },
  admin: {
    grants: [
      {
        resource: Entity.TENANT, action:Action.READ,
        attributes: ['id', 'name', 'email', 'logo', 'address']
      },
      {
        resource: Entity.TENANT, action: Action.UPDATE,
        attributes: ['id', 'name', 'email', 'logo', 'address']
      },
      {
        resource: Entity.USER,
        action: [
          Action.LIST, Action.EXPORT, Action.IMPORT
        ],
        attributes: [
          'id', 'name', 'firstName', 'email', 'role', 'status', 'issuer', 'createdOn', 'createdBy.name', 'createdBy.firstName',
          'lastChangedOn', 'lastChangedBy.name', 'lastChangedBy.firstName', 'eulaAcceptedOn', 'eulaAcceptedVersion', 'locale',
          'billingData.customerID', 'billingData.lastChangedOn', 'technical', 'freeAccess'
        ],
        condition: {
          Fn: 'custom:dynamicAuthorizations',
          args: {
            asserts: [],
            filters: [],
            metadata: {
              status: {
                visible: true,
                mandatory: true,
              }
            },
          }
        }
      },
      {
        resource: Entity.USER, action: Action.IN_ERROR,
        attributes: [
          'id', 'name', 'firstName', 'email', 'role', 'status', 'issuer',
          'createdOn', 'lastChangedOn', 'errorCodeDetails', 'errorCode'
        ]
      },
      { resource: Entity.USER, action: Action.SYNCHRONIZE_BILLING_USER },
      {
        resource: Entity.USER, action: Action.DELETE,
        condition: {
          Fn: 'custom:dynamicAuthorizations',
          args: {
            asserts: [],
            filters: ['-OwnUser', 'LocalIssuer']
          }
        }
      },
      {
        resource: Entity.USER, action: [Action.READ, Action.CREATE],
        attributes: [
          'id', 'name', 'firstName', 'email', 'role', 'status', 'issuer', 'locale', 'plateID',
          'notificationsActive', 'notifications', 'phone', 'mobile', 'iNumber', 'costCenter', 'technical', 'freeAccess',
          'address.address1', 'address.address2', 'address.postalCode', 'address.city',
          'address.department', 'address.region', 'address.country', 'address.coordinates'
        ]
      },
      {
        resource: Entity.USER, action: Action.UPDATE,
        condition: {
          Fn: 'custom:dynamicAuthorizations',
          args: {
            asserts: [],
            filters: ['LocalIssuer']
          }
        },
        attributes: [
          'id', 'name', 'firstName', 'email', 'role', 'status', 'issuer', 'locale', 'plateID',
          'notificationsActive', 'notifications', 'phone', 'mobile', 'iNumber', 'costCenter', 'technical', 'freeAccess',
          'address.address1', 'address.address2', 'address.postalCode', 'address.city',
          'address.department', 'address.region', 'address.country', 'address.coordinates'
        ]
      },
      {
        resource: Entity.COMPANY, action: Action.LIST,
        attributes: [
          'id', 'name', 'address.address1', 'address.address2', 'address.postalCode', 'address.city',
          'address.department', 'address.region', 'address.country',
          'address.coordinates', 'logo', 'issuer', 'distanceMeters', 'createdOn', 'lastChangedOn',
          'createdBy.name', 'createdBy.firstName', 'lastChangedBy.name', 'lastChangedBy.firstName'
        ]
      },
      {
        resource: Entity.TAG, action: Action.LIST,
        attributes: [
          'id', 'userID', 'active', 'ocpiToken', 'description', 'visualID', 'issuer', 'default',
          'user.name', 'user.firstName', 'user.email', 'createdOn', 'lastChangedOn'
        ]
      },
      { resource: Entity.TAG, action: [Action.IMPORT, Action.EXPORT] },
      {
        resource: Entity.TAG, action: Action.READ,
        condition: {
          Fn: 'custom:dynamicAuthorizations',
          args: {
            asserts: [],
            filters: [],
          }
        },
        attributes: [
          'id', 'userID', 'issuer', 'active', 'description', 'visualID', 'default', 'user.id',
          'user.name', 'user.firstName', 'user.email'
        ]
      },
      {
        resource: Entity.TAG, action: [Action.UPDATE, Action.DELETE],
        condition: {
          Fn: 'custom:dynamicAuthorizations',
          args: {
            asserts: [],
            filters: ['LocalIssuer'],
          }
        }
      },
      { resource: Entity.TAG, action: Action.CREATE },
      {
        resource: Entity.CHARGING_PROFILE, action: Action.LIST,
        condition: {
          Fn: 'custom:dynamicAuthorizations',
          args: {
            asserts: [],
            filters: []
          }
        },
        attributes: [
          'id', 'chargingStationID', 'chargePointID', 'connectorID',
          'chargingStation.id', 'chargingStation.siteID', 'chargingStation.siteAreaID',
          'chargingStation.siteArea.id', 'chargingStation.siteArea.name', 'chargingStation.siteArea.maximumPower','chargingStation.siteArea.siteID',
          'profile.chargingProfileKind', 'profile.chargingProfilePurpose', 'profile.stackLevel', 'profile.chargingSchedule'
        ]
      },
      { resource: Entity.CHARGING_PROFILE, action: [Action.READ, Action.CREATE, Action.UPDATE, Action.DELETE] },
      {
        resource: Entity.COMPANY, action: Action.READ,
        attributes: [
          'id', 'name', 'issuer', 'logo',
          'address.address1', 'address.address2', 'address.postalCode', 'address.city',
          'address.department', 'address.region', 'address.country', 'address.coordinates',
          'accountData.accountID', 'accountData.platformFeeStrategy.flatFeePerSession',
          'accountData.platformFeeStrategy.percentage', 'accountData.account.companyName',
          'accountData.account.businessOwner.id', 'accountData.account.businessOwner.email',
          'accountData.account.businessOwner.firstName', 'accountData.account.businessOwner.name'
        ]
      },
      {
        resource: Entity.COMPANY,
        action: [
          Action.CREATE, Action.UPDATE, Action.DELETE
        ],
        condition: {
          Fn: 'custom:dynamicAuthorizations',
          args: {
            asserts: [],
            filters: ['LocalIssuer']
          }
        },
      },
      {
        resource: Entity.SITE, action: Action.LIST,
        attributes: [
          'id', 'name', 'address.address1', 'address.address2', 'address.postalCode', 'address.city',
          'address.department', 'address.region', 'address.country',
          'address.coordinates', 'companyID', 'company.name', 'autoUserSiteAssignment', 'issuer',
          'autoUserSiteAssignment', 'distanceMeters', 'public', 'createdOn', 'lastChangedOn',
          'createdBy.name', 'createdBy.firstName', 'lastChangedBy.name', 'lastChangedBy.firstName', 'connectorStats'
        ]
      },
      {
        resource: Entity.SITE, action: Action.READ,
        attributes: [
          'id', 'name', 'companyID', 'company.name', 'autoUserSiteAssignment', 'issuer',
          'autoUserSiteAssignment', 'distanceMeters', 'public', 'createdOn', 'lastChangedOn', 'tariffID',
          'address.address1', 'address.address2', 'address.postalCode', 'address.city',
          'address.department', 'address.region', 'address.country', 'address.coordinates',
          'accountData.accountID', 'accountData.platformFeeStrategy.flatFeePerSession',
          'accountData.platformFeeStrategy.percentage', 'accountData.account.companyName',
          'accountData.account.businessOwner.id', 'accountData.account.businessOwner.email',
          'accountData.account.businessOwner.firstName', 'accountData.account.businessOwner.name'
        ]
      },
      {
        resource: Entity.SITE,
        action: [
          Action.CREATE, Action.UPDATE, Action.DELETE, Action.EXPORT_OCPP_PARAMS, Action.GENERATE_QR, Action.MAINTAIN_PRICING_DEFINITIONS,
        ],
        condition: {
          Fn: 'custom:dynamicAuthorizations',
          args: {
            asserts: [],
            filters: ['LocalIssuer']
          }
        },
      },
      {
        resource: Entity.USERS_SITES, action: Action.LIST,
        attributes: [
          'user.id', 'user.name', 'user.firstName', 'user.email', 'user.role', 'siteAdmin', 'siteOwner', 'siteID'
        ]
      },
      {
        resource: Entity.USERS_SITES,
        action: [Action.ASSIGN, Action.UNASSIGN, Action.READ],
        condition: {
          Fn: 'custom:dynamicAuthorizations',
          args: {
            asserts: [],
            filters: []
          }
        },
      },
      {
        resource: Entity.SITE_AREA, action: Action.LIST,
        attributes: [
          'id', 'name', 'siteID', 'maximumPower', 'voltage', 'numberOfPhases', 'accessControl', 'smartCharging', 'chargingStations.id',
          'address.address1', 'address.address2', 'address.postalCode', 'address.city',
          'address.department', 'address.region', 'address.country',
          'address.coordinates', 'site.id', 'site.name', 'site.public', 'parentSiteAreaID', 'parentSiteArea.name', 'issuer', 'distanceMeters',
          'createdOn', 'createdBy.name', 'createdBy.firstName', 'lastChangedOn', 'lastChangedBy.name', 'lastChangedBy.firstName', 'connectorStats'
        ]
      },
      {
        resource: Entity.SITE_AREA,
        action: [Action.READ, Action.READ_CHARGING_STATIONS_FROM_SITE_AREA],
        attributes: [
          'id', 'name', 'issuer', 'image', 'maximumPower', 'numberOfPhases', 'voltage', 'smartCharging', 'accessControl',
          'connectorStats', 'siteID', 'site.name', 'site.public', 'parentSiteAreaID', 'parentSiteArea.name', 'tariffID',
          'address.address1', 'address.address2', 'address.postalCode', 'address.city',
          'address.department', 'address.region', 'address.country', 'address.coordinates'
        ]
      },
      {
        resource: Entity.SITE_AREA,
        action: [
          Action.CREATE, Action.UPDATE, Action.DELETE, Action.ASSIGN_ASSETS_TO_SITE_AREA,
          Action.UNASSIGN_ASSETS_FROM_SITE_AREA, Action.ASSIGN_CHARGING_STATIONS_TO_SITE_AREA,
          Action.UNASSIGN_CHARGING_STATIONS_FROM_SITE_AREA, Action.EXPORT_OCPP_PARAMS, Action.GENERATE_QR,
          Action.READ_ASSETS_FROM_SITE_AREA
        ],
        condition: {
          Fn: 'custom:dynamicAuthorizations',
          args: {
            asserts: [],
            filters: ['LocalIssuer']
          }
        },
      },
      {
        resource: Entity.CHARGING_STATION, action: Action.LIST,
        attributes: [
          'id', 'inactive', 'connectorsStatus', 'connectorsConsumption', 'public', 'firmwareVersion', 'chargePointVendor', 'chargePointModel',
          'ocppVersion', 'ocppProtocol', 'lastSeen', 'firmwareUpdateStatus', 'coordinates', 'issuer', 'voltage', 'distanceMeters',
          'siteAreaID', 'siteArea.id', 'siteArea.name', 'siteArea.siteID', 'site.name', 'siteArea.address', 'siteID', 'maximumPower', 'powerLimitUnit',
          'chargePointModel', 'chargePointSerialNumber', 'chargeBoxSerialNumber', 'connectors.connectorId', 'connectors.status', 'connectors.type', 'connectors.power', 'connectors.errorCode',
          'connectors.currentTotalConsumptionWh', 'connectors.currentInstantWatts', 'connectors.currentStateOfCharge', 'connectors.info', 'connectors.vendorErrorCode',
          'connectors.currentTransactionID', 'connectors.currentTotalInactivitySecs', 'connectors.currentTagID', 'lastReboot', 'createdOn',
          'connectors.user.id', 'connectors.user.name', 'connectors.user.firstName', 'connectors.user.email',
          'ocpiData.evses.capabilities',
          'chargePoints.chargePointID','chargePoints.currentType','chargePoints.voltage','chargePoints.amperage','chargePoints.numberOfConnectedPhase',
          'chargePoints.cannotChargeInParallel','chargePoints.sharePowerToAllConnectors','chargePoints.excludeFromPowerLimitation','chargePoints.ocppParamForPowerLimitation',
          'chargePoints.power','chargePoints.efficiency','chargePoints.connectorIDs'
        ]
      },
      {
        resource: Entity.CHARGING_STATION, action: Action.GET_STATUS_NOTIFICATION,
        condition: {
          Fn: 'custom:dynamicAuthorizations',
          args: {
            asserts: [],
            filters: []
          }
        },
        attributes: [
          'id', 'timestamp', 'chargeBoxID', 'connectorId', 'timezone', 'status', 'errorCode', 'info', 'vendorId', 'vendorErrorCode'
        ]
      },
      {
        resource: Entity.CHARGING_STATION, action: Action.GET_BOOT_NOTIFICATION,
        condition: {
          Fn: 'custom:dynamicAuthorizations',
          args: {
            asserts: [],
            filters: []
          }
        },
        attributes: [
          'id', 'chargePointVendor', 'chargePointModel', 'chargePointSerialNumber', 'chargeBoxSerialNumber', 'firmwareVersion', 'ocppVersion',
          'ocppProtocol', 'endpoint', 'timestamp', 'chargeBoxID', 'createdBy.name', 'createdBy.firstName', 'lastChangedBy.name', 'lastChangedBy.firstName'
        ]
      },
      {
        resource: Entity.CHARGING_STATION, action: Action.IN_ERROR,
        attributes: [
          'id', 'inactive', 'connectorsStatus', 'connectorsConsumption', 'public', 'errorCodeDetails', 'errorCode', 'lastSeen',
          'connectors.connectorId', 'connectors.status', 'connectors.type', 'connectors.power', 'connectors.errorCode'
        ]
      },
      {
        resource: Entity.CHARGING_STATION,
        action: [
          Action.RESET, Action.CLEAR_CACHE, Action.CHANGE_AVAILABILITY, Action.UPDATE, Action.DELETE, Action.GENERATE_QR,
          Action.GET_CONFIGURATION, Action.CHANGE_CONFIGURATION, Action.STOP_TRANSACTION, Action.START_TRANSACTION,
          Action.AUTHORIZE, Action.SET_CHARGING_PROFILE,Action.GET_COMPOSITE_SCHEDULE, Action.CLEAR_CHARGING_PROFILE, Action.GET_DIAGNOSTICS, Action.UPDATE_FIRMWARE,
          Action.EXPORT_OCPP_PARAMS, Action.TRIGGER_DATA_TRANSFER, Action.UPDATE_OCPP_PARAMS, Action.LIMIT_POWER, Action.DELETE_CHARGING_PROFILE, Action.GET_OCPP_PARAMS,
          Action.UPDATE_CHARGING_PROFILE, Action.GET_CONNECTOR_QR_CODE, Action.MAINTAIN_PRICING_DEFINITIONS
        ],
        condition: {
          Fn: 'custom:dynamicAuthorizations',
          args: {
            asserts: [],
            filters: ['LocalIssuer']
          }
        }
      },
      {
        resource: Entity.CHARGING_STATION,
        action: [
          Action.CREATE, Action.READ, Action.REMOTE_START_TRANSACTION, Action.REMOTE_STOP_TRANSACTION, Action.UNLOCK_CONNECTOR, Action.EXPORT, Action.RESERVE_NOW,
        ]
      },
      {
        resource: Entity.CHARGING_STATION,
        action: [Action.VIEW_USER_DATA],
        condition: {
          Fn: 'custom:dynamicAuthorizations',
          args: {
            asserts: [],
            filters: []
          }
        },
      },
      {
        resource: Entity.CONNECTOR,
        action: [Action.STOP_TRANSACTION, Action.START_TRANSACTION],
        condition: {
          Fn: 'custom:dynamicAuthorizations',
          args: {
            asserts: [],
            filters: ['LocalIssuer']
          }
        },
      },
      {
        resource: Entity.CONNECTOR,
        action: [Action.REMOTE_STOP_TRANSACTION, Action.REMOTE_START_TRANSACTION],
        condition: {
          Fn: 'custom:dynamicAuthorizations',
          args: {
            asserts: [],
            filters: []
          }
        },
      },
      {
        resource: Entity.CONNECTOR,
        action: [Action.VIEW_USER_DATA],
        condition: {
          Fn: 'custom:dynamicAuthorizations',
          args: {
            asserts: [],
            filters: []
          }
        },
      },
      {
        resource: Entity.TRANSACTION, action: Action.LIST,
        condition: {
          Fn: 'custom:dynamicAuthorizations',
          args: {
            asserts: [],
            filters: []
          }
        },
        attributes: [
          'billingData.stop.invoiceNumber',
          'car.licensePlate', 'carCatalog.vehicleMake', 'carCatalog.vehicleModel', 'carCatalog.vehicleModelVersion', 'carCatalogID', 'carID',
          'chargeBoxID', 'company.name', 'companyID', 'connectorId', 'currentCumulatedPrice', 'currentInactivityStatus', 'currentInstantWatts',
          'currentStateOfCharge', 'currentTotalConsumptionWh', 'currentTotalDurationSecs', 'currentTotalInactivitySecs', 'id', 'issuer',
          'meterStart', 'ocpi', 'ocpiWithCdr', 'price', 'priceUnit', 'roundedPrice', 'site.name', 'siteArea.name', 'siteAreaID', 'siteID', 'stateOfCharge',
          'stop.extraInactivitySecs', 'stop.inactivityStatus', 'stop.meterStop', 'stop.price', 'stop.priceUnit', 'stop.reason',
          'stop.roundedPrice', 'stop.stateOfCharge', 'stop.tag.visualID', 'stop.tagID', 'stop.timestamp', 'stop.totalConsumptionWh',
          'stop.totalDurationSecs', 'stop.totalInactivitySecs', 'stop.user.email', 'stop.user.firstName', 'stop.user.id', 'stop.user.name',
          'stop.userID', 'tag.description', 'tag.visualID', 'tagID', 'timestamp', 'timezone',
          'user.email', 'user.firstName', 'user.id', 'user.name', 'userID'
        ]
      },
      {
        resource: Entity.TRANSACTION, action: Action.READ,
        condition: {
          Fn: 'custom:dynamicAuthorizations',
          args: {
            asserts: [],
            filters: []
          }
        },
      },
      {
        resource: Entity.TRANSACTION, action: Action.GET_CHARGING_STATION_TRANSACTIONS,
        condition: {
          Fn: 'custom:dynamicAuthorizations',
          args: {
            asserts: [],
            filters: []
          }
        },
        attributes: [
          'id', 'chargeBoxID', 'timestamp', 'issuer', 'stateOfCharge', 'timezone', 'connectorId', 'meterStart', 'siteAreaID', 'siteID', 'companyID',
          'currentTotalDurationSecs', 'currentTotalInactivitySecs', 'currentInstantWatts', 'currentTotalConsumptionWh', 'currentStateOfCharge', 'currentInactivityStatus',
          'stop.roundedPrice', 'stop.price', 'stop.priceUnit', 'stop.inactivityStatus', 'stop.stateOfCharge', 'stop.timestamp', 'stop.totalConsumptionWh',
          'stop.totalDurationSecs', 'stop.totalInactivitySecs', 'stop.extraInactivitySecs', 'site.name', 'siteArea.name', 'company.name',
          'billingData.stop.invoiceNumber', 'stop.reason', 'ocpi', 'ocpiWithCdr', 'tagID', 'stop.tagID',
        ]
      },
      {
        resource: Entity.TRANSACTION, action: Action.GET_ACTIVE_TRANSACTION,
        condition: {
          Fn: 'custom:dynamicAuthorizations',
          args: {
            asserts: [],
            filters: []
          }
        },
        attributes: [
          'car.licensePlate', 'carCatalog.vehicleMake', 'carCatalog.vehicleModel', 'carCatalog.vehicleModelVersion', 'chargeBoxID',
          'company.name', 'companyID', 'connectorId', 'currentCumulatedPrice', 'currentInactivityStatus', 'currentInstantWatts',
          'currentStateOfCharge', 'currentTotalConsumptionWh', 'currentTotalDurationSecs', 'currentTotalInactivitySecs', 'id',
          'issuer', 'meterStart', 'price', 'priceUnit', 'roundedPrice', 'site.name', 'siteArea.name', 'siteAreaID', 'siteID',
          'stateOfCharge', 'status', 'tag.description', 'tag.visualID', 'tagID', 'timestamp', 'timezone',
          'user.email', 'user.firstName', 'user.name'
        ]
      },
      {
        resource: Entity.TRANSACTION, action: Action.GET_REFUNDABLE_TRANSACTION,
        condition: {
          Fn: 'custom:dynamicAuthorizations',
          args: {
            asserts: [],
            filters: []
          }
        },
        attributes: [
          'billingData.stop.invoiceNumber', 'car.licensePlate', 'carCatalog.vehicleMake', 'carCatalog.vehicleModel', 'carCatalog.vehicleModelVersion',
          'chargeBoxID', 'company.name', 'companyID', 'connectorId', 'id', 'issuer', 'meterStart',
          'refundData.refundedAt', 'refundData.reportId', 'refundData.status', 'site.name', 'siteArea.name', 'siteAreaID', 'siteID',
          'stateOfCharge', 'stop.extraInactivitySecs', 'stop.inactivityStatus', 'stop.price', 'stop.priceUnit', 'stop.reason',
          'stop.roundedPrice', 'stop.stateOfCharge', 'stop.tagID', 'stop.timestamp', 'stop.totalConsumptionWh', 'stop.totalDurationSecs',
          'stop.totalInactivitySecs', 'tagID', 'timestamp', 'timezone', 'user.email', 'user.firstName', 'user.name'
        ]
      },
      {
        resource: Entity.TRANSACTION, action: Action.GET_COMPLETED_TRANSACTION,
        condition: {
          Fn: 'custom:dynamicAuthorizations',
          args: {
            asserts: [],
            filters: []
          }
        },
        attributes: [
          'billingData.stop.invoiceNumber', 'car.licensePlate', 'carCatalog.vehicleMake', 'carCatalog.vehicleModel', 'carCatalog.vehicleModelVersion',
          'chargeBoxID', 'company.name', 'companyID', 'connectorId', 'id', 'issuer', 'meterStart', 'ocpi', 'ocpiWithCdr',
          'site.name', 'siteArea.name', 'siteAreaID', 'siteID', 'stateOfCharge',
          'stop.extraInactivitySecs', 'stop.inactivityStatus', 'stop.meterStop', 'stop.price', 'stop.priceUnit', 'stop.reason',
          'stop.roundedPrice', 'stop.stateOfCharge', 'stop.tag.visualID', 'stop.tagID', 'stop.timestamp', 'stop.totalConsumptionWh',
          'stop.totalDurationSecs', 'stop.totalInactivitySecs', 'tag.description', 'tag.visualID', 'tagID', 'timestamp', 'timezone',
          'user.email', 'user.firstName', 'user.name'
        ]
      },
      {
        resource: Entity.TRANSACTION, action: Action.GET_REFUND_REPORT,
        condition: {
          Fn: 'custom:dynamicAuthorizations',
          args: {
            asserts: [],
            filters: []
          }
        },
        attributes: [
          'id', 'userID', 'user.id', 'user.name', 'user.firstName', 'user.email', 'tagID'
        ]
      },
      {
        resource: Entity.TRANSACTION, action: Action.EXPORT_COMPLETED_TRANSACTION,
        condition: {
          Fn: 'custom:dynamicAuthorizations',
          args: {
            asserts: [],
            filters: ['AssignedSites']
          }
        },
        attributes: [
          'billingData.stop.invoiceNumber', 'chargeBoxID', 'company.name', 'companyID', 'connectorId', 'id', 'issuer',
          'meterStart', 'ocpi', 'ocpiWithCdr', 'site.name', 'siteArea.name', 'siteAreaID', 'siteID', 'stateOfCharge',
          'stop.extraInactivitySecs', 'stop.inactivityStatus', 'stop.price', 'stop.priceUnit', 'stop.reason', 'stop.roundedPrice',
          'stop.stateOfCharge', 'stop.tag.description', 'stop.tag.visualID', 'stop.tagID', 'stop.timestamp', 'stop.totalConsumptionWh',
          'stop.totalDurationSecs', 'stop.totalInactivitySecs', 'tag.description', 'tag.visualID', 'tagID', 'timestamp', 'timezone'
        ]
      },
      {
        resource: Entity.TRANSACTION, action: Action.EXPORT_OCPI_CDR,
        condition: {
          Fn: 'custom:dynamicAuthorizations',
          args: {
            asserts: [],
            filters: []
          }
        },
        attributes: [
          'id', 'ocpiData'
        ]
      },
      {
        resource: Entity.TRANSACTION, action: Action.GET_ADVENIR_CONSUMPTION,
        condition: {
          Fn: 'custom:dynamicAuthorizations',
          args: {
            asserts: [],
            filters: []
          }
        },
        attributes: [
          'id', 'chargeBox.issuer', 'chargeBox.id', 'chargeBox.issuer', 'chargeBox.public', 'chargeBox.connectors', 'connectorId',
        ]
      },
      {
        resource: Entity.TRANSACTION, action: Action.IN_ERROR,
        condition: {
          Fn: 'custom:dynamicAuthorizations',
          args: {
            asserts: [],
            filters: []
          }
        },
        attributes: [
          'car.licensePlate', 'carCatalog.vehicleMake', 'carCatalog.vehicleModel', 'carCatalog.vehicleModelVersion',
          'carID', 'chargeBoxID', 'companyID', 'connectorId', 'errorCode', 'id', 'issuer', 'meterStart', 'siteAreaID', 'siteID',
          'stateOfCharge', 'stop.stateOfCharge', 'stop.tagID', 'stop.totalConsumptionWh', 'stop.totalDurationSecs', 'stop.user.email',
          'stop.user.firstName', 'stop.user.id', 'stop.user.name', 'stop.userID', 'tagID', 'timestamp', 'timezone', 'uniqueId',
          'user.email', 'user.firstName', 'user.id', 'user.name', 'userID'
        ]
      },
      {
        resource: Entity.TRANSACTION, action: [
          Action.EXPORT, Action.SYNCHRONIZE_REFUNDED_TRANSACTION, Action.UPDATE, Action.DELETE, 
          Action.REFUND_TRANSACTION, Action.REMOTE_STOP_TRANSACTION
        ]
      },
      {
        resource: Entity.TRANSACTION, action: Action.PUSH_TRANSACTION_CDR,
        condition: {
          Fn: 'custom:dynamicAuthorizations',
          args: {
            asserts: [],
            filters: ['LocalIssuer']
          }
        },
      },
      {
        resource: Entity.TRANSACTION,
        action: [Action.VIEW_USER_DATA],
        condition: {
          Fn: 'custom:dynamicAuthorizations',
          args: {
            asserts: [],
            filters: []
          }
        },
      },
      {
        resource: Entity.CONSUMPTION, action: Action.LIST,
        condition: {
          Fn: 'custom:dynamicAuthorizations',
          args: {
            asserts: [],
            filters: []
          }
        },
        attributes: [
          'startedAt', 'endedAt', 'cumulatedConsumptionWh', 'cumulatedConsumptionAmps', 'cumulatedAmount',
          'stateOfCharge', 'limitWatts', 'limitAmps',
          'instantVoltsDC', 'instantVolts', 'instantVoltsL1', 'instantVoltsL2', 'instantVoltsL3',
          'instantWattsDC', 'instantWatts', 'instantWattsL1', 'instantWattsL2', 'instantWattsL3',
          'instantAmpsDC', 'instantAmps', 'instantAmpsL1', 'instantAmpsL2', 'instantAmpsL3',
        ]
      },
      {
        resource: Entity.CONSUMPTION, action: Action.READ,
        condition: {
          Fn: 'custom:dynamicAuthorizations',
          args: {
            asserts: [],
            filters: []
          }
        },
        attributes: [
          'startedAt', 'endedAt', 'cumulatedConsumptionWh', 'cumulatedConsumptionAmps', 'cumulatedAmount',
          'stateOfCharge', 'limitWatts', 'limitAmps',
          'instantVoltsDC', 'instantVolts', 'instantVoltsL1', 'instantVoltsL2', 'instantVoltsL3',
          'instantWattsDC', 'instantWatts', 'instantWattsL1', 'instantWattsL2', 'instantWattsL3',
          'instantAmpsDC', 'instantAmps', 'instantAmpsL1', 'instantAmpsL2', 'instantAmpsL3',
        ]
      },
      {
        resource: Entity.CONSUMPTION, action: Action.GET_ADVENIR_CONSUMPTION,
        condition: {
          Fn: 'custom:dynamicAuthorizations',
          args: {
            asserts: [],
            filters: []
          }
        },
        attributes: [
          'startedAt', 'endedAt', 'cumulatedConsumptionWh'
        ]
      },
      { resource: Entity.REPORT, action: [Action.READ] },
      {
        resource: Entity.LOGGING, action: [Action.LIST, Action.EXPORT],
        attributes: [
          'id', 'level', 'timestamp', 'type', 'source', 'host', 'action', 'message', 'chargingStationID', 'siteID',
          'user.name', 'user.firstName', 'actionOnUser.name', 'actionOnUser.firstName', 'hasDetailedMessages', 'method', 'module',
        ]
      },
      {
        resource: Entity.LOGGING, action: Action.READ,
        attributes: [
          'id', 'level', 'timestamp', 'type', 'source', 'host', 'action', 'message', 'chargingStationID', 'siteID',
          'user.name', 'user.firstName', 'actionOnUser.name', 'actionOnUser.firstName', 'hasDetailedMessages', 'detailedMessages'
        ]
      },
      { resource: Entity.PRICING, action: [Action.READ, Action.UPDATE] },
      {
        resource: Entity.PRICING_DEFINITION, action: [Action.LIST],
        attributes: [
          'id', 'entityID', 'entityType', 'name', 'description', 'entityName',
          'staticRestrictions.validFrom', 'staticRestrictions.validTo', 'staticRestrictions.connectorType', 'staticRestrictions.connectorPowerkW',
          'restrictions.daysOfWeek', 'restrictions.timeFrom', 'restrictions.timeTo',
          'restrictions.minEnergyKWh', 'restrictions.maxEnergyKWh', 'restrictions.minDurationSecs', 'restrictions.maxDurationSecs',
          'dimensions.flatFee.active', 'dimensions.flatFee.price', 'dimensions.flatFee.stepSize', 'dimensions.flatFee.pricedData',
          'dimensions.energy.active', 'dimensions.energy.price', 'dimensions.energy.stepSize', 'dimensions.energy.pricedData',
          'dimensions.chargingTime.active', 'dimensions.chargingTime.price', 'dimensions.chargingTime.stepSize', 'dimensions.chargingTime.pricedData',
          'dimensions.parkingTime.active', 'dimensions.parkingTime.price', 'dimensions.parkingTime.stepSize', 'dimensions.parkingTime.pricedData',
        ]
      },
      {
        resource: Entity.PRICING_DEFINITION, action: [Action.CREATE, Action.READ, Action.UPDATE, Action.DELETE],
        attributes: [
          'id', 'entityID', 'entityType', 'name', 'description', 'entityName',
          'staticRestrictions.validFrom', 'staticRestrictions.validTo', 'staticRestrictions.connectorType', 'staticRestrictions.connectorPowerkW',
          'restrictions.daysOfWeek', 'restrictions.timeFrom', 'restrictions.timeTo',
          'restrictions.minEnergyKWh', 'restrictions.maxEnergyKWh', 'restrictions.minDurationSecs', 'restrictions.maxDurationSecs',
          'dimensions.flatFee.active', 'dimensions.flatFee.price', 'dimensions.flatFee.stepSize', 'dimensions.flatFee.pricedData',
          'dimensions.energy.active', 'dimensions.energy.price', 'dimensions.energy.stepSize', 'dimensions.energy.pricedData',
          'dimensions.chargingTime.active', 'dimensions.chargingTime.price', 'dimensions.chargingTime.stepSize', 'dimensions.chargingTime.pricedData',
          'dimensions.parkingTime.active', 'dimensions.parkingTime.price', 'dimensions.parkingTime.stepSize', 'dimensions.parkingTime.pricedData',
        ]
      },
      { resource: Entity.BILLING, action: [Action.CHECK_CONNECTION, Action.CLEAR_BILLING_TEST_DATA] },
      {
        resource: Entity.BILLING_ACCOUNT,
        action: [Action.LIST, Action.CREATE, Action.READ, Action.UPDATE, Action.DELETE, Action.BILLING_ONBOARD_ACCOUNT],
        attributes: [
          'id', 'accountExternalID', 'taxID', 'businessOwnerID', 'businessOwner.id', 'businessOwner.firstName',
          'businessOwner.name', 'businessOwner.email', 'status', 'companyName'
        ]
      },
      {
        resource: Entity.BILLING_TRANSFER,
        action: [Action.LIST, Action.READ, Action.BILLING_FINALIZE_TRANSFER, Action.BILLING_SEND_TRANSFER, Action.DOWNLOAD],
        attributes: [
          'id', 'status', 'createdOn', 'sessionCounter', 'collectedFunds', 'collectedFlatFees', 'collectedFees', 'totalConsumptionWh', 'totalDurationSecs',
          'transferAmount', 'accountID', 'transferExternalID',
          'account.companyName', 'account.businessOwnerID', 'account.accountExternalID', 'businessOwner.name', 'businessOwner.firstName',
          'platformFeeData.feeAmount', 'platformFeeData.feeTaxAmount', 'currency', 'invoice.documentNumber','invoice.invoiceID','invoice.userID', 'invoice.totalAmount'
        ]
      },
      { resource: Entity.TAX, action: [Action.LIST] },
      {
        resource: Entity.INVOICE, action: [Action.LIST],
        attributes: [
          'id', 'number', 'status', 'amount', 'createdOn', 'currency', 'downloadable', 'sessions', 'userID', 'user.id', 'user.name', 'user.firstName', 'user.email'
        ]
      },
      {
        resource: Entity.INVOICE, action: [Action.DOWNLOAD, Action.READ]
      },
      {
        resource: Entity.ASSET, action: [Action.CREATE, Action.READ,
          Action.CHECK_CONNECTION, Action.CREATE_CONSUMPTION]
      },
      {
        resource: Entity.ASSET, action: Action.READ_CONSUMPTION,
        condition: {
          Fn: 'custom:dynamicAuthorizations',
          args: {
            asserts: [],
            filters: []
          }
        },
        attributes: [
          'id', 'name', 'siteAreaID', 'siteArea.id', 'siteArea.name', 'siteArea.siteID', 'siteID', 'assetType', 'coordinates',
          'dynamicAsset', 'usesPushAPI', 'connectionID', 'meterID', 'currentInstantWatts', 'currentStateOfCharge', 'issuer',
          'startedAt', 'instantWatts', 'instantAmps', 'limitWatts', 'limitAmps', 'endedAt', 'stateOfCharge'
        ]
      },
      {
        resource: Entity.ASSET, action: Action.RETRIEVE_CONSUMPTION,
        condition: {
          Fn: 'custom:dynamicAuthorizations',
          args: {
            asserts: [],
            filters: []
          }
        }
      },
      {
        resource: Entity.ASSET, action: [Action.UPDATE, Action.DELETE],
        condition: {
          Fn: 'custom:dynamicAuthorizations',
          args: {
            asserts: [],
            filters: ['LocalIssuer']
          }
        }
      },
      {
        resource: Entity.ASSET, action: Action.LIST,
        attributes: [
          'id', 'name', 'siteAreaID', 'siteArea.id', 'siteArea.name', 'siteArea.siteID', 'siteID', 'assetType', 'coordinates',
          'dynamicAsset', 'usesPushAPI', 'connectionID', 'meterID', 'currentInstantWatts', 'currentStateOfCharge', 'issuer',
          'site.id', 'site.name'
        ]
      },
      {
        resource: Entity.ASSET, action: Action.IN_ERROR,
        attributes: ['id', 'name', 'errorCodeDetails', 'errorCode']
      },
      { resource: Entity.SETTING, action: Action.LIST },
      { resource: Entity.SETTING, action: [Action.CREATE, Action.READ, Action.UPDATE, Action.DELETE] },
      {
        resource: Entity.REGISTRATION_TOKEN, action: Action.LIST,
        attributes: [
          'id', 'status', 'description', 'createdOn', 'lastChangedOn', 'expirationDate', 'revocationDate',
          'siteAreaID', 'siteArea.name', 'createdBy.name', 'createdBy.firstName', 'lastChangedBy.name', 'lastChangedBy.firstName'
        ]
      },
      {
        resource: Entity.REGISTRATION_TOKEN, action: [Action.READ, Action.CREATE, Action.UPDATE],
        attributes: [
          'id', 'status', 'description', 'createdOn', 'lastChangedOn', 'expirationDate', 'revocationDate',
          'siteAreaID', 'siteArea.name', 'createdBy.name', 'createdBy.firstName', 'lastChangedBy.name', 'lastChangedBy.firstName'
        ]
      },
      { resource: Entity.REGISTRATION_TOKEN, action: [Action.DELETE, Action.REVOKE] },
      { resource: Entity.OCPI_ENDPOINT, action: Action.LIST },
      {
        resource: Entity.OCPI_ENDPOINT,
        action: [
          Action.CREATE, Action.READ, Action.UPDATE, Action.DELETE, Action.PING, Action.GENERATE_LOCAL_TOKEN,
          Action.REGISTER, Action.TRIGGER_JOB
        ],
      },
      { resource: Entity.OICP_ENDPOINT, action: Action.LIST },
      {
        resource: Entity.OICP_ENDPOINT,
        action: [
          Action.CREATE, Action.READ, Action.UPDATE, Action.DELETE, Action.PING, Action.REGISTER,
          Action.TRIGGER_JOB
        ],
      },
      { resource: Entity.CONNECTION, action: Action.LIST },
      { resource: Entity.CONNECTION, action: [Action.CREATE, Action.READ, Action.DELETE] },
      {
        resource: Entity.CAR_CATALOG, action: Action.LIST,
        attributes: [
          'id', 'vehicleModel', 'vehicleMake', 'vehicleModelVersion', 'batteryCapacityFull', 'fastchargeChargeSpeed', 'performanceTopspeed',
          'performanceAcceleration', 'rangeWLTP', 'rangeReal', 'efficiencyReal', 'image',
          'chargeStandardPower', 'chargeStandardPhase', 'chargeStandardPhaseAmp', 'chargeAlternativePower', 'chargeOptionPower',
          'chargeOptionPhaseAmp', 'chargeOptionPhase', 'chargeAlternativePhaseAmp', 'chargeAlternativePhase', 'chargePlug', 'fastChargePlug',
          'fastChargePowerMax', 'drivetrainPowerHP'
        ]
      },
      {
        resource: Entity.CAR_CATALOG, action: Action.READ,
        attributes: [
          'id', 'vehicleModel', 'vehicleMake', 'vehicleModelVersion', 'batteryCapacityFull', 'fastchargeChargeSpeed',
          'performanceTopspeed', 'performanceAcceleration', 'rangeWLTP', 'rangeReal', 'efficiencyReal', 'drivetrainPropulsion',
          'drivetrainTorque', 'batteryCapacityUseable', 'chargePlug', 'fastChargePlug', 'fastChargePowerMax', 'chargePlugLocation',
          'drivetrainPowerHP', 'chargeStandardChargeSpeed', 'chargeStandardChargeTime', 'miscSeats', 'miscBody', 'miscIsofix', 'miscTurningCircle',
          'miscSegment', 'miscIsofixSeats', 'chargeStandardPower', 'chargeStandardPhase', 'chargeAlternativePower', 'hash',
          'chargeAlternativePhase', 'chargeOptionPower', 'chargeOptionPhase', 'image', 'chargeOptionPhaseAmp', 'chargeAlternativePhaseAmp'
        ]
      },
      { resource: Entity.CAR, action: [Action.CREATE, Action.UPDATE, Action.DELETE] },
      {
        resource: Entity.CAR, action: Action.READ,
        attributes: [
          'id', 'type', 'vin', 'licensePlate', 'converter', 'default', 'createdOn', 'lastChangedOn',
          'carCatalogID', 'carCatalog.vehicleMake', 'carCatalog.vehicleModel', 'carCatalog.vehicleModelVersion', 'carCatalog.image',
          'carCatalog.chargeStandardPower', 'carCatalog.chargeStandardPhaseAmp', 'carCatalog.chargeStandardPhase',
          'carCatalog.chargeAlternativePower', 'carCatalog.chargeAlternativePhaseAmp', 'carCatalog.chargeAlternativePhase',
          'carCatalog.chargeOptionPower', 'carCatalog.chargeOptionPhaseAmp', 'carCatalog.chargeOptionPhase',
          'user.id', 'user.name', 'user.firstName', 'userID', 'carConnectorData.carConnectorID', 'carConnectorData.carConnectorMeterID'
        ]
      },
      {
        resource: Entity.CAR, action: Action.LIST,
        condition: {
          Fn: 'custom:dynamicAuthorizations',
          args: {
            asserts: [],
            filters: [],
            metadata: {
              createPoolCar: {
                visible: true
              }
            }
          }
        },
        attributes: [
          'id', 'type', 'vin', 'licensePlate', 'converter', 'default', 'createdOn', 'lastChangedOn',
          'carCatalog.id', 'carCatalog.vehicleMake', 'carCatalog.vehicleModel', 'carCatalog.vehicleModelVersion',
          'carCatalog.image', 'carCatalog.fastChargePowerMax', 'carCatalog.batteryCapacityFull',
          'createdBy.name', 'createdBy.firstName', 'lastChangedBy.name', 'lastChangedBy.firstName',
          'user.id', 'user.name', 'user.firstName', 'userID', 'carConnectorData.carConnectorID', 'carConnectorData.carConnectorMeterID'
        ]
      },
      { resource: Entity.NOTIFICATION, action: Action.CREATE },
      { resource: Entity.PAYMENT_METHOD, action: Action.LIST },
      { resource: Entity.PAYMENT_METHOD, action: [Action.READ, Action.CREATE, Action.DELETE] },
      { resource: Entity.SOURCE, action: Action.LIST },
    ]
  },
  basic: {
    grants: [
      {
        resource: Entity.USER, action: Action.READ,
        condition: {
          Fn: 'custom:dynamicAuthorizations',
          args: {
            asserts: [],
            filters: ['OwnUser']
          }
        },
        attributes: [
          'id', 'name', 'firstName', 'email', 'role', 'issuer', 'locale',
          'notificationsActive', 'notifications', 'phone', 'mobile', 'iNumber', 'costCenter',
          'address.address1', 'address.address2', 'address.postalCode', 'address.city',
          'address.department', 'address.region', 'address.country', 'address.coordinates'
        ]
      },
      {
        resource: Entity.USER, action: Action.UPDATE,
        condition: {
          Fn: 'custom:dynamicAuthorizations',
          args: {
            asserts: ['BasicUser'],
            filters: ['OwnUser']
          }
        },
        attributes: [
          'id', 'name', 'firstName', 'email', 'role', 'issuer', 'locale',
          'notificationsActive', 'notifications', 'phone', 'mobile', 'iNumber', 'costCenter',
          'address.address1', 'address.address2', 'address.postalCode', 'address.city',
          'address.department', 'address.region', 'address.country', 'address.coordinates'
        ]
      },
      { resource: Entity.SETTING, action: Action.READ },
      {
        resource: Entity.CAR_CATALOG, action: Action.LIST,
        attributes: [
          'id', 'vehicleModel', 'vehicleMake', 'vehicleModelVersion', 'batteryCapacityFull', 'fastchargeChargeSpeed', 'performanceTopspeed',
          'performanceAcceleration', 'rangeWLTP', 'rangeReal', 'efficiencyReal', 'image',
          'chargeStandardPower', 'chargeStandardPhase', 'chargeStandardPhaseAmp', 'chargeAlternativePower', 'chargeOptionPower',
          'chargeOptionPhaseAmp', 'chargeOptionPhase', 'chargeAlternativePhaseAmp', 'chargeAlternativePhase', 'chargePlug', 'fastChargePlug',
          'fastChargePowerMax', 'drivetrainPowerHP'
        ]
      },
      {
        resource: Entity.CAR_CATALOG, action: Action.READ,
        attributes: [
          'id', 'vehicleModel', 'vehicleMake', 'vehicleModelVersion', 'batteryCapacityFull', 'fastchargeChargeSpeed',
          'performanceTopspeed', 'performanceAcceleration', 'rangeWLTP', 'rangeReal', 'efficiencyReal', 'drivetrainPropulsion',
          'drivetrainTorque', 'batteryCapacityUseable', 'chargePlug', 'fastChargePlug', 'fastChargePowerMax', 'chargePlugLocation',
          'drivetrainPowerHP', 'chargeStandardChargeSpeed', 'chargeStandardChargeTime', 'miscSeats', 'miscBody', 'miscIsofix', 'miscTurningCircle',
          'miscSegment', 'miscIsofixSeats', 'chargeStandardPower', 'chargeStandardPhase', 'chargeAlternativePower', 'hash',
          'chargeAlternativePhase', 'chargeOptionPower', 'chargeOptionPhase', 'image', 'chargeOptionPhaseAmp', 'chargeAlternativePhaseAmp'
        ]
      },
      {
        resource: Entity.CAR, action: Action.LIST,
        condition: {
          Fn: 'custom:dynamicAuthorizations',
          args: {
            asserts: [],
            filters: ['OwnUser']
          }
        },
        attributes: [
          'id', 'type', 'vin', 'licensePlate', 'converter', 'default',
          'carCatalog.id', 'carCatalog.vehicleMake', 'carCatalog.vehicleModel', 'carCatalog.vehicleModelVersion',
          'carCatalog.image', 'carCatalog.fastChargePowerMax', 'carCatalog.batteryCapacityFull', 'carConnectorData.carConnectorID', 'carConnectorData.carConnectorMeterID'
        ],
      },
      {
        resource: Entity.CAR, action: [Action.CREATE, Action.UPDATE],
        condition: {
          Fn: 'custom:dynamicAuthorizations',
          args: {
            asserts: ['-PoolCar', 'OwnUser'],
            filters: ['OwnUser']
          }
        }
      },
      {
        resource: Entity.CAR, action: Action.READ,
        condition: {
          Fn: 'custom:dynamicAuthorizations',
          args: {
            asserts: [],
            filters: ['OwnUser']
          }
        },
        attributes: [
          'id', 'type', 'vin', 'licensePlate', 'converter', 'default', 'createdOn', 'lastChangedOn',
          'carCatalogID', 'carCatalog.vehicleMake', 'carCatalog.vehicleModel', 'carCatalog.vehicleModelVersion', 'carCatalog.image',
          'carCatalog.chargeStandardPower', 'carCatalog.chargeStandardPhaseAmp', 'carCatalog.chargeStandardPhase',
          'carCatalog.chargeAlternativePower', 'carCatalog.chargeAlternativePhaseAmp', 'carCatalog.chargeAlternativePhase',
          'carCatalog.chargeOptionPower', 'carCatalog.chargeOptionPhaseAmp', 'carCatalog.chargeOptionPhase',
          'user.id', 'user.name', 'user.firstName', 'userID', 'carConnectorData.carConnectorID', 'carConnectorData.carConnectorMeterID'
        ],
      },
      {
        resource: Entity.CAR, action: Action.DELETE,
        condition: {
          Fn: 'custom:dynamicAuthorizations',
          args: {
            asserts: [],
            filters: ['OwnUser']
          }
        }
      },
      {
        resource: Entity.COMPANY, action: Action.LIST,
        condition: {
          Fn: 'custom:dynamicAuthorizations',
          args: {
            asserts: [],
            filters: ['AssignedSitesCompanies']
          }
        },
        attributes: [
          'id', 'name', 'address.address1', 'address.address2', 'address.postalCode', 'address.city',
          'address.department', 'address.region', 'address.country',
          'address.coordinates', 'logo', 'issuer', 'distanceMeters', 'createdOn', 'lastChangedOn'
        ]
      },
      {
        resource: Entity.COMPANY, action: Action.READ,
        condition: {
          Fn: 'custom:dynamicAuthorizations',
          args: {
            asserts: [],
            filters: ['AssignedSitesCompanies']
          }
        },
        attributes: [
          'id', 'name', 'issuer', 'logo',
          'address.address1', 'address.address2', 'address.postalCode', 'address.city',
          'address.department', 'address.region', 'address.country', 'address.coordinates'
        ]
      },
      {
        resource: Entity.INVOICE, action: Action.LIST,
        condition: {
          Fn: 'custom:dynamicAuthorizations',
          args: {
            asserts: [],
            filters: ['OwnUser']
          }
        },
        attributes: [
          'id', 'number', 'status', 'amount', 'createdOn', 'currency', 'downloadable', 'sessions'
        ]
      },
      {
        resource: Entity.INVOICE, action: Action.READ,
        condition: {
          Fn: 'custom:dynamicAuthorizations',
          args: {
            asserts: [],
            filters: ['OwnUser']
          }
        },
        attributes: [
          'id', 'number', 'status', 'amount', 'createdOn', 'currency', 'downloadable', 'sessions'
        ]
      },
      {
        resource: Entity.INVOICE, action: Action.DOWNLOAD,
        condition: {
          Fn: 'custom:dynamicAuthorizations',
          args: {
            asserts: [],
            filters: ['OwnUser']
          }
        }
      },
      {
        resource: Entity.BILLING_TRANSFER, action: Action.DOWNLOAD,
        condition: {
          Fn: 'custom:dynamicAuthorizations',
          args: {
            asserts: [],
            filters: ['OwnUser']
          }
        }
      },
      {
        resource: Entity.PAYMENT_METHOD, action: Action.LIST,
        condition: {
          Fn: 'custom:dynamicAuthorizations',
          args: {
            asserts: [],
            filters: ['OwnUser']
          }
        }
      },
      {
        resource: Entity.PAYMENT_METHOD, action: [Action.READ, Action.CREATE, Action.DELETE],
        condition: {
          Fn: 'custom:dynamicAuthorizations',
          args: {
            asserts: [],
            filters: ['OwnUser']
          }
        }
      },
      {
        resource: Entity.SITE, action: Action.LIST,
        condition: {
          Fn: 'custom:dynamicAuthorizations',
          args: {
            asserts: [],
            filters: ['AssignedSites']
          }
        },
        attributes: [
          'id', 'name', 'address.address1', 'address.address2', 'address.postalCode', 'address.city',
          'address.department', 'address.region', 'address.country',
          'address.coordinates', 'companyID', 'company.name', 'autoUserSiteAssignment', 'issuer',
          'autoUserSiteAssignment', 'distanceMeters', 'public', 'createdOn', 'lastChangedOn', 'connectorStats'
        ],
      },
      {
        resource: Entity.SITE, action: Action.READ,
        condition: {
          Fn: 'custom:dynamicAuthorizations',
          args: {
            asserts: [],
            filters: ['AssignedSites']
          }
        },
        attributes: [
          'id', 'name', 'companyID', 'company.name', 'autoUserSiteAssignment', 'issuer',
          'autoUserSiteAssignment', 'distanceMeters', 'public', 'createdOn', 'lastChangedOn',
          'address.address1', 'address.address2', 'address.postalCode', 'address.city',
          'address.department', 'address.region', 'address.country', 'address.coordinates'
        ],
      },
      {
        resource: Entity.SITE_AREA, action: Action.LIST,
        condition: {
          Fn: 'custom:dynamicAuthorizations',
          args: {
            asserts: [],
            filters: ['AssignedSites']
          }
        },
        attributes: [
          'id', 'name', 'siteID', 'maximumPower', 'voltage', 'numberOfPhases', 'accessControl', 'smartCharging', 'chargingStations.id',
          'address.address1', 'address.address2', 'address.postalCode', 'address.city',
          'address.department', 'address.region', 'address.country',
          'address.coordinates', 'site.id', 'site.name', 'parentSiteAreaID', 'parentSiteArea.name', 'issuer',
          'distanceMeters', 'createdOn', 'lastChangedOn', 'connectorStats'
        ],
      },
      {
        resource: Entity.SITE_AREA, action: Action.READ,
        condition: {
          Fn: 'custom:dynamicAuthorizations',
          args: {
            asserts: [],
            filters: ['AssignedSites']
          }
        },
        attributes: [
          'id', 'name', 'issuer', 'image', 'maximumPower', 'numberOfPhases',
          'voltage', 'smartCharging', 'accessControl', 'connectorStats', 'siteID',
          'parentSiteAreaID', 'site.name', 'parentSiteArea.name',
          'address.address1', 'address.address2', 'address.postalCode', 'address.city',
          'address.department', 'address.region', 'address.country', 'address.coordinates'
        ],
      },
      {
        resource: Entity.SITE_AREA, action: Action.READ_CHARGING_STATIONS_FROM_SITE_AREA,
        condition: {
          Fn: 'custom:dynamicAuthorizations',
          args: {
            asserts: [],
            filters: ['AssignedSites']
          }
        },
        attributes: [
          'id', 'name', 'issuer', 'image', 'maximumPower', 'numberOfPhases',
          'voltage', 'smartCharging', 'accessControl', 'connectorStats', 'siteID',
          'parentSiteAreaID', 'site.name', 'parentSiteArea.name',
          'address.address1', 'address.address2', 'address.postalCode', 'address.city',
          'address.department', 'address.region', 'address.country', 'address.coordinates'
        ],
      },
      {
        resource: Entity.CHARGING_STATION, action: Action.LIST,
        condition: {
          Fn: 'custom:dynamicAuthorizations',
          args: {
            asserts: [],
            filters: ['AssignedSites']
          }
        },
        attributes: [
          'id', 'inactive', 'connectorsStatus', 'connectorsConsumption', 'public', 'lastSeen', 'coordinates', 'issuer', 'voltage', 'distanceMeters',
          'siteAreaID', 'siteArea.id', 'siteArea.name', 'siteArea.siteID', 'site.name', 'siteArea.address', 'siteID', 'maximumPower', 'powerLimitUnit',
          'connectors.connectorId', 'connectors.status', 'connectors.type', 'connectors.power', 'connectors.errorCode',
          'connectors.currentTotalConsumptionWh', 'connectors.currentInstantWatts', 'connectors.currentStateOfCharge', 'connectors.info', 'connectors.vendorErrorCode',
          'connectors.currentTransactionID', 'connectors.currentTotalInactivitySecs', 'lastReboot', 'createdOn', 'companyID',
          'connectors.user.id', 'connectors.user.name', 'connectors.user.firstName', 'connectors.user.email', 'connectors.currentTagID',
          'ocpiData.evses.capabilities',
          'chargePoints.chargePointID','chargePoints.currentType','chargePoints.voltage','chargePoints.amperage','chargePoints.numberOfConnectedPhase',
          'chargePoints.cannotChargeInParallel','chargePoints.sharePowerToAllConnectors','chargePoints.excludeFromPowerLimitation','chargePoints.ocppParamForPowerLimitation',
          'chargePoints.power','chargePoints.efficiency','chargePoints.connectorIDs'
        ]
      },
      {
        resource: Entity.CHARGING_STATION, action: Action.READ,
        condition: {
          Fn: 'custom:dynamicAuthorizations',
          args: {
            asserts: [],
            filters: ['AssignedSites']
          }
        },
        attributes: [
          'id','issuer','public','siteAreaID','lastSeen','inactive','forceInactive','manualConfiguration','voltage','coordinates','chargingStationURL', 'forceInactive',
          'tariffID', 'maximumPower', 'masterSlave',
          'chargePoints.chargePointID','chargePoints.currentType','chargePoints.voltage','chargePoints.amperage','chargePoints.numberOfConnectedPhase',
          'chargePoints.cannotChargeInParallel','chargePoints.sharePowerToAllConnectors','chargePoints.excludeFromPowerLimitation','chargePoints.ocppParamForPowerLimitation',
          'chargePoints.power','chargePoints.efficiency','chargePoints.connectorIDs',
          'connectors.status', 'connectors.type', 'connectors.power', 'connectors.errorCode', 'connectors.connectorId', 'connectors.currentTotalConsumptionWh',
          'connectors.currentInstantWatts', 'connectors.currentStateOfCharge', 'connectors.info', 'connectors.vendorErrorCode', 'connectors.currentTransactionID',
          'connectors.currentTotalInactivitySecs', 'connectors.phaseAssignmentToGrid', 'connectors.chargePointID', 'connectors.tariffID', 'connectors.currentTransactionDate', 'connectors.currentTagID',
          'ocpiData.evses.capabilities',
          'siteArea', 'site', 'siteID',
        ]
      },
      {
        resource: Entity.CHARGING_STATION, action: [Action.RESERVE_NOW, Action.REMOTE_START_TRANSACTION, Action.REMOTE_STOP_TRANSACTION],
        condition: {
          Fn: 'custom:dynamicAuthorizations',
          args: {
            asserts: [],
            filters: ['AssignedSites']
          }
        },
      },
      {
        resource: Entity.CHARGING_STATION,
        action: [Action.START_TRANSACTION, Action.STOP_TRANSACTION, Action.AUTHORIZE, Action.GET_CONNECTOR_QR_CODE],
        condition: {
          Fn: 'custom:dynamicAuthorizations',
          args: {
            asserts: [],
            filters: ['AssignedSites', 'LocalIssuer']
          }
        },
      },
      {
        resource: Entity.CHARGING_STATION, action: Action.PUSH_TRANSACTION_CDR,
        condition: {
          Fn: 'custom:dynamicAuthorizations',
          args: {
            asserts: [],
            filters: ['LocalIssuer']
          }
        },
      },
      {
        resource: Entity.CHARGING_STATION,
        action: [Action.VIEW_USER_DATA],
        condition: {
          Fn: 'custom:dynamicAuthorizations',
          args: {
            asserts: [],
            filters: ['OwnUser']
          }
        },
      },
      {
        resource: Entity.CONNECTOR,
        action: Action.START_TRANSACTION,
        condition: {
          Fn: 'custom:dynamicAuthorizations',
          args: {
            asserts: [],
            filters: ['AssignedSites', 'LocalIssuer']
          }
        },
      },
      {
        resource: Entity.CONNECTOR,
        action: [Action.REMOTE_STOP_TRANSACTION, Action.STOP_TRANSACTION],
        condition: {
          Fn: 'custom:dynamicAuthorizations',
          args: {
            asserts: ['OwnUser'],
            filters: ['OwnUser']
          }
        },
      },
      {
        resource: Entity.CONNECTOR,
        action: [Action.VIEW_USER_DATA],
        condition: {
          Fn: 'custom:dynamicAuthorizations',
          args: {
            asserts: [],
            filters: ['OwnUser']
          }
        },
      },
      {
        resource: Entity.CONNECTOR, action: Action.REMOTE_START_TRANSACTION,
        condition: {
          Fn: 'custom:dynamicAuthorizations',
          args: {
            asserts: [],
            filters: ['AssignedSites'],
          }
        },
      },
      {
        resource: Entity.TAG, action: Action.LIST,
        condition: {
          Fn: 'custom:dynamicAuthorizations',
          args: {
            asserts: [],
            filters: ['OwnUser'],
            metadata: {
              id: {
                visible: false
              }
            },
          }
        },
        attributes: [
          'userID', 'active', 'description', 'visualID', 'issuer', 'default',
          'createdOn', 'lastChangedOn'
        ],
      },
      {
        resource: Entity.TAG, action: Action.READ,
        condition: {
          Fn: 'custom:dynamicAuthorizations',
          args: {
            asserts: [],
            filters: ['OwnUser'],
          }
        },
        attributes: [
          'userID', 'issuer', 'active', 'description', 'visualID', 'default',
          'user.id', 'user.name', 'user.firstName', 'user.email', 'user.issuer'
        ],
      },
      {
        resource: Entity.TAG, action: [Action.UNASSIGN, Action.UPDATE_BY_VISUAL_ID],
        condition: {
          Fn: 'custom:dynamicAuthorizations',
          args: {
            asserts: ['OwnUser'],
            filters: ['OwnUser']
          }
        }
      },
      {
        resource: Entity.TAG, action: Action.ASSIGN,
        condition: {
          Fn: 'custom:dynamicAuthorizations',
          args: {
            asserts: [],
            filters: ['LocalIssuer']
          }
        },
        attributes: [
          'userID', 'description', 'visualID', 'default',
          'user.name', 'user.firstName', 'user.email', 'createdOn', 'lastChangedOn'
        ]
      },
      {
        resource: Entity.TRANSACTION, action: Action.LIST,
        condition: {
          Fn: 'custom:dynamicAuthorizations',
          args: {
            asserts: [],
            filters: ['OwnUser']
          }
        },
        attributes: [
          'id', 'chargeBoxID', 'timestamp', 'issuer', 'stateOfCharge', 'timezone', 'connectorId', 'meterStart', 'siteAreaID', 'siteID', 'companyID',
          'currentTotalDurationSecs', 'currentTotalInactivitySecs', 'currentInstantWatts', 'currentTotalConsumptionWh', 'currentStateOfCharge',
          'currentCumulatedPrice', 'currentInactivityStatus', 'roundedPrice', 'price', 'priceUnit', 'ocpi', 'ocpiWithCdr',
          'stop.roundedPrice', 'stop.price', 'stop.priceUnit', 'stop.inactivityStatus', 'stop.stateOfCharge', 'stop.timestamp', 'stop.totalConsumptionWh',
          'stop.totalDurationSecs', 'stop.totalInactivitySecs', 'stop.extraInactivitySecs', 'stop.meterStop', 'stop.tagID','stop.tag.visualID', 'stop.reason',
          'carCatalog.vehicleMake', 'carCatalog.vehicleModel', 'carCatalog.vehicleModelVersion',
          'car.licensePlate',
          'billingData.stop.invoiceNumber',
          'site.name', 'siteArea.name', 'company.name'
        ]
      },
      {
        resource: Entity.TRANSACTION, action: Action.READ,
        condition: {
          Fn: 'custom:dynamicAuthorizations',
          args: {
            asserts: [],
            filters: ['OwnUser']
          }
        },
        attributes: [
          'id', 'chargeBoxID', 'timestamp', 'issuer', 'stateOfCharge', 'tagID', 'tag.visualID', 'tag.description', 'timezone', 'connectorId', 'meterStart', 'siteAreaID', 'siteID', 'companyID',
          'userID', 'user.id', 'user.name', 'user.firstName', 'user.email', 'roundedPrice', 'price', 'priceUnit',
          'stop.userID', 'stop.user.id', 'stop.user.name', 'stop.user.firstName', 'stop.user.email',
          'currentTotalDurationSecs', 'currentTotalInactivitySecs', 'currentInstantWatts', 'currentTotalConsumptionWh', 'currentStateOfCharge',
          'currentCumulatedPrice', 'currentInactivityStatus', 'signedData', 'stop.reason',
          'stop.roundedPrice', 'stop.price', 'stop.priceUnit', 'stop.inactivityStatus', 'stop.stateOfCharge', 'stop.timestamp', 'stop.totalConsumptionWh', 'stop.meterStop',
          'stop.totalDurationSecs', 'stop.totalInactivitySecs', 'stop.extraInactivitySecs', 'stop.pricingSource', 'stop.signedData',
          'stop.tagID', 'stop.tag.visualID', 'stop.tag.description', 'billingData.stop.status', 'billingData.stop.invoiceID', 'billingData.stop.invoiceItem',
          'billingData.stop.invoiceStatus', 'billingData.stop.invoiceNumber',
          'carID' ,'carCatalogID', 'carCatalog.vehicleMake', 'carCatalog.vehicleModel', 'carCatalog.vehicleModelVersion', 'car.licensePlate',
          'pricingModel'
        ]
      },
      {
        resource: Entity.TRANSACTION, action: Action.GET_CHARGING_STATION_TRANSACTIONS,
        condition: {
          Fn: 'custom:dynamicAuthorizations',
          args: {
            asserts: [],
            filters: ['OwnUser']
          }
        },
        attributes: [
          'id', 'chargeBoxID', 'timestamp', 'issuer', 'stateOfCharge', 'timezone', 'connectorId', 'meterStart', 'siteAreaID', 'siteID', 'companyID',
          'currentTotalDurationSecs', 'currentTotalInactivitySecs', 'currentInstantWatts', 'currentTotalConsumptionWh', 'currentStateOfCharge', 'currentInactivityStatus',
          'stop.roundedPrice', 'stop.price', 'stop.priceUnit', 'stop.inactivityStatus', 'stop.stateOfCharge', 'stop.timestamp', 'stop.totalConsumptionWh',
          'stop.totalDurationSecs', 'stop.totalInactivitySecs', 'stop.extraInactivitySecs', 'site.name', 'siteArea.name', 'company.name',
          'billingData.stop.invoiceNumber', 'stop.reason', 'ocpi', 'ocpiWithCdr', 'tagID', 'stop.tagID',
        ]
      },
      {
        resource: Entity.TRANSACTION, action: Action.GET_ACTIVE_TRANSACTION,
        condition: {
          Fn: 'custom:dynamicAuthorizations',
          args: {
            asserts: [],
            filters: ['OwnUser']
          }
        },
        attributes: [
          'id', 'chargeBoxID', 'timestamp', 'issuer', 'stateOfCharge', 'timezone', 'connectorId', 'status', 'meterStart', 'siteAreaID', 'siteID', 'companyID',
          'currentTotalDurationSecs', 'currentTotalInactivitySecs', 'currentInstantWatts', 'currentTotalConsumptionWh', 'currentStateOfCharge',
          'currentCumulatedPrice', 'currentInactivityStatus', 'roundedPrice', 'price', 'priceUnit',
          'carCatalog.vehicleMake', 'carCatalog.vehicleModel', 'carCatalog.vehicleModelVersion',
          'site.name', 'siteArea.name', 'company.name',
          'car.licensePlate',
        ]
      },
      {
        resource: Entity.TRANSACTION, action: Action.GET_COMPLETED_TRANSACTION,
        condition: {
          Fn: 'custom:dynamicAuthorizations',
          args: {
            asserts: [],
            filters: ['OwnUser']
          }
        },
        attributes: [
          'id', 'chargeBoxID', 'timestamp', 'issuer', 'stateOfCharge', 'timezone', 'connectorId', 'meterStart', 'siteAreaID', 'siteID', 'companyID',
          'stop.roundedPrice', 'stop.price', 'stop.priceUnit', 'stop.inactivityStatus', 'stop.stateOfCharge', 'stop.timestamp', 'stop.totalConsumptionWh',
          'stop.totalDurationSecs', 'stop.totalInactivitySecs', 'stop.extraInactivitySecs', 'stop.meterStop', 'stop.tagID', 'stop.tag.visualID', 'stop.reason',
          'site.name', 'siteArea.name', 'company.name',
          'carCatalog.vehicleMake', 'carCatalog.vehicleModel', 'carCatalog.vehicleModelVersion',
          'car.licensePlate',
          'billingData.stop.invoiceNumber', 'ocpi', 'ocpiWithCdr',
        ]
      },
      {
        resource: Entity.TRANSACTION, action: Action.GET_REFUND_REPORT,
        condition: {
          Fn: 'custom:dynamicAuthorizations',
          args: {
            asserts: [],
            filters: ['OwnUser']
          }
        },
        attributes: [
          'id', 'userID', 'user.id', 'user.name', 'user.firstName', 'user.email', 'tagID'
        ]
      },
      {
        resource: Entity.TRANSACTION, action: Action.EXPORT_COMPLETED_TRANSACTION,
        condition: {
          Fn: 'custom:dynamicAuthorizations',
          args: {
            asserts: [],
            filters: ['AssignedSites']
          }
        },
        attributes: [
          'id', 'chargeBoxID', 'timestamp', 'issuer', 'stateOfCharge', 'timezone', 'connectorId', 'meterStart', 'siteAreaID', 'siteID', 'companyID',
          'stop.roundedPrice', 'stop.price', 'stop.priceUnit', 'stop.inactivityStatus', 'stop.stateOfCharge', 'stop.timestamp', 'stop.totalConsumptionWh',
          'stop.totalDurationSecs', 'stop.totalInactivitySecs', 'stop.extraInactivitySecs', 'site.name', 'siteArea.name', 'company.name',
          'billingData.stop.invoiceNumber', 'stop.reason', 'ocpi', 'ocpiWithCdr', 'tagID', 'stop.tagID', 'tag.description', 'stop.tag.description', 'tag.visualID', 'stop.tag.visualID' ]
      },
      {
        resource: Entity.TRANSACTION, action: Action.GET_ADVENIR_CONSUMPTION,
        condition: {
          Fn: 'custom:dynamicAuthorizations',
          args: {
            asserts: [],
            filters: ['OwnUser']
          }
        },
        attributes: [
          'id', 'chargeBox.issuer', 'chargeBox.id', 'chargeBox.issuer', 'chargeBox.public', 'chargeBox.connectors', 'connectorId',
        ]
      },
      {
        resource: Entity.TRANSACTION, action: [Action.EXPORT, Action.UPDATE, Action.REMOTE_STOP_TRANSACTION],
        condition: {
          Fn: 'custom:dynamicAuthorizations',
          args: {
            asserts: [],
            filters: ['OwnUser']
          }
        }
      },
      {
        resource: Entity.TRANSACTION, action: Action.VIEW_USER_DATA,
        condition: {
          Fn: 'custom:dynamicAuthorizations',
          args: {
            asserts: [],
            filters: ['OwnUser']
          }
        },
      },
      {
        resource: Entity.CONSUMPTION, action: Action.LIST,
        condition: {
          Fn: 'custom:dynamicAuthorizations',
          args: {
            asserts: [],
            filters: []
          }
        },
        attributes: [
          'startedAt', 'endedAt', 'cumulatedConsumptionWh', 'cumulatedConsumptionAmps', 'cumulatedAmount',
          'stateOfCharge', 'limitWatts', 'limitAmps',
          'instantVoltsDC', 'instantVolts', 'instantVoltsL1', 'instantVoltsL2', 'instantVoltsL3',
          'instantWattsDC', 'instantWatts', 'instantWattsL1', 'instantWattsL2', 'instantWattsL3',
          'instantAmpsDC', 'instantAmps', 'instantAmpsL1', 'instantAmpsL2', 'instantAmpsL3',
        ]
      },
      {
        resource: Entity.CONSUMPTION, action: Action.READ,
        condition: {
          Fn: 'custom:dynamicAuthorizations',
          args: {
            asserts: [],
            filters: []
          }
        },
        attributes: [
          'startedAt', 'endedAt', 'cumulatedConsumptionWh', 'cumulatedConsumptionAmps', 'cumulatedAmount',
          'stateOfCharge', 'limitWatts', 'limitAmps',
          'instantVoltsDC', 'instantVolts', 'instantVoltsL1', 'instantVoltsL2', 'instantVoltsL3',
          'instantWattsDC', 'instantWatts', 'instantWattsL1', 'instantWattsL2', 'instantWattsL3',
          'instantAmpsDC', 'instantAmps', 'instantAmpsL1', 'instantAmpsL2', 'instantAmpsL3',
        ]
      },
      {
        resource: Entity.CONSUMPTION, action: Action.GET_ADVENIR_CONSUMPTION,
        condition: {
          Fn: 'custom:dynamicAuthorizations',
          args: {
            asserts: [],
            filters: []
          }
        },
        attributes: [
          'startedAt', 'endedAt', 'cumulatedConsumptionWh'
        ]
      },
      { resource: Entity.CONNECTION, action: Action.LIST },
      { resource: Entity.CONNECTION, action: [Action.CREATE] },
      {
        resource: Entity.CONNECTION, action: [Action.READ, Action.DELETE],
        condition: {
          Fn: 'custom:dynamicAuthorizations',
          args: {
            asserts: [],
            filters: ['OwnUser']
          }
        }
      },
      { resource: Entity.NOTIFICATION, action: Action.CREATE },
    ]
  },
  demo: {
    grants: [
      {
        resource: Entity.USER, action: Action.READ,
        condition: {
          Fn: 'custom:dynamicAuthorizations',
          args: {
            asserts: [],
            filters: ['OwnUser']
          }
        },
        attributes: [
          'id', 'name', 'firstName', 'email', 'issuer', 'locale', 'notificationsActive',
          'notifications', 'phone', 'mobile', 'iNumber', 'costCenter',
          'address.address1', 'address.address2', 'address.postalCode', 'address.city',
          'address.department', 'address.region', 'address.country', 'address.coordinates'
        ],
      },
      {
        resource: Entity.ASSET, action: Action.LIST,
        attributes: [
          'id', 'name', 'siteAreaID', 'siteArea.id', 'siteArea.name', 'siteArea.siteID', 'siteID', 'assetType', 'coordinates',
          'dynamicAsset', 'connectionID', 'meterID', 'currentInstantWatts', 'currentStateOfCharge', 'site.id', 'site.name'
        ]
      },
      { resource: Entity.ASSET, action: Action.READ },
      {
        resource: Entity.ASSET, action: Action.READ_CONSUMPTION,
        condition: {
          Fn: 'custom:dynamicAuthorizations',
          args: {
            asserts: [],
            filters: []
          }
        },
        attributes: [
          'id', 'name', 'siteAreaID', 'siteArea.id', 'siteArea.name', 'siteArea.siteID', 'siteID', 'assetType', 'coordinates',
          'dynamicAsset', 'connectionID', 'meterID', 'currentInstantWatts', 'currentStateOfCharge',
          'startedAt', 'instantWatts', 'instantAmps', 'limitWatts', 'limitAmps', 'endedAt', 'stateOfCharge'
        ]
      },
      { resource: Entity.SETTING, action: Action.READ },
      {
        resource: Entity.CAR_CATALOG, action: Action.LIST,
        attributes: [
          'id', 'vehicleModel', 'vehicleMake', 'vehicleModelVersion', 'batteryCapacityFull', 'fastchargeChargeSpeed', 'performanceTopspeed',
          'performanceAcceleration', 'rangeWLTP', 'rangeReal', 'efficiencyReal', 'image',
          'chargeStandardPower', 'chargeStandardPhase', 'chargeStandardPhaseAmp', 'chargeAlternativePower', 'chargeOptionPower',
          'chargeOptionPhaseAmp', 'chargeOptionPhase', 'chargeAlternativePhaseAmp', 'chargeAlternativePhase', 'chargePlug', 'fastChargePlug',
          'fastChargePowerMax', 'drivetrainPowerHP'
        ]
      },
      {
        resource: Entity.CAR_CATALOG, action: Action.READ,
        attributes: [
          'id', 'vehicleModel', 'vehicleMake', 'vehicleModelVersion', 'batteryCapacityFull', 'fastchargeChargeSpeed',
          'performanceTopspeed', 'performanceAcceleration', 'rangeWLTP', 'rangeReal', 'efficiencyReal', 'drivetrainPropulsion',
          'drivetrainTorque', 'batteryCapacityUseable', 'chargePlug', 'fastChargePlug', 'fastChargePowerMax', 'chargePlugLocation',
          'drivetrainPowerHP', 'chargeStandardChargeSpeed', 'chargeStandardChargeTime', 'miscSeats', 'miscBody', 'miscIsofix', 'miscTurningCircle',
          'miscSegment', 'miscIsofixSeats', 'chargeStandardPower', 'chargeStandardPhase', 'chargeAlternativePower', 'hash',
          'chargeAlternativePhase', 'chargeOptionPower', 'chargeOptionPhase', 'image', 'chargeOptionPhaseAmp', 'chargeAlternativePhaseAmp'
        ]
      }, {
        resource: Entity.CAR, action: Action.READ,
        attributes: [
          'id', 'type', 'vin', 'licensePlate', 'converter', 'default',
          'carCatalogID', 'carCatalog.vehicleMake', 'carCatalog.vehicleModel', 'carCatalog.vehicleModelVersion', 'carCatalog.image',
          'carCatalog.chargeStandardPower', 'carCatalog.chargeStandardPhaseAmp', 'carCatalog.chargeStandardPhase',
          'carCatalog.chargeAlternativePower', 'carCatalog.chargeAlternativePhaseAmp', 'carCatalog.chargeAlternativePhase',
          'carCatalog.chargeOptionPower', 'carCatalog.chargeOptionPhaseAmp', 'carCatalog.chargeOptionPhase'
        ]
      },
      {
        resource: Entity.CAR, action: Action.LIST,
        attributes: [
          'id', 'type', 'vin', 'licensePlate', 'converter', 'default',
          'carCatalog.id', 'carCatalog.vehicleMake', 'carCatalog.vehicleModel', 'carCatalog.vehicleModelVersion',
          'carCatalog.image', 'carCatalog.fastChargePowerMax', 'carCatalog.batteryCapacityFull', 'carConnectorData.carConnectorID', 'carConnectorData.carConnectorMeterID'
        ]
      },
      {
        resource: Entity.COMPANY, action: Action.LIST,
        attributes: [
          'id', 'name', 'address.address1', 'address.address2', 'address.postalCode', 'address.city',
          'address.department', 'address.region', 'address.country',
          'address.coordinates', 'logo', 'issuer', 'distanceMeters'
        ]
      },
      {
        resource: Entity.COMPANY, action: Action.READ,
        attributes: [
          'id', 'name', 'issuer', 'logo',
          'address.address1', 'address.address2', 'address.postalCode', 'address.city',
          'address.department', 'address.region', 'address.country', 'address.coordinates'
        ]
      },
      {
        resource: Entity.SITE, action: Action.LIST,
        attributes: [
          'id', 'name', 'address.address1', 'address.address2', 'address.postalCode', 'address.city',
          'address.department', 'address.region', 'address.country',
          'address.coordinates', 'companyID', 'company.name', 'autoUserSiteAssignment', 'issuer',
          'autoUserSiteAssignment', 'distanceMeters', 'public', 'connectorStats'
        ]
      },
      {
        resource: Entity.SITE, action: Action.READ,
        attributes: [
          'id', 'name', 'companyID', 'company.name', 'autoUserSiteAssignment', 'issuer',
          'autoUserSiteAssignment', 'distanceMeters', 'public',
          'address.address1', 'address.address2', 'address.postalCode', 'address.city',
          'address.department', 'address.region', 'address.country', 'address.coordinates'
        ]
      },
      {
        resource: Entity.SITE_AREA, action: Action.LIST,
        attributes: [
          'id', 'name', 'siteID', 'maximumPower', 'voltage', 'numberOfPhases', 'accessControl', 'smartCharging', 'chargingStations.id',
          'address.address1', 'address.address2', 'address.postalCode', 'address.city',
          'address.department', 'address.region', 'address.country',
          'address.coordinates', 'site.id', 'site.name', 'parentSiteAreaID', 'parentSiteArea.name', 'issuer',
          'distanceMeters', 'connectorStats'
        ]
      },
      {
        resource: Entity.SITE_AREA, action: Action.READ,
        attributes: [
          'id', 'name', 'issuer', 'image', 'maximumPower', 'numberOfPhases',
          'voltage', 'smartCharging', 'accessControl', 'connectorStats',
          'siteID', 'parentSiteAreaID', 'site.name', 'parentSiteArea.name',
          'address.address1', 'address.address2', 'address.postalCode', 'address.city',
          'address.department', 'address.region', 'address.country', 'address.coordinates'
        ]
      },
      {
        resource: Entity.CHARGING_STATION, action: Action.LIST,
        condition: {
          Fn: 'custom:dynamicAuthorizations',
          args: {
            asserts: [],
            filters: ['AssignedSites']
          }
        },
        attributes: [
          'id', 'inactive', 'connectorsStatus', 'connectorsConsumption', 'public', 'lastSeen', 'coordinates', 'issuer', 'voltage', 'distanceMeters',
          'siteAreaID', 'siteArea.id', 'siteArea.name', 'siteArea.siteID', 'site.name', 'siteArea.address', 'siteID', 'maximumPower', 'powerLimitUnit',
          'connectors.connectorId', 'connectors.status', 'connectors.type', 'connectors.power', 'connectors.errorCode',
          'connectors.currentTotalConsumptionWh', 'connectors.currentInstantWatts', 'connectors.currentStateOfCharge', 'connectors.info', 'connectors.vendorErrorCode',
          'connectors.currentTransactionID', 'connectors.currentTotalInactivitySecs', 'lastReboot', 'createdOn', 'companyID',
          'ocpiData.evses.capabilities',
          'chargePoints.chargePointID','chargePoints.currentType','chargePoints.voltage','chargePoints.amperage','chargePoints.numberOfConnectedPhase',
          'chargePoints.cannotChargeInParallel','chargePoints.sharePowerToAllConnectors','chargePoints.excludeFromPowerLimitation','chargePoints.ocppParamForPowerLimitation',
          'chargePoints.power','chargePoints.efficiency','chargePoints.connectorIDs'
        ]
      },
      {
        resource: Entity.CHARGING_STATION, action: Action.READ,
        condition: {
          Fn: 'custom:dynamicAuthorizations',
          args: {
            asserts: [],
            filters: ['AssignedSites']
          }
        },
        attributes: [
          'id', 'issuer', 'public', 'siteAreaID', 'lastSeen', 'inactive', 'forceInactive', 'manualConfiguration', 'voltage', 'coordinates', 'chargingStationURL',
          'forceInactive', 'tariffID', 'maximumPower', 'masterSlave',
          'chargePoints.chargePointID','chargePoints.currentType','chargePoints.voltage','chargePoints.amperage','chargePoints.numberOfConnectedPhase',
          'chargePoints.cannotChargeInParallel','chargePoints.sharePowerToAllConnectors','chargePoints.excludeFromPowerLimitation','chargePoints.ocppParamForPowerLimitation',
          'chargePoints.power','chargePoints.efficiency','chargePoints.connectorIDs',
          'connectors.status', 'connectors.type', 'connectors.power', 'connectors.errorCode', 'connectors.connectorId', 'connectors.currentTotalConsumptionWh',
          'connectors.currentInstantWatts', 'connectors.currentStateOfCharge', 'connectors.info', 'connectors.vendorErrorCode', 'connectors.currentTransactionID',
          'connectors.currentTotalInactivitySecs', 'connectors.phaseAssignmentToGrid', 'connectors.chargePointID', 'connectors.tariffID','connectors.currentTransactionDate', 'connectors.currentTagID',
          'ocpiData.evses.capabilities',
          'siteArea', 'site', 'siteID',
        ]
      },
      { resource: Entity.CHARGING_STATION, action: [Action.GET_CONNECTOR_QR_CODE] },
      {
        resource: Entity.CHARGING_STATION, action: Action.PUSH_TRANSACTION_CDR,
        condition: {
          Fn: 'custom:dynamicAuthorizations',
          args: {
            asserts: [],
            filters: ['LocalIssuer']
          }
        },
      },
      {
        resource: Entity.TRANSACTION, action: Action.LIST,
        condition: {
          Fn: 'custom:dynamicAuthorizations',
          args: {
            asserts: [],
            filters: ['AssignedSites']
          }
        },
        attributes: [
          'id', 'chargeBoxID', 'timestamp', 'issuer', 'stateOfCharge', 'timezone', 'connectorId', 'meterStart', 'siteAreaID', 'siteID', 'companyID',
          'currentTotalDurationSecs', 'currentTotalInactivitySecs', 'currentInstantWatts', 'currentTotalConsumptionWh', 'currentStateOfCharge',
          'currentCumulatedPrice', 'currentInactivityStatus', 'roundedPrice', 'price', 'priceUnit', 'ocpi', 'ocpiWithCdr',
          'stop.roundedPrice', 'stop.price', 'stop.priceUnit', 'stop.inactivityStatus', 'stop.stateOfCharge', 'stop.timestamp', 'stop.totalConsumptionWh',
          'stop.totalDurationSecs', 'stop.totalInactivitySecs', 'stop.extraInactivitySecs', 'stop.meterStop', 'stop.tagID','stop.tag.visualID', 'stop.reason',
          'billingData.stop.invoiceNumber',
          'tagID', 'tag.visualID', 'tag.description',
          'site.name', 'siteArea.name', 'company.name',
          'carID',
          'carCatalogID', 'carCatalog.vehicleMake', 'carCatalog.vehicleModel', 'carCatalog.vehicleModelVersion',
        ]
      },
      {
        resource: Entity.TRANSACTION, action: Action.READ,
        condition: {
          Fn: 'custom:dynamicAuthorizations',
          args: {
            asserts: [],
            filters: ['AssignedSites']
          }
        },
        attributes: [
          'id', 'chargeBoxID', 'timestamp', 'issuer', 'stateOfCharge', 'tagID', 'tag.visualID', 'tag.description', 'timezone', 'connectorId', 'meterStart', 'siteAreaID', 'siteID', 'companyID',
          'userID', 'user.id', 'user.name', 'user.firstName', 'user.email', 'roundedPrice', 'price', 'priceUnit',
          'stop.userID', 'stop.user.id', 'stop.user.name', 'stop.user.firstName', 'stop.user.email',
          'currentTotalDurationSecs', 'currentTotalInactivitySecs', 'currentInstantWatts', 'currentTotalConsumptionWh', 'currentStateOfCharge',
          'currentCumulatedPrice', 'currentInactivityStatus', 'signedData', 'stop.reason',
          'stop.roundedPrice', 'stop.price', 'stop.priceUnit', 'stop.inactivityStatus', 'stop.stateOfCharge', 'stop.timestamp', 'stop.totalConsumptionWh', 'stop.meterStop',
          'stop.totalDurationSecs', 'stop.totalInactivitySecs', 'stop.extraInactivitySecs', 'stop.pricingSource', 'stop.signedData',
          'stop.tagID', 'stop.tag.visualID', 'stop.tag.description', 'billingData.stop.status', 'billingData.stop.invoiceID', 'billingData.stop.invoiceItem',
          'billingData.stop.invoiceStatus', 'billingData.stop.invoiceNumber',
          'carID' ,'carCatalogID', 'carCatalog.vehicleMake', 'carCatalog.vehicleModel', 'carCatalog.vehicleModelVersion', 'car.licensePlate',
          'pricingModel'
        ]
      },
      {
        resource: Entity.TRANSACTION, action: Action.GET_CHARGING_STATION_TRANSACTIONS,
        condition: {
          Fn: 'custom:dynamicAuthorizations',
          args: {
            asserts: [],
            filters: ['AssignedSites']
          }
        },
        attributes: [
          'id', 'chargeBoxID', 'timestamp', 'issuer', 'stateOfCharge', 'timezone', 'connectorId', 'meterStart', 'siteAreaID', 'siteID', 'companyID',
          'currentTotalDurationSecs', 'currentTotalInactivitySecs', 'currentInstantWatts', 'currentTotalConsumptionWh', 'currentStateOfCharge', 'currentInactivityStatus',
          'stop.roundedPrice', 'stop.price', 'stop.priceUnit', 'stop.inactivityStatus', 'stop.stateOfCharge', 'stop.timestamp', 'stop.totalConsumptionWh',
          'stop.totalDurationSecs', 'stop.totalInactivitySecs', 'stop.extraInactivitySecs', 'site.name', 'siteArea.name', 'company.name',
          'billingData.stop.invoiceNumber', 'stop.reason', 'ocpi', 'ocpiWithCdr', 'tagID', 'stop.tagID',
        ]
      },
      {
        resource: Entity.TRANSACTION, action: Action.GET_ACTIVE_TRANSACTION,
        condition: {
          Fn: 'custom:dynamicAuthorizations',
          args: {
            asserts: [],
            filters: ['AssignedSites']
          }
        },
        attributes: [
          'id', 'chargeBoxID', 'timestamp', 'issuer', 'stateOfCharge', 'timezone', 'connectorId', 'status', 'meterStart', 'siteAreaID', 'siteID', 'companyID',
          'currentTotalDurationSecs', 'currentTotalInactivitySecs', 'currentInstantWatts', 'currentTotalConsumptionWh', 'currentStateOfCharge',
          'currentCumulatedPrice', 'currentInactivityStatus', 'roundedPrice', 'price', 'priceUnit', 'tagID', 'tag.visualID', 'tag.description', 'site.name', 'siteArea.name', 'company.name',
        ]
      },
      {
        resource: Entity.TRANSACTION, action: Action.GET_COMPLETED_TRANSACTION,
        condition: {
          Fn: 'custom:dynamicAuthorizations',
          args: {
            asserts: [],
            filters: ['AssignedSites']
          }
        },
        attributes: [
          'id', 'chargeBoxID', 'timestamp', 'issuer', 'stateOfCharge', 'timezone', 'connectorId', 'meterStart', 'siteAreaID', 'siteID', 'companyID',
          'stop.roundedPrice', 'stop.price', 'stop.priceUnit', 'stop.inactivityStatus', 'stop.stateOfCharge', 'stop.timestamp', 'stop.totalConsumptionWh',
          'stop.totalDurationSecs', 'stop.totalInactivitySecs', 'stop.extraInactivitySecs', 'stop.meterStop',
          'site.name', 'siteArea.name', 'company.name',
          'billingData.stop.invoiceNumber', 'stop.reason', 'ocpi', 'ocpiWithCdr', 'tagID', 'tag.visualID', 'tag.description', 'stop.tagID', 'stop.tag.visualID'
        ]
      },
      {
        resource: Entity.TRANSACTION, action: Action.GET_REFUND_REPORT,
        condition: {
          Fn: 'custom:dynamicAuthorizations',
          args: {
            asserts: [],
            filters: ['AssignedSites']
          }
        },
        attributes: [
          'id', 'userID', 'user.id', 'user.name', 'user.firstName', 'user.email', 'tagID'
        ]
      },
      {
        resource: Entity.TRANSACTION, action: Action.EXPORT_COMPLETED_TRANSACTION,
        condition: {
          Fn: 'custom:dynamicAuthorizations',
          args: {
            asserts: [],
            filters: ['AssignedSites']
          }
        },
        attributes: [
          'id', 'chargeBoxID', 'timestamp', 'issuer', 'stateOfCharge', 'timezone', 'connectorId', 'meterStart', 'siteAreaID', 'siteID', 'companyID',
          'stop.roundedPrice', 'stop.price', 'stop.priceUnit', 'stop.inactivityStatus', 'stop.stateOfCharge', 'stop.timestamp', 'stop.totalConsumptionWh',
          'stop.totalDurationSecs', 'stop.totalInactivitySecs', 'stop.extraInactivitySecs', 'site.name', 'siteArea.name', 'company.name',
          'billingData.stop.invoiceNumber', 'stop.reason', 'ocpi', 'ocpiWithCdr', 'tagID', 'stop.tagID', 'tag.description', 'stop.tag.description', 'tag.visualID', 'stop.tag.visualID' ]
      },
      {
        resource: Entity.TRANSACTION, action: [Action.EXPORT, Action.UPDATE],
        condition: {
          Fn: 'custom:dynamicAuthorizations',
          args: {
            asserts: [],
            filters: ['AssignedSites']
          }
        }
      },
      {
        resource: Entity.TRANSACTION, action: Action.VIEW_USER_DATA,
        condition: {
          Fn: 'custom:dynamicAuthorizations',
          args: {
            asserts: [],
            filters: ['OwnUser']
          }
        },
      },
      {
        resource: Entity.CONSUMPTION, action: Action.LIST,
        condition: {
          Fn: 'custom:dynamicAuthorizations',
          args: {
            asserts: [],
            filters: ['OwnUser']
          }
        },
        attributes: [
          'startedAt', 'endedAt', 'cumulatedConsumptionWh', 'cumulatedConsumptionAmps', 'cumulatedAmount',
          'stateOfCharge', 'limitWatts', 'limitAmps',
          'instantVoltsDC', 'instantVolts', 'instantVoltsL1', 'instantVoltsL2', 'instantVoltsL3',
          'instantWattsDC', 'instantWatts', 'instantWattsL1', 'instantWattsL2', 'instantWattsL3',
          'instantAmpsDC', 'instantAmps', 'instantAmpsL1', 'instantAmpsL2', 'instantAmpsL3',
        ]
      },
      {
        resource: Entity.CONSUMPTION, action: Action.READ,
        condition: {
          Fn: 'custom:dynamicAuthorizations',
          args: {
            asserts: [],
            filters: ['OwnUser']
          }
        },
        attributes: [
          'startedAt', 'endedAt', 'cumulatedConsumptionWh', 'cumulatedConsumptionAmps', 'cumulatedAmount',
          'stateOfCharge', 'limitWatts', 'limitAmps',
          'instantVoltsDC', 'instantVolts', 'instantVoltsL1', 'instantVoltsL2', 'instantVoltsL3',
          'instantWattsDC', 'instantWatts', 'instantWattsL1', 'instantWattsL2', 'instantWattsL3',
          'instantAmpsDC', 'instantAmps', 'instantAmpsL1', 'instantAmpsL2', 'instantAmpsL3',
        ]
      },
    ]
  },
  siteAdmin: {
    '$extend': {
      'basic': {}
    },
    grants: [
      {
        resource: Entity.TAG, action: [Action.ASSIGN, Action.UNASSIGN, Action.UPDATE_BY_VISUAL_ID],
        condition: {
          Fn: 'custom:dynamicAuthorizations',
          args: {
            asserts: [],
            filters: ['ExcludeAction'],
          }
        }
      },
      {
        resource: Entity.USER, action: Action.LIST,
        condition: {
          Fn: 'custom:dynamicAuthorizations',
          args: {
            asserts: [],
            filters: ['SitesAdmin', 'LocalIssuer'],
            metadata: {
              status: {
                visible: true,
                mandatory: true,
              }
            },
          }
        },
        attributes: [
          'id', 'name', 'firstName', 'email', 'role', 'status', 'issuer', 'createdOn',
          'lastChangedOn', 'eulaAcceptedOn', 'eulaAcceptedVersion', 'locale',
          'billingData.customerID', 'billingData.lastChangedOn', 'technical'
        ],
      },
      {
        resource: Entity.USER, action: Action.READ,
        condition: {
          Fn: 'custom:dynamicAuthorizations',
          args: {
            asserts: [],
            filters: ['SitesAdmin', 'LocalIssuer']
          }
        },
        attributes: [
          'id', 'name', 'firstName', 'email', 'role', 'status', 'issuer', 'locale', 'plateID',
          'notificationsActive', 'notifications', 'phone', 'mobile', 'iNumber', 'costCenter', 'technical',
          'address.address1', 'address.address2', 'address.postalCode', 'address.city',
          'address.department', 'address.region', 'address.country', 'address.coordinates'
        ],
      },
      {
        resource: Entity.USER, action: Action.CREATE,
        condition: {
          Fn: 'custom:dynamicAuthorizations',
          args: {
            asserts: ['BasicUser'],
            filters: ['SitesAdmin'],
          }
        },
        attributes: [
          'id', 'name', 'firstName', 'email', 'role', 'status', 'issuer', 'locale', 'plateID',
          'notificationsActive', 'notifications', 'phone', 'mobile', 'iNumber', 'costCenter', 'technical',
          'address.address1', 'address.address2', 'address.postalCode', 'address.city',
          'address.department', 'address.region', 'address.country', 'address.coordinates'
        ],
      },
      {
        resource: Entity.USER, action: Action.UPDATE,
        condition: {
          Fn: 'custom:dynamicAuthorizations',
          args: {
            asserts: ['BasicUser'],
            filters: ['SitesAdmin', 'LocalIssuer'],
          }
        },
        attributes: [
          'id', 'name', 'firstName', 'email', 'role', 'status', 'issuer', 'locale', 'plateID',
          'notificationsActive', 'notifications', 'phone', 'mobile', 'iNumber', 'costCenter', 'technical',
          'address.address1', 'address.address2', 'address.postalCode', 'address.city',
          'address.department', 'address.region', 'address.country', 'address.coordinates'
        ],
      },
      { resource: Entity.USER, action: Action.SYNCHRONIZE_BILLING_USER },
      {
        resource: Entity.USER, action: Action.DELETE,
        condition: {
          Fn: 'custom:dynamicAuthorizations',
          args: {
            asserts: ['BasicUser'],
            filters: ['-OwnUser', 'SitesAdmin', 'LocalIssuer']
          }
        }
      },
      {
        resource: Entity.USERS_SITES, action: [Action.LIST, Action.UNASSIGN, Action.READ],
        condition: {
          Fn: 'custom:dynamicAuthorizations',
          args: {
            asserts: [],
            filters: ['SitesAdmin', 'LocalIssuer']
          }
        },
        attributes: [
          'user.id', 'user.name', 'user.firstName', 'user.email', 'user.role', 'siteAdmin', 'siteOwner', 'siteID'
        ]
      },
      {
        resource: Entity.SITE, action: [Action.UPDATE, Action.MAINTAIN_PRICING_DEFINITIONS, Action.EXPORT_OCPP_PARAMS],
        condition: {
          Fn: 'custom:dynamicAuthorizations',
          args: {
            asserts: [],
            filters: ['SitesAdmin', 'LocalIssuer']
          }
        },
      },
      {
        resource: Entity.SITE, action: Action.READ,
        condition: {
          Fn: 'custom:dynamicAuthorizations',
          args: {
            asserts: [],
            filters: [],
            metadata: {
              autoUserSiteAssignment: {
                enabled: false,
              }
            },
          }
        },
        attributes: [
          'id', 'name', 'companyID', 'company.name', 'autoUserSiteAssignment', 'issuer',
          'autoUserSiteAssignment', 'distanceMeters', 'public', 'createdOn', 'lastChangedOn', 'tariffID',
          'address.address1', 'address.address2', 'address.postalCode', 'address.city',
          'address.department', 'address.region', 'address.country', 'address.coordinates'
        ],
      },
      {
        resource: Entity.SITE_AREA, action: Action.CREATE
      },
      {
        resource: Entity.SITE_AREA,
        action: [
          Action.UPDATE, Action.DELETE, Action.UNASSIGN_ASSETS_FROM_SITE_AREA, Action.UNASSIGN_CHARGING_STATIONS_FROM_SITE_AREA, Action.EXPORT_OCPP_PARAMS
        ],
        condition: {
          Fn: 'custom:dynamicAuthorizations',
          args: {
            asserts: [],
            filters: ['SitesAdmin', 'LocalIssuer']
          }
        },
      },
      {
        resource: Entity.SITE_AREA, action: Action.READ,
        attributes: [
          'id', 'name', 'issuer', 'image', 'maximumPower', 'numberOfPhases',
          'voltage', 'smartCharging', 'accessControl', 'connectorStats',
          'siteID', 'site.name', 'site.public', 'tariffID',
          'address.address1', 'address.address2', 'address.postalCode', 'address.city',
          'address.department', 'address.region', 'address.country', 'address.coordinates'
        ]
      },
      {
        resource: Entity.SITE_AREA, action: Action.READ_ASSETS_FROM_SITE_AREA,
        condition: {
          Fn: 'custom:dynamicAuthorizations',
          args: {
            asserts: [],
            filters: ['SitesAdmin']
          }
        },
        attributes: [
          'id', 'name', 'issuer', 'image', 'maximumPower', 'numberOfPhases',
          'voltage', 'smartCharging', 'accessControl', 'connectorStats', 'siteID', 'site.name',
          'address.address1', 'address.address2', 'address.postalCode', 'address.city',
          'address.department', 'address.region', 'address.country', 'address.coordinates'
        ],
      },
      {
        resource: Entity.ASSET, action: Action.LIST,
        condition: {
          Fn: 'custom:dynamicAuthorizations',
          args: {
            asserts: [],
            filters: ['AssignedSites', 'LocalIssuer']
          }
        },
        attributes: [
          'id', 'name', 'siteAreaID', 'siteArea.id', 'siteArea.name', 'siteArea.siteID', 'siteID', 'assetType', 'coordinates',
          'dynamicAsset', 'connectionID', 'meterID', 'currentInstantWatts', 'currentStateOfCharge', 'excludeFromSmartCharging',
          'staticValueWatt', 'variationThresholdPercent', 'fluctuationPercent', 'site.id', 'site.name'
        ],
      },
      {
        resource: Entity.ASSET, action: Action.READ,
        condition: {
          Fn: 'custom:dynamicAuthorizations',
          args: {
            asserts: [],
            filters: ['AssignedSites', 'LocalIssuer']
          }
        },
        attributes: [
          'id', 'name', 'siteAreaID', 'siteArea.id', 'siteArea.name', 'siteArea.siteID', 'siteID', 'assetType', 'coordinates',
          'dynamicAsset', 'connectionID', 'meterID', 'currentInstantWatts', 'currentStateOfCharge', 'excludeFromSmartCharging',
          'staticValueWatt', 'variationThresholdPercent', 'fluctuationPercent'
        ],
      },
      {
        resource: Entity.ASSET, action: Action.READ_CONSUMPTION,
        condition: {
          Fn: 'custom:dynamicAuthorizations',
          args: {
            asserts: [],
            filters: ['AssignedSites', 'LocalIssuer']
          }
        },
        attributes: [
          'id', 'name', 'siteAreaID', 'siteArea.id', 'siteArea.name', 'siteArea.siteID', 'siteID', 'assetType', 'coordinates',
          'dynamicAsset', 'connectionID', 'meterID', 'currentInstantWatts', 'currentStateOfCharge',
          'startedAt', 'instantWatts', 'instantAmps', 'limitWatts', 'limitAmps', 'endedAt', 'stateOfCharge'
        ],
      },
      {
        resource: Entity.CAR, action: Action.LIST,
        condition: {
          Fn: 'custom:dynamicAuthorizations',
          args: {
            asserts: [],
            filters: ['SitesAdmin'],
            metadata: {
              createPoolCar: {
                visible: true
              },
              userID: {
                mandatory: true
              }
            }
          }
        },
        attributes: [
          'id', 'type', 'vin', 'licensePlate', 'converter', 'default', 'createdOn', 'lastChangedOn',
          'carCatalog.id', 'carCatalog.vehicleMake', 'carCatalog.vehicleModel', 'carCatalog.vehicleModelVersion',
          'carCatalog.image', 'carCatalog.fastChargePowerMax', 'carCatalog.batteryCapacityFull',
          'createdBy.name', 'createdBy.firstName', 'lastChangedBy.name', 'lastChangedBy.firstName',
<<<<<<< HEAD
          'user.id', 'user.name', 'user.firstName', 'userID'
        ],
      },
      {
        resource: Entity.CAR, action: Action.CREATE,
        condition: {
          Fn: 'custom:dynamicAuthorizations',
          args: {
            asserts: [],
            filters: []
          }
        },
      },
      {
        resource: Entity.CAR, action: Action.READ,
        condition: {
          Fn: 'custom:dynamicAuthorizations',
          args: {
            asserts: [],
            filters: ['SitesAdmin']
          }
        },
        attributes: [
          'id', 'type', 'vin', 'licensePlate', 'converter', 'default', 'createdOn', 'lastChangedOn', 'user.id', 'user.name', 'user.firstName',
          'carCatalogID', 'carCatalog.vehicleMake', 'carCatalog.vehicleModel', 'carCatalog.vehicleModelVersion', 'carCatalog.image',
          'carCatalog.chargeStandardPower', 'carCatalog.chargeStandardPhaseAmp', 'carCatalog.chargeStandardPhase',
          'carCatalog.chargeAlternativePower', 'carCatalog.chargeAlternativePhaseAmp', 'carCatalog.chargeAlternativePhase',
          'carCatalog.chargeOptionPower', 'carCatalog.chargeOptionPhaseAmp', 'carCatalog.chargeOptionPhase', 'carConnectorData.carConnectorID', 'carConnectorData.carConnectorMeterID'
        ],
      },
      {
        resource: Entity.CAR, action: [Action.UPDATE, Action.DELETE],
        condition: {
          Fn: 'custom:dynamicAuthorizations',
          args: {
            asserts: [],
            filters: ['SitesAdmin']
          }
        }
      },
      {
        resource: Entity.CHARGING_STATION, action: Action.LIST,
        condition: {
          Fn: 'custom:dynamicAuthorizations',
          args: {
            asserts: [],
            filters: ['AssignedSites']
          }
        },
        attributes: [
          'id', 'inactive', 'connectorsStatus', 'connectorsConsumption', 'public', 'lastSeen', 'coordinates', 'issuer', 'voltage', 'distanceMeters',
          'siteAreaID', 'siteArea.id', 'siteArea.name', 'siteArea.siteID', 'site.name', 'siteArea.address', 'siteID', 'maximumPower', 'powerLimitUnit',
          'connectors.connectorId', 'connectors.status', 'connectors.type', 'connectors.power', 'connectors.errorCode',
          'connectors.currentTotalConsumptionWh', 'connectors.currentInstantWatts', 'connectors.currentStateOfCharge', 'connectors.info', 'connectors.vendorErrorCode',
          'connectors.currentTransactionID', 'connectors.currentTotalInactivitySecs', 'lastReboot', 'createdOn', 'companyID',
          'ocpiData.evses.capabilities',
          'chargePoints.chargePointID','chargePoints.currentType','chargePoints.voltage','chargePoints.amperage','chargePoints.numberOfConnectedPhase',
          'chargePoints.cannotChargeInParallel','chargePoints.sharePowerToAllConnectors','chargePoints.excludeFromPowerLimitation','chargePoints.ocppParamForPowerLimitation',
          'chargePoints.power','chargePoints.efficiency','chargePoints.connectorIDs'
        ]
      },
      {
        resource: Entity.CHARGING_STATION, action: Action.READ,
        condition: {
          Fn: 'custom:dynamicAuthorizations',
          args: {
            asserts: [],
            filters: ['AssignedSites']
          },
        },
        attributes: [
          'id', 'issuer', 'public', 'siteAreaID', 'lastSeen', 'inactive', 'forceInactive', 'manualConfiguration', 'voltage', 'coordinates', 'chargingStationURL',
          'forceInactive', 'tariffID', 'maximumPower', 'masterSlave',
          'chargePoints.chargePointID','chargePoints.currentType','chargePoints.voltage','chargePoints.amperage','chargePoints.numberOfConnectedPhase',
          'chargePoints.cannotChargeInParallel','chargePoints.sharePowerToAllConnectors','chargePoints.excludeFromPowerLimitation','chargePoints.ocppParamForPowerLimitation',
          'chargePoints.power','chargePoints.efficiency','chargePoints.connectorIDs',
          'connectors.status', 'connectors.type', 'connectors.power', 'connectors.errorCode', 'connectors.connectorId', 'connectors.currentTotalConsumptionWh',
          'connectors.currentInstantWatts', 'connectors.currentStateOfCharge', 'connectors.info', 'connectors.vendorErrorCode', 'connectors.currentTransactionID',
          'connectors.currentTotalInactivitySecs', 'connectors.phaseAssignmentToGrid', 'connectors.chargePointID', 'connectors.tariffID','connectors.currentTransactionDate', 'connectors.currentTagID',
          'ocpiData.evses.capabilities',
          'siteArea', 'site', 'siteID',
        ]
      },
      {
        resource: Entity.CHARGING_STATION,
        action: [Action.UPDATE, Action.EXPORT, Action.EXPORT_OCPP_PARAMS, Action.GENERATE_QR, Action.UPDATE_OCPP_PARAMS, Action.LIMIT_POWER,
          Action.DELETE_CHARGING_PROFILE, Action.GET_OCPP_PARAMS, Action.UPDATE_CHARGING_PROFILE, Action.MAINTAIN_PRICING_DEFINITIONS],
        condition: {
          Fn: 'custom:dynamicAuthorizations',
          args: {
            asserts: [],
            filters: ['SitesAdmin', 'LocalIssuer']
          }
        }
      },
      {
        resource: Entity.CHARGING_STATION, action: [Action.RESET, Action.CLEAR_CACHE, Action.DELETE, Action.GET_CONFIGURATION,
          Action.CHANGE_CONFIGURATION, Action.SET_CHARGING_PROFILE, Action.GET_COMPOSITE_SCHEDULE,
          Action.CLEAR_CHARGING_PROFILE, Action.GET_DIAGNOSTICS, Action.UPDATE_FIRMWARE, Action.REMOTE_STOP_TRANSACTION,
          Action.STOP_TRANSACTION, Action.CHANGE_AVAILABILITY],
        condition: {
          Fn: 'custom:dynamicAuthorizations',
          args: {
            asserts: [],
            filters: ['SitesAdmin']
          }
        }
      },
      {
        resource: Entity.CHARGING_STATION, action: Action.PUSH_TRANSACTION_CDR,
        condition: {
          Fn: 'custom:dynamicAuthorizations',
          args: {
            asserts: [],
            filters: ['LocalIssuer']
          }
        },
      },
      {
        resource: Entity.CHARGING_STATION, action: [Action.VIEW_USER_DATA],
        condition: {
          Fn: 'custom:dynamicAuthorizations',
          args: {
            asserts: [],
            filters: ['SitesAdminUsers']
          }
        },
      },
      {
        resource: Entity.CONNECTOR, action: [Action.REMOTE_STOP_TRANSACTION],
        condition: {
          Fn: 'custom:dynamicAuthorizations',
          args: {
            asserts: [],
            filters: ['SitesAdminUsers']
          }
        },
      },
      {
        resource: Entity.CONNECTOR, action: [Action.REMOTE_START_TRANSACTION],
        condition: {
          Fn: 'custom:dynamicAuthorizations',
          args: {
            asserts: [],
            filters: ['AssignedSites']
          }
        },
      },
      {
        resource: Entity.CONNECTOR, action: [Action.STOP_TRANSACTION, Action.START_TRANSACTION],
        condition: {
          Fn: 'custom:dynamicAuthorizations',
          args: {
            asserts: [],
            filters: ['AssignedSites', 'LocalIssuer']
          }
        },
      },
      {
        resource: Entity.CONNECTOR, action: [Action.VIEW_USER_DATA],
        condition: {
          Fn: 'custom:dynamicAuthorizations',
          args: {
            asserts: [],
            filters: ['SitesAdminUsers']
          }
        },
      },
      {
        resource: Entity.CHARGING_PROFILE, action: Action.LIST,
        condition: {
          Fn: 'custom:dynamicAuthorizations',
          args: {
            asserts: [],
            filters: ['SitesAdmin']
          }
        },
        attributes: [
          'id', 'chargingStationID', 'chargePointID', 'connectorID',
          'chargingStation.id', 'chargingStation.siteID', 'chargingStation.siteAreaID',
          'chargingStation.siteArea.id', 'chargingStation.siteArea.name', 'chargingStation.siteArea.maximumPower','chargingStation.siteArea.siteID',
          'profile.chargingProfileKind', 'profile.chargingProfilePurpose', 'profile.stackLevel', 'profile.chargingSchedule'
        ]
      },
      {
        resource: Entity.CHARGING_PROFILE, action: [Action.CREATE, Action.UPDATE, Action.DELETE],
        condition: {
          Fn: 'custom:dynamicAuthorizations',
          args: {
            asserts: [],
            filters: ['SitesAdmin']
          }
        }
      },
      {
        resource: Entity.CHARGING_PROFILE, action: [Action.READ],
        condition: {
          Fn: 'custom:dynamicAuthorizations',
          args: {
            asserts: [],
            filters: ['SitesAdmin']
          }
        },
=======
          'user.id', 'user.name', 'user.firstName', 'userID', 'carConnectorData.carConnectorID', 'carConnectorData.carConnectorMeterID'
        ],
>>>>>>> e8dda198
      },
      {
        resource: Entity.TRANSACTION, action: Action.LIST,
        condition: {
          Fn: 'custom:dynamicAuthorizations',
          args: {
            asserts: [],
            filters: ['SitesAdminUsers']
          }
        },
        attributes: [
          'billingData.stop.invoiceNumber',
          'car.licensePlate', 'carCatalog.vehicleMake', 'carCatalog.vehicleModel', 'carCatalog.vehicleModelVersion', 'carCatalogID', 'carID',
          'chargeBoxID', 'company.name', 'companyID', 'connectorId', 'currentCumulatedPrice', 'currentInactivityStatus', 'currentInstantWatts',
          'currentStateOfCharge', 'currentTotalConsumptionWh', 'currentTotalDurationSecs', 'currentTotalInactivitySecs', 'id', 'issuer',
          'meterStart', 'ocpi', 'ocpiWithCdr', 'price', 'priceUnit', 'roundedPrice', 'site.name', 'siteArea.name', 'siteAreaID', 'siteID', 'stateOfCharge',
          'stop.extraInactivitySecs', 'stop.inactivityStatus', 'stop.meterStop', 'stop.price', 'stop.priceUnit', 'stop.reason',
          'stop.roundedPrice', 'stop.stateOfCharge', 'stop.tag.visualID', 'stop.tagID', 'stop.timestamp', 'stop.totalConsumptionWh',
          'stop.totalDurationSecs', 'stop.totalInactivitySecs', 'stop.user.email', 'stop.user.firstName', 'stop.user.id', 'stop.user.name',
          'stop.userID', 'tag.description', 'tag.visualID', 'tagID', 'timestamp', 'timezone',
          'user.email', 'user.firstName', 'user.id', 'user.name', 'userID'
        ]
      },
      {
        resource: Entity.TRANSACTION, action: Action.READ,
        condition: {
          Fn: 'custom:dynamicAuthorizations',
          args: {
            asserts: [],
            filters: ['SitesAdminUsers']
          }
        },
        attributes: [
          'billingData.stop.invoiceID', 'billingData.stop.invoiceItem', 'billingData.stop.invoiceNumber', 'billingData.stop.invoiceStatus', 
          'billingData.stop.status', 'car.licensePlate', 'carCatalog.vehicleMake', 'carCatalog.vehicleModel', 'carCatalog.vehicleModelVersion', 
          'carCatalogID', 'carID', 'chargeBoxID', 'companyID', 'connectorId', 'currentCumulatedPrice', 'currentInactivityStatus', 'currentInstantWatts', 
          'currentStateOfCharge', 'currentTotalConsumptionWh', 'currentTotalDurationSecs', 'currentTotalInactivitySecs', 'id', 'issuer', 'meterStart', 
          'price', 'priceUnit', 'pricingModel', 'roundedPrice', 'signedData', 'siteAreaID', 'siteID', 'stateOfCharge', 
          'stop.extraInactivitySecs', 'stop.inactivityStatus', 'stop.meterStop', 'stop.price', 'stop.priceUnit', 'stop.pricingSource', 'stop.reason', 
          'stop.roundedPrice', 'stop.signedData', 'stop.stateOfCharge', 'stop.tag.description', 'stop.tag.visualID', 'stop.tagID', 'stop.timestamp', 
          'stop.totalConsumptionWh', 'stop.totalDurationSecs', 'stop.totalInactivitySecs', 'stop.user.email', 'stop.user.firstName', 'stop.user.id', 
          'stop.user.name', 'stop.userID', 'tag.description', 'tag.visualID', 'tagID', 'timestamp', 'timezone', 
          'user.email', 'user.firstName', 'user.id', 'user.name', 'userID'
        ]
      },
      {
        resource: Entity.TRANSACTION, action: Action.GET_CHARGING_STATION_TRANSACTIONS,
        condition: {
          Fn: 'custom:dynamicAuthorizations',
          args: {
            asserts: [],
            filters: ['SitesAdminUsers']
          }
        },
        attributes: [
          'id', 'chargeBoxID', 'timestamp', 'issuer', 'stateOfCharge', 'timezone', 'connectorId', 'meterStart', 'siteAreaID', 'siteID', 'companyID',
          'currentTotalDurationSecs', 'currentTotalInactivitySecs', 'currentInstantWatts', 'currentTotalConsumptionWh', 'currentStateOfCharge', 'currentInactivityStatus',
          'stop.roundedPrice', 'stop.price', 'stop.priceUnit', 'stop.inactivityStatus', 'stop.stateOfCharge', 'stop.timestamp', 'stop.totalConsumptionWh',
          'stop.totalDurationSecs', 'stop.totalInactivitySecs', 'stop.extraInactivitySecs', 'site.name', 'siteArea.name', 'company.name',
          'billingData.stop.invoiceNumber', 'stop.reason', 'ocpi', 'ocpiWithCdr', 'tagID', 'stop.tagID',
        ]
      },
      {
        resource: Entity.TRANSACTION, action: Action.GET_ACTIVE_TRANSACTION,
        condition: {
          Fn: 'custom:dynamicAuthorizations',
          args: {
            asserts: [],
            filters: ['SitesAdminUsers']
          }
        },
        attributes: [
          'id', 'chargeBoxID', 'timestamp', 'issuer', 'stateOfCharge', 'timezone', 'connectorId', 'status', 'meterStart', 'siteAreaID', 'siteID', 'companyID',
          'currentTotalDurationSecs', 'currentTotalInactivitySecs', 'currentInstantWatts', 'currentTotalConsumptionWh', 'currentStateOfCharge',
          'currentCumulatedPrice', 'currentInactivityStatus', 'roundedPrice', 'price', 'priceUnit', 'tagID', 'tag.visualID', 'tag.description', 'site.name', 'siteArea.name', 'company.name',
          'user.name', 'user.firstName', 'user.email',
          'car.licensePlate',
          'user.name', 'user.firstName', 'user.email'
        ]
      },
      {
        resource: Entity.TRANSACTION, action: Action.GET_COMPLETED_TRANSACTION,
        condition: {
          Fn: 'custom:dynamicAuthorizations',
          args: {
            asserts: [],
            filters: ['SiteAdminUsers']
          }
        },
        attributes: [
          'id', 'chargeBoxID', 'timestamp', 'issuer', 'stateOfCharge', 'timezone', 'connectorId', 'meterStart', 'siteAreaID', 'siteID', 'companyID',
          'stop.roundedPrice', 'stop.price', 'stop.priceUnit', 'stop.inactivityStatus', 'stop.stateOfCharge', 'stop.timestamp', 'stop.totalConsumptionWh',
          'stop.totalDurationSecs', 'stop.totalInactivitySecs', 'stop.extraInactivitySecs', 'stop.meterStop',
          'site.name', 'siteArea.name', 'company.name',
          'user.name', 'user.firstName', 'user.email',
          'carCatalog.vehicleMake', 'carCatalog.vehicleModel', 'carCatalog.vehicleModelVersion',
          'car.licensePlate',
          'billingData.stop.invoiceNumber', 'stop.reason', 'ocpi', 'ocpiWithCdr', 'tagID', 'tag.visualID', 'tag.description', 'stop.tagID', 'stop.tag.visualID'
        ]
      },
      {
        resource: Entity.TRANSACTION, action: Action.GET_REFUND_REPORT,
        condition: {
          Fn: 'custom:dynamicAuthorizations',
          args: {
            asserts: [],
            filters: ['SiteAdminUsers']
          }
        },
        attributes: [
          'id', 'userID', 'user.id', 'user.name', 'user.firstName', 'user.email', 'tagID'
        ]
      },
      {
        resource: Entity.TRANSACTION, action: Action.EXPORT_COMPLETED_TRANSACTION,
        condition: {
          Fn: 'custom:dynamicAuthorizations',
          args: {
            asserts: [],
            filters: ['AssignedSites']
          }
        },
        attributes: [
          'id', 'chargeBoxID', 'timestamp', 'issuer', 'stateOfCharge', 'timezone', 'connectorId', 'meterStart', 'siteAreaID', 'siteID', 'companyID',
          'stop.roundedPrice', 'stop.price', 'stop.priceUnit', 'stop.inactivityStatus', 'stop.stateOfCharge', 'stop.timestamp', 'stop.totalConsumptionWh',
          'stop.totalDurationSecs', 'stop.totalInactivitySecs', 'stop.extraInactivitySecs', 'site.name', 'siteArea.name', 'company.name',
          'billingData.stop.invoiceNumber', 'stop.reason', 'ocpi', 'ocpiWithCdr', 'tagID', 'stop.tagID', 'tag.description', 'stop.tag.description', 'tag.visualID', 'stop.tag.visualID' ]
      },
      {
        resource: Entity.TRANSACTION, action: Action.EXPORT_OCPI_CDR,
        condition: {
          Fn: 'custom:dynamicAuthorizations',
          args: {
            asserts: [],
            filters: []
          }
        },
        attributes: [
          'id', 'ocpiData'
        ]
      },
      {
        resource: Entity.TRANSACTION, action: Action.GET_ADVENIR_CONSUMPTION,
        condition: {
          Fn: 'custom:dynamicAuthorizations',
          args: {
            asserts: [],
            filters: ['SitesAdminUsers']
          }
        },
        attributes: [
          'id', 'chargeBox.issuer', 'chargeBox.id', 'chargeBox.issuer', 'chargeBox.public', 'chargeBox.connectors', 'connectorId',
        ]
      },
      {
        resource: Entity.TRANSACTION, action: [Action.UPDATE, Action.EXPORT, Action.REMOTE_STOP_TRANSACTION],
        condition: {
          Fn: 'custom:dynamicAuthorizations',
          args: {
            asserts: [],
            filters: ['SitesAdminUsers']
          }
        }
      },
      {
        resource: Entity.TRANSACTION, action: Action.PUSH_TRANSACTION_CDR,
        condition: {
          Fn: 'custom:dynamicAuthorizations',
          args: {
            asserts: [],
            filters: ['SitesAdminUsers', 'LocalIssuer']
          }
        }
      },
      {
        resource: Entity.TRANSACTION, action: Action.VIEW_USER_DATA,
        condition: {
          Fn: 'custom:dynamicAuthorizations',
          args: {
            asserts: [],
            filters: ['SitesAdminUsers']
          }
        },
      },
      {
        resource: Entity.CONSUMPTION, action: Action.LIST,
        condition: {
          Fn: 'custom:dynamicAuthorizations',
          args: {
            asserts: [],
            filters: []
          }
        },
        attributes: [
          'startedAt', 'endedAt', 'cumulatedConsumptionWh', 'cumulatedConsumptionAmps', 'cumulatedAmount',
          'stateOfCharge', 'limitWatts', 'limitAmps',
          'instantVoltsDC', 'instantVolts', 'instantVoltsL1', 'instantVoltsL2', 'instantVoltsL3',
          'instantWattsDC', 'instantWatts', 'instantWattsL1', 'instantWattsL2', 'instantWattsL3',
          'instantAmpsDC', 'instantAmps', 'instantAmpsL1', 'instantAmpsL2', 'instantAmpsL3',
        ]
      },
      {
        resource: Entity.CONSUMPTION, action: Action.READ,
        condition: {
          Fn: 'custom:dynamicAuthorizations',
          args: {
            asserts: [],
            filters: []
          }
        },
        attributes: [
          'startedAt', 'endedAt', 'cumulatedConsumptionWh', 'cumulatedConsumptionAmps', 'cumulatedAmount',
          'stateOfCharge', 'limitWatts', 'limitAmps',
          'instantVoltsDC', 'instantVolts', 'instantVoltsL1', 'instantVoltsL2', 'instantVoltsL3',
          'instantWattsDC', 'instantWatts', 'instantWattsL1', 'instantWattsL2', 'instantWattsL3',
          'instantAmpsDC', 'instantAmps', 'instantAmpsL1', 'instantAmpsL2', 'instantAmpsL3',
        ]
      },
      {
        resource: Entity.CONSUMPTION, action: Action.GET_ADVENIR_CONSUMPTION,
        condition: {
          Fn: 'custom:dynamicAuthorizations',
          args: {
            asserts: [],
            filters: []
          }
        },
        attributes: [
          'startedAt', 'endedAt', 'cumulatedConsumptionWh'
        ]
      },
      { resource: Entity.REPORT, action: [Action.READ] },
      {
        resource: Entity.LOGGING, action: [Action.LIST, Action.EXPORT],
        condition: {
          Fn: 'custom:dynamicAuthorizations',
          args: {
            asserts: [],
            filters: ['SitesAdmin']
          }
        },
        attributes: [
          'id', 'level', 'timestamp', 'type', 'source', 'host', 'action', 'message', 'chargingStationID', 'siteID',
          'user.name', 'user.firstName', 'actionOnUser.name', 'actionOnUser.firstName', 'hasDetailedMessages', 'method', 'module',
        ]
      },
      {
        resource: Entity.LOGGING, action: Action.READ,
        condition: {
          Fn: 'custom:dynamicAuthorizations',
          args: {
            asserts: [],
            filters: ['SitesAdmin']
          }
        },
        attributes: [
          'id', 'level', 'timestamp', 'type', 'source', 'host', 'action', 'message', 'chargingStationID', 'siteID',
          'user.name', 'user.firstName', 'actionOnUser.name', 'actionOnUser.firstName', 'hasDetailedMessages', 'detailedMessages'
        ]
      },
      {
        resource: Entity.REGISTRATION_TOKEN, action: Action.LIST,
        condition: {
          Fn: 'custom:dynamicAuthorizations',
          args: {
            asserts: [],
            filters: ['SitesAdmin'],
            metadata: {
              siteAreaID: {
                mandatory: true,
              }
            }
          }
        },
        attributes: [
          'id', 'status', 'description', 'createdOn', 'lastChangedOn', 'expirationDate', 'revocationDate',
          'siteAreaID', 'siteArea.name', 'createdBy.name', 'createdBy.firstName', 'lastChangedBy.name', 'lastChangedBy.firstName'
        ]
      },
      {
        resource: Entity.REGISTRATION_TOKEN, action: [Action.READ],
        condition: {
          Fn: 'custom:dynamicAuthorizations',
          args: {
            asserts: [],
            filters: ['SitesAdmin'],
          }
        },
        attributes: [
          'id', 'status', 'description', 'createdOn', 'lastChangedOn', 'expirationDate', 'revocationDate',
          'siteAreaID', 'siteArea.name', 'createdBy.name', 'createdBy.firstName', 'lastChangedBy.name', 'lastChangedBy.firstName'
        ]
      },
      {
        resource: Entity.REGISTRATION_TOKEN, action: [Action.CREATE, Action.UPDATE],
        condition: {
          Fn: 'custom:dynamicAuthorizations',
          args: {
            asserts: ['SiteAreaMandatory'],
            filters: ['SitesAdmin'],
          },
        },
        attributes: [
          'id', 'status', 'description', 'createdOn', 'lastChangedOn', 'expirationDate', 'revocationDate',
          'siteAreaID', 'siteArea.name', 'createdBy.name', 'createdBy.firstName', 'lastChangedBy.name', 'lastChangedBy.firstName'
        ]
      },
      {
        resource: Entity.REGISTRATION_TOKEN, action: [Action.DELETE, Action.REVOKE],
        condition: {
          Fn: 'custom:dynamicAuthorizations',
          args: {
            asserts: [],
            filters: ['SitesAdmin'],
          }
        },
      },
      {
        resource: Entity.TAG, action: [Action.LIST, Action.EXPORT],
        condition: {
          Fn: 'custom:dynamicAuthorizations',
          args: {
            asserts: [],
            filters: ['SitesAdmin', 'LocalIssuer'],
            metadata: {
              userID: {
                mandatory: true,
              }
            },
          }
        },
        attributes: [
          'id', 'userID', 'active', 'ocpiToken', 'description', 'visualID', 'issuer', 'default',
          'user.name', 'user.firstName', 'user.email', 'createdOn', 'lastChangedOn'
        ],
      },
      {
        resource: Entity.TAG, action: Action.CREATE,
        condition: {
          Fn: 'custom:dynamicAuthorizations',
          args: {
            asserts: ['UserMandatory'],
            filters: []
          }
        }
      },
      {
        resource: Entity.TAG, action: Action.READ,
        condition: {
          Fn: 'custom:dynamicAuthorizations',
          args: {
            asserts: [],
            filters: ['SitesAdmin', 'LocalIssuer'],
            metadata: {
              userID: {
                mandatory: true,
              }
            },
          }
        },
        attributes: [
          'id', 'userID', 'issuer', 'active', 'description', 'visualID', 'default', 'user.id',
          'user.name', 'user.firstName', 'user.email'
        ],
      },
      {
        resource: Entity.TAG, action: Action.DELETE,
        condition: {
          Fn: 'custom:dynamicAuthorizations',
          args: {
            asserts: [],
            filters: ['SitesAdmin', 'LocalIssuer']
          }
        }
      },
      {
        resource: Entity.TAG, action: Action.UPDATE,
        condition: {
          Fn: 'custom:dynamicAuthorizations',
          args: {
            asserts: ['UserMandatory'],
            filters: ['SitesAdmin', 'LocalIssuer']
          }
        }
      },
      {
        resource: Entity.PRICING_DEFINITION, action: Action.LIST,
        attributes: ['id', 'entityID', 'entityType', 'name', 'description', 'entityName',
          'staticRestrictions.validFrom', 'staticRestrictions.validTo', 'staticRestrictions.connectorType', 'staticRestrictions.connectorPowerkW',
          'restrictions.daysOfWeek', 'restrictions.timeFrom', 'restrictions.timeTo',
          'restrictions.minEnergyKWh', 'restrictions.maxEnergyKWh', 'restrictions.minDurationSecs', 'restrictions.maxDurationSecs',
          'dimensions.flatFee.active', 'dimensions.flatFee.price', 'dimensions.flatFee.stepSize', 'dimensions.flatFee.pricedData',
          'dimensions.energy.active', 'dimensions.energy.price', 'dimensions.energy.stepSize', 'dimensions.energy.pricedData',
          'dimensions.chargingTime.active', 'dimensions.chargingTime.price', 'dimensions.chargingTime.stepSize', 'dimensions.chargingTime.pricedData',
          'dimensions.parkingTime.active', 'dimensions.parkingTime.price', 'dimensions.parkingTime.stepSize', 'dimensions.parkingTime.pricedData',
        ],
        condition: {
          Fn: 'custom:dynamicAuthorizations',
          args: {
            asserts: [],
            filters: ['SitesAdmin']
          }
        },
      },
      {
        resource: Entity.PRICING_DEFINITION, action: [Action.CREATE, Action.READ, Action.UPDATE, Action.DELETE],
        attributes: ['id', 'entityID', 'entityType', 'name', 'description', 'entityName',
          'staticRestrictions.validFrom', 'staticRestrictions.validTo', 'staticRestrictions.connectorType', 'staticRestrictions.connectorPowerkW',
          'restrictions.daysOfWeek', 'restrictions.timeFrom', 'restrictions.timeTo',
          'restrictions.minEnergyKWh', 'restrictions.maxEnergyKWh', 'restrictions.minDurationSecs', 'restrictions.maxDurationSecs',
          'dimensions.flatFee.active', 'dimensions.flatFee.price', 'dimensions.flatFee.stepSize', 'dimensions.flatFee.pricedData',
          'dimensions.energy.active', 'dimensions.energy.price', 'dimensions.energy.stepSize', 'dimensions.energy.pricedData',
          'dimensions.chargingTime.active', 'dimensions.chargingTime.price', 'dimensions.chargingTime.stepSize', 'dimensions.chargingTime.pricedData',
          'dimensions.parkingTime.active', 'dimensions.parkingTime.price', 'dimensions.parkingTime.stepSize', 'dimensions.parkingTime.pricedData',
        ],
        condition: {
          Fn: 'custom:dynamicAuthorizations',
          args: {
            asserts: [],
            filters: ['SitesAdmin']
          }
        },
      },
      { resource: Entity.SOURCE, action: Action.LIST },
    ]
  },
  siteOwner: {
    '$extend': {
      'basic': {}
    },
    grants: [
      {
        resource: Entity.USER, action: Action.LIST,
        condition: {
          Fn: 'custom:dynamicAuthorizations',
          args: {
            asserts: [],
            filters: ['SitesOwner', 'LocalIssuer']
          }
        },
        attributes: [
          'id', 'name', 'firstName', 'email', 'role', 'status', 'issuer', 'createdOn',
          'lastChangedOn', 'eulaAcceptedOn', 'eulaAcceptedVersion', 'locale',
          'billingData.customerID', 'billingData.lastChangedOn'
        ],
      },
      {
        resource: Entity.USER, action: Action.READ,
        condition: {
          Fn: 'custom:dynamicAuthorizations',
          args: {
            asserts: [],
            filters: ['SitesOwner', 'LocalIssuer']
          }
        },
        attributes: [
          'id', 'name', 'firstName', 'email', 'issuer', 'locale', 'notificationsActive',
          'notifications', 'phone', 'mobile', 'iNumber', 'costCenter',
          'address.address1', 'address.address2', 'address.postalCode', 'address.city',
          'address.department', 'address.region', 'address.country', 'address.coordinates'
        ],
      },
      {
        resource: Entity.TRANSACTION, action: Action.LIST,
        condition: {
          Fn: 'custom:dynamicAuthorizations',
          args: {
            asserts: [],
            filters: ['AssignedSites']
          }
        },
        attributes: [
          'billingData.stop.invoiceNumber', 
          'carCatalog.vehicleMake', 'carCatalog.vehicleModel', 'carCatalog.vehicleModelVersion', 'carCatalogID', 'carID', 
          'chargeBoxID', 'company.name', 'companyID', 'connectorId', 'currentCumulatedPrice', 'currentInactivityStatus', 
          'currentInstantWatts', 'currentStateOfCharge', 'currentTotalConsumptionWh', 'currentTotalDurationSecs', 
          'currentTotalInactivitySecs', 'id', 'issuer', 'meterStart', 'ocpi', 'ocpiWithCdr', 'price', 'priceUnit', 'roundedPrice', 
          'site.name', 'siteArea.name', 'siteAreaID', 'siteID', 'stateOfCharge', 
          'stop.extraInactivitySecs', 'stop.inactivityStatus', 'stop.meterStop', 'stop.price', 'stop.priceUnit', 'stop.reason', 
          'stop.roundedPrice', 'stop.stateOfCharge', 'stop.tag.visualID', 'stop.tagID', 'stop.timestamp', 'stop.totalConsumptionWh', 
          'stop.totalDurationSecs', 'stop.totalInactivitySecs', 'tag.description', 'tag.visualID', 'tagID', 'timestamp', 'timezone'
        ]
      },
      {
        resource: Entity.TRANSACTION, action: Action.READ,
        condition: {
          Fn: 'custom:dynamicAuthorizations',
          args: {
            asserts: [],
            filters: ['AssignedSites']
          }
        },
        attributes: [
          'billingData.stop.invoiceID', 'billingData.stop.invoiceItem', 'billingData.stop.invoiceNumber', 'billingData.stop.invoiceStatus', 
          'billingData.stop.status', 'car.licensePlate', 'carCatalog.vehicleMake', 'carCatalog.vehicleModel', 'carCatalog.vehicleModelVersion', 
          'carCatalogID', 'carID', 'chargeBoxID', 'companyID', 'connectorId', 'currentCumulatedPrice', 'currentInactivityStatus', 'currentInstantWatts', 
          'currentStateOfCharge', 'currentTotalConsumptionWh', 'currentTotalDurationSecs', 'currentTotalInactivitySecs', 'id', 'issuer', 'meterStart', 
          'price', 'priceUnit', 'pricingModel', 'roundedPrice', 'signedData', 'siteAreaID', 'siteID', 'stateOfCharge', 
          'stop.extraInactivitySecs', 'stop.inactivityStatus', 'stop.meterStop', 'stop.price', 'stop.priceUnit', 'stop.pricingSource', 'stop.reason', 
          'stop.roundedPrice', 'stop.signedData', 'stop.stateOfCharge', 'stop.tag.description', 'stop.tag.visualID', 'stop.tagID', 'stop.timestamp', 
          'stop.totalConsumptionWh', 'stop.totalDurationSecs', 'stop.totalInactivitySecs', 'stop.user.email', 'stop.user.firstName', 'stop.user.id', 
          'stop.user.name', 'stop.userID', 
          'tag.description', 'tag.visualID', 'tagID', 'timestamp', 'timezone', 
          'user.email', 'user.firstName', 'user.id', 'user.name', 'userID'
        ]
      },
      {
        resource: Entity.TRANSACTION, action: Action.GET_CHARGING_STATION_TRANSACTIONS,
        condition: {
          Fn: 'custom:dynamicAuthorizations',
          args: {
            asserts: [],
            filters: ['AssignedSites']
          }
        },
        attributes: [
          'id', 'chargeBoxID', 'timestamp', 'issuer', 'stateOfCharge', 'timezone', 'connectorId', 'meterStart', 'siteAreaID', 'siteID', 'companyID',
          'currentTotalDurationSecs', 'currentTotalInactivitySecs', 'currentInstantWatts', 'currentTotalConsumptionWh', 'currentStateOfCharge', 'currentInactivityStatus',
          'stop.roundedPrice', 'stop.price', 'stop.priceUnit', 'stop.inactivityStatus', 'stop.stateOfCharge', 'stop.timestamp', 'stop.totalConsumptionWh',
          'stop.totalDurationSecs', 'stop.totalInactivitySecs', 'stop.extraInactivitySecs', 'site.name', 'siteArea.name', 'company.name',
          'billingData.stop.invoiceNumber', 'stop.reason', 'ocpi', 'ocpiWithCdr', 'tagID', 'stop.tagID'
        ]
      },
      {
        resource: Entity.TRANSACTION, action: Action.GET_ACTIVE_TRANSACTION,
        condition: {
          Fn: 'custom:dynamicAuthorizations',
          args: {
            asserts: [],
            filters: ['AssignedSites']
          }
        },
        attributes: [
          'id', 'chargeBoxID', 'timestamp', 'issuer', 'stateOfCharge', 'timezone', 'connectorId', 'status', 'meterStart', 'siteAreaID', 'siteID', 'companyID',
          'currentTotalDurationSecs', 'currentTotalInactivitySecs', 'currentInstantWatts', 'currentTotalConsumptionWh', 'currentStateOfCharge',
          'currentCumulatedPrice', 'currentInactivityStatus', 'roundedPrice', 'price', 'priceUnit', 'tagID', 'tag.visualID', 'tag.description', 'site.name', 'siteArea.name', 'company.name',
          'user.name', 'user.firstName', 'user.email',
          'carCatalog.vehicleMake', 'carCatalog.vehicleModel', 'carCatalog.vehicleModelVersion',
          'car.licensePlate',
        ]
      },
      {
        resource: Entity.TRANSACTION, action: Action.GET_REFUNDABLE_TRANSACTION,
        condition: {
          Fn: 'custom:dynamicAuthorizations',
          args: {
            asserts: [],
            filters: ['SitesOwner']
          }
        },
        attributes: [
          'id', 'chargeBoxID', 'timestamp', 'issuer', 'stateOfCharge', 'timezone', 'connectorId', 'meterStart', 'siteAreaID', 'siteID', 'companyID',
          'refundData.reportId', 'refundData.refundedAt', 'refundData.status', 'site.name', 'siteArea.name', 'company.name',
          'stop.roundedPrice', 'stop.price', 'stop.priceUnit', 'stop.inactivityStatus', 'stop.stateOfCharge', 'stop.timestamp', 'stop.totalConsumptionWh',
          'stop.totalDurationSecs', 'stop.totalInactivitySecs', 'stop.extraInactivitySecs', 'billingData.stop.invoiceNumber',
          'tagID', 'stop.tagID', 'stop.reason',
          'user.name', 'user.firstName', 'user.email',
          'carCatalog.vehicleMake', 'carCatalog.vehicleModel', 'carCatalog.vehicleModelVersion',
          'car.licensePlate',
        ]
      },
      {
        resource: Entity.TRANSACTION, action: Action.GET_COMPLETED_TRANSACTION,
        condition: {
          Fn: 'custom:dynamicAuthorizations',
          args: {
            asserts: [],
            filters: ['AssignedSites']
          }
        },
        attributes: [
          'id', 'chargeBoxID', 'timestamp', 'issuer', 'stateOfCharge', 'timezone', 'connectorId', 'meterStart', 'siteAreaID', 'siteID', 'companyID',
          'stop.roundedPrice', 'stop.price', 'stop.priceUnit', 'stop.inactivityStatus', 'stop.stateOfCharge', 'stop.timestamp', 'stop.totalConsumptionWh',
          'stop.totalDurationSecs', 'stop.totalInactivitySecs', 'stop.extraInactivitySecs', 'stop.meterStop',
          'site.name', 'siteArea.name', 'company.name',
          'user.name', 'user.firstName', 'user.email',
          'carCatalog.vehicleMake', 'carCatalog.vehicleModel', 'carCatalog.vehicleModelVersion',
          'car.licensePlate',
          'billingData.stop.invoiceNumber', 'stop.reason', 'ocpi', 'ocpiWithCdr', 'tagID', 'tag.visualID', 'tag.description', 'stop.tagID', 'stop.tag.visualID'
        ]
      },
      {
        resource: Entity.TRANSACTION, action: Action.GET_REFUND_REPORT,
        condition: {
          Fn: 'custom:dynamicAuthorizations',
          args: {
            asserts: [],
            filters: ['AssignedSites']
          }
        },
        attributes: [
          'id', 'userID', 'user.id', 'user.name', 'user.firstName', 'user.email', 'tagID'
        ]
      },
      {
        resource: Entity.TRANSACTION, action: Action.EXPORT_COMPLETED_TRANSACTION,
        condition: {
          Fn: 'custom:dynamicAuthorizations',
          args: {
            asserts: [],
            filters: ['AssignedSites']
          }
        },
        attributes: [
          'id', 'chargeBoxID', 'timestamp', 'issuer', 'stateOfCharge', 'timezone', 'connectorId', 'meterStart', 'siteAreaID', 'siteID', 'companyID',
          'stop.roundedPrice', 'stop.price', 'stop.priceUnit', 'stop.inactivityStatus', 'stop.stateOfCharge', 'stop.timestamp', 'stop.totalConsumptionWh',
          'stop.totalDurationSecs', 'stop.totalInactivitySecs', 'stop.extraInactivitySecs', 'site.name', 'siteArea.name', 'company.name',
          'billingData.stop.invoiceNumber', 'stop.reason', 'ocpi', 'ocpiWithCdr', 'tagID', 'stop.tagID', 'tag.description', 'stop.tag.description', 'tag.visualID', 'stop.tag.visualID' ]
      },
      {
        resource: Entity.TRANSACTION, action: Action.GET_ADVENIR_CONSUMPTION,
        condition: {
          Fn: 'custom:dynamicAuthorizations',
          args: {
            asserts: [],
            filters: ['AssignedSites']
          }
        },
        attributes: [
          'id', 'chargeBox.issuer', 'chargeBox.id', 'chargeBox.issuer', 'chargeBox.public', 'chargeBox.connectors', 'connectorId',
        ]
      },
      {
        resource: Entity.TRANSACTION, action: [Action.UPDATE, Action.EXPORT, Action.REFUND_TRANSACTION, Action.REMOTE_STOP_TRANSACTION],
        condition: {
          Fn: 'custom:dynamicAuthorizations',
          args: {
            asserts: [],
            filters: ['SitesOwner']
          }
        }
      },
      {
        resource: Entity.TRANSACTION, action: Action.VIEW_USER_DATA,
        condition: {
          Fn: 'custom:dynamicAuthorizations',
          args: {
            asserts: [],
            filters: ['SitesOwner']
          }
        },
      },
      {
        resource: Entity.CONSUMPTION, action: Action.LIST,
        condition: {
          Fn: 'custom:dynamicAuthorizations',
          args: {
            asserts: [],
            filters: []
          }
        },
        attributes: [
          'startedAt', 'endedAt', 'cumulatedConsumptionWh', 'cumulatedConsumptionAmps', 'cumulatedAmount',
          'stateOfCharge', 'limitWatts', 'limitAmps',
          'instantVoltsDC', 'instantVolts', 'instantVoltsL1', 'instantVoltsL2', 'instantVoltsL3',
          'instantWattsDC', 'instantWatts', 'instantWattsL1', 'instantWattsL2', 'instantWattsL3',
          'instantAmpsDC', 'instantAmps', 'instantAmpsL1', 'instantAmpsL2', 'instantAmpsL3',
        ]
      },
      {
        resource: Entity.CONSUMPTION, action: Action.READ,
        condition: {
          Fn: 'custom:dynamicAuthorizations',
          args: {
            asserts: [],
            filters: []
          }
        },
        attributes: [
          'startedAt', 'endedAt', 'cumulatedConsumptionWh', 'cumulatedConsumptionAmps', 'cumulatedAmount',
          'stateOfCharge', 'limitWatts', 'limitAmps',
          'instantVoltsDC', 'instantVolts', 'instantVoltsL1', 'instantVoltsL2', 'instantVoltsL3',
          'instantWattsDC', 'instantWatts', 'instantWattsL1', 'instantWattsL2', 'instantWattsL3',
          'instantAmpsDC', 'instantAmps', 'instantAmpsL1', 'instantAmpsL2', 'instantAmpsL3',
        ]
      },
      {
        resource: Entity.CONSUMPTION, action: Action.GET_ADVENIR_CONSUMPTION,
        condition: {
          Fn: 'custom:dynamicAuthorizations',
          args: {
            asserts: [],
            filters: []
          }
        },
        attributes: [
          'startedAt', 'endedAt', 'cumulatedConsumptionWh'
        ]
      },
      { resource: Entity.REPORT, action: [Action.READ] },
      {
        resource: Entity.PRICING_DEFINITION, action: Action.LIST,
        condition: {
          Fn: 'custom:dynamicAuthorizations',
          args: {
            asserts: [],
            filters: ['SitesOwner', 'LocalIssuer']
          }
        },
        attributes: ['id', 'entityID', 'entityType', 'name', 'description', 'entityName',
          'staticRestrictions.validFrom', 'staticRestrictions.validTo', 'staticRestrictions.connectorType', 'staticRestrictions.connectorPowerkW',
          'restrictions.daysOfWeek', 'restrictions.timeFrom', 'restrictions.timeTo',
          'restrictions.minEnergyKWh', 'restrictions.maxEnergyKWh', 'restrictions.minDurationSecs', 'restrictions.maxDurationSecs',
          'dimensions.flatFee.active', 'dimensions.flatFee.price', 'dimensions.flatFee.stepSize', 'dimensions.flatFee.pricedData',
          'dimensions.energy.active', 'dimensions.energy.price', 'dimensions.energy.stepSize', 'dimensions.energy.pricedData',
          'dimensions.chargingTime.active', 'dimensions.chargingTime.price', 'dimensions.chargingTime.stepSize', 'dimensions.chargingTime.pricedData',
          'dimensions.parkingTime.active', 'dimensions.parkingTime.price', 'dimensions.parkingTime.stepSize', 'dimensions.parkingTime.pricedData',
        ],
      },
    ]
  },
};

export const AUTHORIZATION_CONDITIONS: IDictionary<IFunctionCondition> = {
  dynamicAuthorizations: (context: Record<string, any>, args: AuthorizationContext): boolean => {
    // Pass the dynamic filters to the context
    // Used by the caller to execute dynamic filters
    if (context) {
      // Filters
      if (!context.filters) {
        context.filters = [];
      }
      if (!context.filtersSet && args.filters) {
        context.filters = [
          ...args.filters
        ];
        context.filtersSet = true;
      }
      // Assertions
      if (!context.asserts) {
        context.asserts = [];
      }
      if (!context.assertsSet && args.asserts) {
        context.asserts = [
          ...args.asserts
        ];
        context.assertsSet = true;
      }
      // Metadata
      if (!context.metadata) {
        context.metadata = {};
      }
      if (!context.metadataSet && args.metadata) {
        context.metadata = args.metadata;
        context.metadataSet = true;
      }
    }
    return true;
  }
};<|MERGE_RESOLUTION|>--- conflicted
+++ resolved
@@ -2279,8 +2279,7 @@
           'carCatalog.id', 'carCatalog.vehicleMake', 'carCatalog.vehicleModel', 'carCatalog.vehicleModelVersion',
           'carCatalog.image', 'carCatalog.fastChargePowerMax', 'carCatalog.batteryCapacityFull',
           'createdBy.name', 'createdBy.firstName', 'lastChangedBy.name', 'lastChangedBy.firstName',
-<<<<<<< HEAD
-          'user.id', 'user.name', 'user.firstName', 'userID'
+          'user.id', 'user.name', 'user.firstName', 'userID', 'carConnectorData.carConnectorID', 'carConnectorData.carConnectorMeterID'
         ],
       },
       {
@@ -2483,10 +2482,6 @@
             filters: ['SitesAdmin']
           }
         },
-=======
-          'user.id', 'user.name', 'user.firstName', 'userID', 'carConnectorData.carConnectorID', 'carConnectorData.carConnectorMeterID'
-        ],
->>>>>>> e8dda198
       },
       {
         resource: Entity.TRANSACTION, action: Action.LIST,
