import { Action, AuthorizationDefinition, Entity } from '../types/Authorization';

import AccessControl from 'role-acl';
import BackendError from '../exception/BackendError';
import Constants from '../utils/Constants';
import TenantComponents from '../types/TenantComponents';

const AUTHORIZATION_DEFINITION: AuthorizationDefinition = {
  superAdmin: {
    grants: [
      { resource: Entity.USERS, action: Action.LIST, attributes: ['*'] },
      { resource: Entity.USER, action: [Action.CREATE, Action.READ, Action.UPDATE], attributes: ['*'] },
      {
        resource: Entity.USER, action: Action.DELETE, attributes: ['*'],
        condition: { Fn: 'NOT_EQUALS', args: { 'user': '$.owner' } }
      },
      { resource: Entity.LOGGINGS, action: Action.LIST, attributes: ['*'] },
      { resource: Entity.LOGGING, action: Action.READ, attributes: ['*'] },
      { resource: Entity.TENANTS, action: Action.LIST, attributes: ['*'] },
      { resource: Entity.TENANT, action: [Action.CREATE, Action.READ, Action.UPDATE, Action.DELETE], attributes: ['*'] },
      { resource: Entity.CAR_CATALOGS, action: Action.LIST, attributes: ['*'] },
      { resource: Entity.CAR_CATALOGS, action: Action.SYNCHRONIZE, attributes: ['*'] },
      { resource: Entity.CAR_CATALOG, action: Action.READ, attributes: ['*'] },
    ]
  },
  admin: {
    grants: [
      { resource: Entity.USERS, action: [Action.LIST, Action.SYNCHRONIZE_BILLING_USERS], attributes: ['*'] },
      { resource: Entity.USER, action: [Action.CREATE, Action.READ, Action.UPDATE, Action.SYNCHRONIZE_BILLING_USER], attributes: ['*'] },
      {
        resource: Entity.USER, action: Action.DELETE, attributes: ['*'],
        condition: { Fn: 'NOT_EQUALS', args: { 'user': '$.owner' } }
      },
      { resource: Entity.COMPANIES, action: Action.LIST, attributes: ['*'] },
      { resource: Entity.TAGS, action: Action.LIST, attributes: ['*'] },
      { resource: Entity.TAG, action: [Action.CREATE, Action.UPDATE, Action.DELETE, Action.READ], attributes: ['*'] },
      { resource: Entity.CHARGING_PROFILES, action: Action.LIST, attributes: ['*'] },
      { resource: Entity.CHARGING_PROFILE, action: [Action.READ], attributes: ['*'] },
      { resource: Entity.COMPANY, action: [Action.CREATE, Action.READ, Action.UPDATE, Action.DELETE], attributes: ['*'] },
      { resource: Entity.SITES, action: Action.LIST, attributes: ['*'] },
      { resource: Entity.SITE, action: [Action.CREATE, Action.READ, Action.UPDATE, Action.DELETE], attributes: ['*'] },
      { resource: Entity.SITE_AREAS, action: Action.LIST, attributes: ['*'] },
      { resource: Entity.SITE_AREA, action: [Action.CREATE, Action.READ, Action.UPDATE, Action.DELETE], attributes: ['*'] },
      { resource: Entity.CHARGING_STATIONS, action: Action.LIST, attributes: ['*'] },
      {
        resource: Entity.CHARGING_STATION, action: [Action.CREATE, Action.READ, Action.UPDATE, Action.DELETE,
          Action.RESET, Action.CLEAR_CACHE, Action.GET_CONFIGURATION, Action.CHANGE_CONFIGURATION,
          Action.REMOTE_START_TRANSACTION, Action.REMOTE_STOP_TRANSACTION, Action.STOP_TRANSACTION, Action.START_TRANSACTION,
          Action.UNLOCK_CONNECTOR, Action.AUTHORIZE, Action.SET_CHARGING_PROFILE, Action.GET_COMPOSITE_SCHEDULE,
          Action.CLEAR_CHARGING_PROFILE, Action.GET_DIAGNOSTICS, Action.UPDATE_FIRMWARE, Action.EXPORT_PARAMS,
          Action.CHANGE_AVAILABILITY], attributes: ['*']
      },
      { resource: Entity.TRANSACTIONS, action: Action.LIST, attributes: ['*'] },
      {
        resource: Entity.TRANSACTION,
        action: [Action.READ, Action.UPDATE, Action.DELETE],
        attributes: ['*']
      },
      {
        resource: Entity.REPORT, action: [Action.READ], attributes: ['*']
      },
      { resource: Entity.LOGGINGS, action: Action.LIST, attributes: ['*'] },
      { resource: Entity.LOGGING, action: Action.READ, attributes: ['*'] },
      { resource: Entity.PRICING, action: [Action.READ, Action.UPDATE], attributes: ['*'] },
      { resource: Entity.BILLING, action: [Action.CHECK_CONNECTION] },
      { resource: Entity.TAXES, action: [Action.LIST], attributes: ['*'] },
      { resource: Entity.INVOICES, action: [Action.LIST, Action.SYNCHRONIZE], attributes: ['*'] },
      { resource: Entity.INVOICE, action: [Action.DOWNLOAD, Action.CREATE], attributes: ['*'] },
      {
        resource: Entity.ASSET, action: [Action.CREATE, Action.READ, Action.UPDATE, Action.DELETE,
          Action.CHECK_CONNECTION, Action.RETRIEVE_CONSUMPTION], attributes: ['*']
      },
      { resource: Entity.ASSETS, action: Action.LIST, attributes: ['*'] },
      { resource: Entity.SETTINGS, action: Action.LIST, attributes: ['*'] },
      { resource: Entity.SETTING, action: [Action.CREATE, Action.READ, Action.UPDATE, Action.DELETE], attributes: ['*'] },
      { resource: Entity.TOKENS, action: Action.LIST, attributes: ['*'] },
      { resource: Entity.TOKEN, action: [Action.CREATE, Action.READ, Action.UPDATE, Action.DELETE], attributes: ['*'] },
      { resource: Entity.OCPI_ENDPOINTS, action: Action.LIST, attributes: ['*'] },
      {
        resource: Entity.OCPI_ENDPOINT,
        action: [Action.CREATE, Action.READ, Action.UPDATE, Action.DELETE, Action.PING, Action.GENERATE_LOCAL_TOKEN,
          Action.REGISTER, Action.TRIGGER_JOB],
        attributes: ['*']
      },
      { resource: Entity.CONNECTIONS, action: Action.LIST, attributes: ['*'] },
      { resource: Entity.CONNECTION, action: [Action.CREATE, Action.READ, Action.DELETE], attributes: ['*'] },
      { resource: Entity.CAR_CATALOGS, action: Action.LIST, attributes: ['*'] },
      { resource: Entity.CAR_CATALOG, action: Action.READ, attributes: ['*'] },
      { resource: Entity.CAR, action: [Action.CREATE, Action.READ, Action.UPDATE, Action.DELETE], attributes: ['*'] },
      { resource: Entity.CARS, action: Action.LIST, attributes: ['*'] },
      { resource: Entity.USERS_CARS, action: Action.LIST, attributes: ['*'] },
      { resource: Entity.USERS_CARS, action: Action.ASSIGN, attributes: ['*'] },
      { resource: Entity.NOTIFICATION, action: Action.CREATE, attributes: ['*'] },
    ]
  },
  basic: {
    grants: [
      {
        resource: Entity.USER, action: [Action.READ, Action.UPDATE], attributes: ['*'],
        condition: { Fn: 'EQUALS', args: { 'user': '$.owner' } }
      },
      { resource: Entity.ASSETS, action: Action.LIST, attributes: ['*'] },
      { resource: Entity.ASSET, action: Action.READ, attributes: ['*'] },
      { resource: Entity.COMPANIES, action: Action.LIST, attributes: ['*'] },
      { resource: Entity.CAR_CATALOGS, action: Action.LIST, attributes: ['*'] },
      { resource: Entity.CAR_CATALOG, action: Action.READ, attributes: ['*'] },
      { resource: Entity.CAR, action: [Action.CREATE, Action.READ, Action.UPDATE, Action.DELETE], attributes: ['*'] },
      { resource: Entity.CARS, action: Action.LIST, attributes: ['*'] },
      {
        resource: Entity.COMPANY, action: Action.READ, attributes: ['*'],
        condition: { Fn: 'LIST_CONTAINS', args: { 'companies': '$.company' } }
      },
      { resource: Entity.INVOICES, action: [Action.LIST, Action.SYNCHRONIZE], attributes: ['*'] },
      {
        resource: Entity.INVOICE, action: [Action.DOWNLOAD], attributes: ['*'],
        condition: { Fn: 'EQUALS', args: { 'user': '$.owner' } }
      },
      { resource: Entity.SITES, action: Action.LIST, attributes: ['*'] },
      {
        resource: Entity.SITE, action: Action.READ, attributes: ['*'],
        condition: { Fn: 'LIST_CONTAINS', args: { 'sites': '$.site' } }
      },
      { resource: Entity.SITE_AREAS, action: Action.LIST, attributes: ['*'] },
      {
        resource: Entity.SITE_AREA, action: Action.READ, attributes: ['*'],
        condition: { Fn: 'LIST_CONTAINS', args: { 'sites': '$.site' } }
      },
      { resource: Entity.CHARGING_STATIONS, action: Action.LIST, attributes: ['*'] },
      {
        resource: Entity.CHARGING_STATION,
        action: [Action.READ, Action.UNLOCK_CONNECTOR],
        attributes: ['*']
      },
      {
        resource: Entity.CHARGING_STATION,
        action: [Action.REMOTE_START_TRANSACTION, Action.AUTHORIZE, Action.START_TRANSACTION],
        attributes: ['*'],
        condition: {
          Fn: 'OR',
          args: [
            {
              Fn: 'EQUALS',
              args: { 'site': null }
            },
            {
              Fn: 'LIST_CONTAINS',
              args: {
                'sites': '$.site'
              }
            }
          ]
        }
      },
      {
<<<<<<< HEAD
        resource: Entity.TAG, action: Action.READ, attributes: ['*'],
        condition: { Fn: 'EQUALS', args: { 'user': '$.owner' } }
      },
=======
        resource: Entity.TAG, action: Action.READ, attributes: ['*']
      },
      { resource: Entity.TAGS, action: Action.LIST, attributes: ['*'] },
>>>>>>> 4dece64a
      {
        resource: Entity.CHARGING_STATION,
        action: [Action.REMOTE_STOP_TRANSACTION, Action.STOP_TRANSACTION],
        attributes: ['*'],
        condition: {
          Fn: 'OR',
          args: [
            {
              Fn: 'EQUALS',
              args: { 'user': '$.owner' }
            },
            {
              Fn: 'LIST_CONTAINS',
              args: {
                'tagIDs': '$.tagID'
              }
            }
          ]
        }
      },
      { resource: Entity.TRANSACTIONS, action: Action.LIST, attributes: ['*'] },
      {
        resource: Entity.TRANSACTION, action: [Action.READ], attributes: ['*'],
        condition: {
          Fn: 'OR',
          args: [
            {
              Fn: 'EQUALS',
              args: { 'user': '$.owner' }
            },
            {
              Fn: 'LIST_CONTAINS',
              args: {
                'tagIDs': '$.tagID'
              }
            }
          ]
        }
      },
      { resource: Entity.SETTINGS, action: Action.LIST, attributes: ['*'] },
      { resource: Entity.SETTING, action: Action.READ, attributes: ['*'] },
      { resource: Entity.CONNECTIONS, action: Action.LIST, attributes: ['*'] },
      { resource: Entity.CONNECTION, action: [Action.CREATE], attributes: ['*'] },
      {
        resource: Entity.CONNECTION, action: [Action.READ, Action.DELETE], attributes: ['*'],
        condition: { Fn: 'EQUALS', args: { 'user': '$.owner' } }
      },
      { resource: Entity.NOTIFICATION, action: Action.CREATE, attributes: ['*'] },
    ]
  },
  demo: {
    grants: [
      {
        resource: Entity.USER, action: [Action.READ], attributes: ['*'],
        condition: { Fn: 'EQUALS', args: { 'user': '$.owner' } }
      },
      { resource: Entity.ASSETS, action: Action.LIST, attributes: ['*'] },
      { resource: Entity.ASSET, action: Action.READ, attributes: ['*'] },
      { resource: Entity.CAR_CATALOGS, action: Action.LIST, attributes: ['*'] },
      { resource: Entity.CAR_CATALOG, action: Action.READ, attributes: ['*'] },
      { resource: Entity.CAR, action: Action.READ, attributes: ['*'] },
      { resource: Entity.CARS, action: Action.LIST, attributes: ['*'] },
      { resource: Entity.COMPANIES, action: Action.LIST, attributes: ['*'] },
      { resource: Entity.COMPANY, action: Action.READ, attributes: ['*'] },
      { resource: Entity.SITES, action: Action.LIST, attributes: ['*'] },
      { resource: Entity.SITE, action: Action.READ, attributes: ['*'] },
      { resource: Entity.SITE_AREAS, action: Action.LIST, attributes: ['*'] },
      { resource: Entity.SITE_AREA, action: Action.READ, attributes: ['*'] },
      { resource: Entity.CHARGING_STATIONS, action: Action.LIST, attributes: ['*'] },
      { resource: Entity.CHARGING_STATION, action: Action.READ, attributes: ['*'] },
      { resource: Entity.TRANSACTIONS, action: Action.LIST, attributes: ['*'] },
      {
        resource: Entity.TRANSACTION, action: Action.READ, attributes: ['*'],
        condition: {
          Fn: 'OR',
          args: [
            {
              Fn: 'EQUALS',
              args: { 'site': null }
            },
            {
              Fn: 'LIST_CONTAINS',
              args: {
                'sites': '$.site'
              }
            }
          ]
        }
      },
      { resource: Entity.SETTINGS, action: Action.LIST, attributes: ['*'] },
      {
        resource: Entity.SETTING, action: Action.READ, attributes: ['*'],
        condition: { Fn: 'EQUALS', args: { 'identifier': TenantComponents.ANALYTICS } }
      },
    ]
  },
  siteAdmin: {
    '$extend': {
      'basic': {}
    },
    grants: [
      { resource: Entity.USERS, action: Action.LIST, attributes: ['*'] },
      { resource: Entity.USER, action: [Action.READ], attributes: ['*'] },
      {
        resource: Entity.SITE, action: [Action.UPDATE], attributes: ['*'],
        condition: { Fn: 'LIST_CONTAINS', args: { 'sitesAdmin': '$.site' } }
      },
      {
        resource: Entity.SITE_AREA, action: [Action.CREATE, Action.UPDATE, Action.DELETE], attributes: ['*'],
        condition: { Fn: 'LIST_CONTAINS', args: { 'sites': '$.site' } }
      },
      {
        resource: Entity.CHARGING_STATION,
        action: [Action.UPDATE, Action.DELETE, Action.RESET, Action.CLEAR_CACHE, Action.GET_CONFIGURATION,
          Action.CHANGE_CONFIGURATION, Action.SET_CHARGING_PROFILE, Action.GET_COMPOSITE_SCHEDULE,
          Action.CLEAR_CHARGING_PROFILE, Action.GET_DIAGNOSTICS, Action.UPDATE_FIRMWARE, Action.REMOTE_STOP_TRANSACTION,
          Action.STOP_TRANSACTION, Action.EXPORT_PARAMS, Action.CHANGE_AVAILABILITY],
        attributes: ['*'],
        condition: { Fn: 'LIST_CONTAINS', args: { 'sitesAdmin': '$.site' } }
      },
      { resource: Entity.CHARGING_PROFILES, action: Action.LIST, attributes: ['*'] },
      {
        resource: Entity.CHARGING_PROFILE, action: [Action.READ], attributes: ['*'],
        condition: { Fn: 'LIST_CONTAINS', args: { 'sitesAdmin': '$.site' } }
      },
      {
        resource: Entity.TRANSACTION, action: [Action.READ], attributes: ['*'],
        condition: { Fn: 'LIST_CONTAINS', args: { 'sitesAdmin': '$.site' } }
      },
      {
        resource: Entity.REPORT, action: [Action.READ], attributes: ['*']
      },
      { resource: Entity.LOGGINGS, action: Action.LIST, attributes: ['*'] },
      { resource: Entity.LOGGING, action: Action.READ, attributes: ['*'], args: { 'sites': '$.site' } },
      { resource: Entity.TOKENS, action: Action.LIST, attributes: ['*'] },
      {
        resource: Entity.TOKEN,
        action: [Action.CREATE, Action.READ, Action.UPDATE, Action.DELETE],
        attributes: ['*'],
        args: { 'sites': '$.site' }
      },
    ]
  },
  siteOwner: {
    '$extend': {
      'basic': {}
    },
    grants: [
      { resource: Entity.USERS, action: Action.LIST, attributes: ['*'] },
      { resource: Entity.USER, action: [Action.READ], attributes: ['*'] },
      {
        resource: Entity.SITE, action: [Action.UPDATE], attributes: ['*'],
        condition: { Fn: 'LIST_CONTAINS', args: { 'sitesOwner': '$.site' } }
      },
      {
        resource: Entity.TRANSACTION, action: [Action.READ, Action.REFUND_TRANSACTION], attributes: ['*'],
        condition: { Fn: 'LIST_CONTAINS', args: { 'sitesOwner': '$.site' } }
      },
      {
        resource: Entity.REPORT, action: [Action.READ], attributes: ['*']
      },
    ]
  },
};

const MODULE_NAME = 'AuthorizationsDefinition';

export default class AuthorizationsDefinition {

  private static _instance: AuthorizationsDefinition;
  private accessControl: AccessControl;

  private constructor() {
    try {
      this.accessControl = new AccessControl(AUTHORIZATION_DEFINITION);
    } catch (error) {
      throw new BackendError({
        source: Constants.CENTRAL_SERVER,
        module: MODULE_NAME,
        method: 'getScopes',
        message: 'Unable to load authorization grants',
        detailedMessages: { error: error.message, stack: error.stack }
      });
    }
  }

  public static getInstance(): AuthorizationsDefinition {
    if (!AuthorizationsDefinition._instance) {
      AuthorizationsDefinition._instance = new AuthorizationsDefinition();
    }
    return AuthorizationsDefinition._instance;
  }

  public getScopes(groups: ReadonlyArray<string>): ReadonlyArray<string> {
    const scopes = [];
    try {
      for (const resource of this.accessControl.allowedResources({ role: groups }) as string[]) {
        for (const action of this.accessControl.allowedActions({ role: groups, resource: resource }) as string[]) {
          scopes.push(`${resource}:${action}`);
        }
      }
    } catch (error) {
      throw new BackendError({
        source: Constants.CENTRAL_SERVER,
        module: MODULE_NAME,
        method: 'getScopes',
        message: 'Unable to load available scopes',
        detailedMessages: { error: error.message, stack: error.stack }
      });
    }
    return scopes;
  }

  public can(role: ReadonlyArray<string>, resource: string, action: string, context?): boolean {
    try {
      const permission = this.accessControl.can(role).execute(action).with(context).on(resource);
      return permission.granted;
    } catch (error) {
      throw new BackendError({
        source: Constants.CENTRAL_SERVER,
        module: MODULE_NAME,
        method: 'can',
        message: 'Unable to check authorization',
        detailedMessages: { error: error.message, stack: error.stack }
      });
    }
  }
}<|MERGE_RESOLUTION|>--- conflicted
+++ resolved
@@ -152,15 +152,9 @@
         }
       },
       {
-<<<<<<< HEAD
-        resource: Entity.TAG, action: Action.READ, attributes: ['*'],
-        condition: { Fn: 'EQUALS', args: { 'user': '$.owner' } }
-      },
-=======
         resource: Entity.TAG, action: Action.READ, attributes: ['*']
       },
       { resource: Entity.TAGS, action: Action.LIST, attributes: ['*'] },
->>>>>>> 4dece64a
       {
         resource: Entity.CHARGING_STATION,
         action: [Action.REMOTE_STOP_TRANSACTION, Action.STOP_TRANSACTION],
