--- conflicted
+++ resolved
@@ -484,17 +484,13 @@
         ]
       },
       {
-<<<<<<< HEAD
         resource: Entity.BILLING_TRANSFER,
-        action: [Action.LIST, Action.BILLING_FINALIZE_TRANSFER]
-=======
-        resource: Entity.BILLING_TRANSFER, action: [Action.LIST],
+        action: [Action.LIST, Action.BILLING_FINALIZE_TRANSFER],
         attributes: [
           'id', 'status', 'createdOn', 'sessions', 'totalAmount', 'transferAmount', 'accountID', 'transferExternalID',
           'account.businessOwnerID', 'account.accountExternalID', 'businessOwner.name', 'businessOwner.firstName',
           'platformFeeData.feeAmount', 'platformFeeData.feeTaxAmount', 'platformFeeData.invoiceExternalID', 'platformFeeData.taxExternalID',
         ]
->>>>>>> 8bf70ec3
       },
       { resource: Entity.TAX, action: [Action.LIST] },
       {
