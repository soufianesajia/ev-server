--- conflicted
+++ resolved
@@ -24,12 +24,6 @@
     "captcha": {
       "$ref": "common#/definitions/captcha"
     },
-<<<<<<< HEAD
-    "phone": {
-      "$ref": "user#/definitions/phone"
-    },
-=======
->>>>>>> a5aeb346
     "mobile": {
       "$ref": "user#/definitions/mobile"
     },
