--- conflicted
+++ resolved
@@ -1456,7 +1456,6 @@
         }
       }
     },
-<<<<<<< HEAD
     "/api/chargingstations/{id}/configuration": {
       "put": {
         "security": [
@@ -1522,10 +1521,7 @@
         }
       }
     },
-    "/api/chargingstations/remote/start": {
-=======
     "/api/chargingstations/{id}/remote/start": {
->>>>>>> 22e686ce
       "put": {
         "security": [
           {
