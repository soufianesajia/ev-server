--- conflicted
+++ resolved
@@ -69,17 +69,16 @@
       "description": "OCPI API"
     },
     {
-<<<<<<< HEAD
-      "name": "Registration tokens",
-      "description": "Registration tokens API"
-=======
       "name": "Settings",
       "description": "Settings API"
     },
     {
       "name": "OICP",
       "description": "OICP API"
->>>>>>> 4f7a1ee1
+    },
+    {
+      "name": "Registration tokens",
+      "description": "Registration tokens API"
     }
   ],
   "paths": {
@@ -9860,7 +9859,6 @@
           }
         }
       }
-<<<<<<< HEAD
     },
     "/api/registration-tokens": {
       "get": {
@@ -9970,7 +9968,7 @@
         "description": "Retrieve a Registration Token",
         "parameters": [
           {
-            "$ref": "#/components/parameters/RegistrationTokenID"
+            "$ref": "#/components/parameters/registrationTokenID"
           }
         ],
         "tags": [
@@ -9999,49 +9997,6 @@
           }
         }
       }
-    }
-  },
-  "components": {
-    "securitySchemes": {
-      "bearerAuth": {
-        "type": "http",
-        "scheme": "bearer",
-        "bearerFormat": "JWT"
-      }
-    },
-    "responses": {
-      "UnauthorizedError": {
-        "description": "Unauthorized access to the API"
-      },
-      "ForbiddenError": {
-        "description": "Not authorized to execute this operation"
-      },
-      "BackendError": {
-        "description": "Unexpected Backend error, checks the Logs"
-      },
-      "EmailAlreadyUsed": {
-        "description": "Email already used"
-      },
-      "NoBadgeError": {
-        "description": "User doesn't have any badge"
-      },
-      "NotSupportedError": {
-        "description": "Feature not supported"
-      },
-      "ResourceDoesNotExists": {
-        "description": "Resource does not exist"
-      },
-      "TagHasTransactionsError": {
-        "description": "Cannot change user or delete a tag having transactions"
-      },
-      "InvalidFileFormat": {
-        "description": "Invalid file format"
-      },
-      "InvalidCSVHeaderFormat": {
-        "description": "Invalid CSV header format"
-      }
-=======
->>>>>>> 4f7a1ee1
     },
     "/api/oicp/endpoints": {
       "post": {
@@ -12421,101 +12376,6 @@
             }
           }
         }
-<<<<<<< HEAD
-      },
-      "Company": {
-        "type": "object",
-        "required": [
-          "name"
-        ],
-        "properties": {
-          "name": {
-            "type": "string"
-          },
-          "address": {
-            "$ref": "#/components/schemas/Address"
-          },
-          "logo": {
-            "type": "string",
-            "description": "Base64 encoded logo"
-          },
-          "issuer": {
-            "type": "boolean",
-            "readOnly": true
-          },
-          "id": {
-            "type": "string",
-            "readOnly": true
-          }
-        }
-      },
-      "OCPIEndpoint": {
-        "type": "object",
-        "required": [
-          "name",
-          "role",
-          "baseUrl",
-          "localToken",
-          "token"
-        ],
-        "properties": {
-          "id": {
-            "type": "string",
-            "readOnly": true
-          },
-          "name": {
-            "type": "string"
-          },
-          "role": {
-            "type": "string",
-            "enum": [
-              "CPO",
-              "EMSP"
-            ]
-          },
-          "baseUrl": {
-            "type": "string"
-          },
-          "countryCode": {
-            "type": "string"
-          },
-          "partyId": {
-            "type": "string"
-          },
-          "localToken": {
-            "type": "string"
-          },
-          "token": {
-            "type": "string"
-          },
-          "backgroundPatchJob": {
-            "type": "boolean"
-          }
-        }
-      },
-      "RegistrationToken": {
-        "type": "object",
-        "required": [
-          "description"
-        ],
-        "properties": {
-          "id": {
-            "type": "string",
-            "readOnly": true
-          },
-          "description": {
-            "type": "string"
-          },
-          "siteAreaID": {
-            "type": "string"
-          },
-          "expirationDate": {
-            "type": "string",
-            "format": "date-time"
-          }
-        }
-=======
->>>>>>> 4f7a1ee1
       }
     },
     "parameters": {
@@ -13104,12 +12964,6 @@
           "type": "string"
         }
       },
-<<<<<<< HEAD
-      "RegistrationTokenID": {
-        "in": "path",
-        "name": "id",
-        "description": "Registration token ID",
-=======
       "OICPEndpointID": {
         "in": "path",
         "name": "id",
@@ -13123,7 +12977,15 @@
         "in": "path",
         "name": "id",
         "description": "Setting ID",
->>>>>>> 4f7a1ee1
+        "required": true,
+        "schema": {
+          "type": "string"
+        }
+      },
+      "registrationTokenID": {
+        "in": "path",
+        "name": "id",
+        "description": "Registration token ID",
         "required": true,
         "schema": {
           "type": "string"
