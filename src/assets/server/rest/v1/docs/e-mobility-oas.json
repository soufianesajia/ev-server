{
  "openapi": "3.0.3",
  "servers": [
    {
      "description": "Current server",
      "url": "/v1"
    }
  ],
  "info": {
    "title": "e-Mobility REST API",
    "description": "Charging Station Management Software",
    "version": "1.0.0",
    "contact": {
      "name": "Serge FABIANO",
      "email": "serge.fabiano@sap.com"
    },
    "license": {
      "name": "Apache 2.0",
      "url": "https://github.com/sap-labs-france/ev-server/blob/master/LICENSE"
    }
  },
  "tags": [
    {
      "name": "Tenant",
      "description": "Tenant API"
    },
    {
      "name": "Authentication",
      "description": "Authentication API"
    },
    {
      "name": "Charging Stations",
      "description": "Charging Stations API"
    },
    {
      "name": "Users",
      "description": "Users API"
    },
    {
      "name": "Tags",
      "description": "Tags API"
    },
    {
      "name": "Companies",
      "description": "Company API"
    },
    {
      "name": "Connections",
      "description": "Integration connection API"
    },
    {
      "name": "Loggings",
      "description": "Loggings API"
    },
    {
      "name": "Assets",
      "description": "Assets API"
    },
    {
      "name": "Cars",
      "description": "Cars API"
    },
    {
<<<<<<< HEAD
      "name": "OCPI",
      "description": "OCPI API"
=======
      "name": "Notifications",
      "description": "Notifications API"
>>>>>>> 090e0151
    }
  ],
  "paths": {
    "/api/tenants": {
      "get": {
        "description": "Retrieve a list of Tenants",
        "security": [
          {
            "bearerAuth": []
          }
        ],
        "parameters": [
          {
            "$ref": "#/components/parameters/Search"
          },
          {
            "in": "query",
            "name": "WithLogo",
            "description": "Request Tenants with their logos",
            "example": false,
            "required": false,
            "schema": {
              "type": "boolean"
            }
          },
          {
            "in": "query",
            "name": "WithComponents",
            "description": "Request Tenants with their components",
            "example": false,
            "required": false,
            "schema": {
              "type": "boolean"
            }
          },
          {
            "in": "query",
            "name": "WithAddress",
            "description": "Request Tenants with their address",
            "example": false,
            "required": false,
            "schema": {
              "type": "boolean"
            }
          },
          {
            "$ref": "#/components/parameters/Limit"
          },
          {
            "$ref": "#/components/parameters/Skip"
          },
          {
            "$ref": "#/components/parameters/SortFields"
          },
          {
            "$ref": "#/components/parameters/OnlyRecordCount"
          },
          {
            "$ref": "#/components/parameters/ProjectFields"
          }
        ],
        "tags": [
          "Tenant"
        ],
        "responses": {
          "200": {
            "description": "Return the tenant list",
            "content": {
              "application/json": {
                "schema": {
                  "type": "array",
                  "items": {
                    "$ref": "#/components/schemas/Tenant"
                  }
                }
              }
            }
          },
          "401": {
            "$ref": "#/components/responses/UnauthorizedError"
          },
          "403": {
            "$ref": "#/components/responses/ForbiddenError"
          },
          "500": {
            "$ref": "#/components/responses/BackendError"
          }
        }
      },
      "post": {
        "description": "Create a Tenant",
        "requestBody": {
          "content": {
            "application/json": {
              "schema": {
                "$ref": "#/components/schemas/Tenant"
              }
            }
          }
        },
        "tags": [
          "Tenant"
        ],
        "responses": {
          "200": {
            "description": "Tenant is created with success"
          },
          "401": {
            "$ref": "#/components/responses/UnauthorizedError"
          },
          "403": {
            "$ref": "#/components/responses/ForbiddenError"
          },
          "500": {
            "$ref": "#/components/responses/BackendError"
          }
        }
      }
    },
    "/api/tenants/{tenantID}": {
      "get": {
        "description": "Retrieve a Tenant",
        "security": [
          {
            "bearerAuth": []
          }
        ],
        "parameters": [
          {
            "in": "path",
            "name": "tenantID",
            "description": "Tenant ID",
            "required": true,
            "schema": {
              "type": "string"
            }
          },
          {
            "$ref": "#/components/parameters/ProjectFields"
          }
        ],
        "tags": [
          "Tenant"
        ],
        "responses": {
          "200": {
            "description": "Return the found Tenant",
            "content": {
              "application/json": {
                "schema": {
                  "$ref": "#/components/schemas/Tenant"
                }
              }
            }
          },
          "401": {
            "$ref": "#/components/responses/UnauthorizedError"
          },
          "403": {
            "$ref": "#/components/responses/ForbiddenError"
          },
          "500": {
            "$ref": "#/components/responses/BackendError"
          }
        }
      },
      "delete": {
        "description": "Delete a Tenant",
        "security": [
          {
            "bearerAuth": []
          }
        ],
        "parameters": [
          {
            "in": "path",
            "name": "tenantID",
            "description": "Tenant ID",
            "required": true,
            "schema": {
              "type": "string"
            }
          }
        ],
        "tags": [
          "Tenant"
        ],
        "responses": {
          "200": {
            "description": "Tenant has been successfully deleted"
          },
          "401": {
            "$ref": "#/components/responses/UnauthorizedError"
          },
          "403": {
            "$ref": "#/components/responses/ForbiddenError"
          },
          "500": {
            "$ref": "#/components/responses/BackendError"
          }
        }
      }
    },
    "/auth/signin": {
      "post": {
        "description": "Sign in",
        "requestBody": {
          "content": {
            "application/json": {
              "schema": {
                "type": "object",
                "required": [
                  "email",
                  "password",
                  "acceptEula",
                  "tenant"
                ],
                "properties": {
                  "email": {
                    "type": "string",
                    "example": "demo.demo@sap.com"
                  },
                  "password": {
                    "type": "string",
                    "example": "DeM*Us$r1"
                  },
                  "acceptEula": {
                    "type": "boolean",
                    "example": true
                  },
                  "tenant": {
                    "type": "string",
                    "example": "slf"
                  }
                }
              }
            }
          }
        },
        "tags": [
          "Authentication"
        ],
        "responses": {
          "200": {
            "description": "Logged in successfully"
          },
          "500": {
            "$ref": "#/components/responses/BackendError"
          },
          "520": {
            "description": "The End-user License Agreement is mandatory"
          },
          "550": {
            "description": "Unknown tenant, user does not exists, or credentials are invalid"
          },
          "590": {
            "description": "Account is locked"
          },
          "592": {
            "description": "Account is pending"
          },
          "593": {
            "description": "Account is blocked"
          },
          "594": {
            "description": "Account is inactive"
          }
        }
      }
    },
    "/auth/signon": {
      "post": {
        "description": "Register",
        "requestBody": {
          "content": {
            "application/json": {
              "schema": {
                "type": "object",
                "required": [
                  "email",
                  "name",
                  "firstName",
                  "password",
                  "acceptEula",
                  "tenant",
                  "captcha"
                ],
                "properties": {
                  "email": {
                    "type": "string",
                    "example": "demo.demo@sap.com"
                  },
                  "name": {
                    "type": "string",
                    "example": "Demo"
                  },
                  "firstName": {
                    "type": "string",
                    "example": "User"
                  },
                  "password": {
                    "type": "string",
                    "example": "DeM*Us$r1"
                  },
                  "acceptEula": {
                    "type": "boolean",
                    "example": true
                  },
                  "tenant": {
                    "type": "string",
                    "example": ""
                  },
                  "captcha": {
                    "type": "string",
                    "example": "03AGdBq27rf-WyiNvo8yOO11OjDwgST4ZiQ-dtKxxDvVzxtU7XG6Oqff-M-KXe8RwCsHrlgU-4BCi_Y9CLLSC-DHMZkK-YS2fIJ4TpVxwn2mCQ7PwgIi8HUJHudaq5Jb7W88zebKr_xWBa9zyLp4k8exaWwQ9v2Pnj-FSKTHHDpT66PZiHOfRVjg9Za6eQIHhbXkNK5m6ZKWgT92XYigaJuTEPigGK7N5kbXHydXZFX6Ku5lntg9FRl7n737SRSAsO0joBb5XtgJV1vfZGyvnSjHECf3lmNdhZCQbdhGjEqn2vtHuodFk1i3kFzgEgMOS59A42m_zr4AME1Avd-hyAW80dybsbSKWbThyQx6iBRcOydgM9b10TI9kIpL8feLHBCvnmVutnhlp_Zz9MDTop5_Fdi3xvZHW-tLcLYHljECgnTHbApkcHfCSzgSJBlkB7_qifzRGitTfCUFGztgOCho6pKXeHAzc4XQ"
                  },
                  "locale": {
                    "type": "string",
                    "example": "en-US"
                  }
                }
              }
            }
          }
        },
        "tags": [
          "Authentication"
        ],
        "responses": {
          "200": {
            "description": "Registered successfully"
          },
          "500": {
            "$ref": "#/components/responses/BackendError"
          },
          "510": {
            "$ref": "#/components/responses/EmailAlreadyUsed"
          },
          "520": {
            "description": "End-user License Agreement has not been accepted"
          },
          "550": {
            "description": "User tried to register with an unknown tenant"
          }
        }
      }
    },
    "/auth/signout": {
      "get": {
        "description": "Sign out",
        "tags": [
          "Authentication"
        ],
        "responses": {
          "200": {
            "description": "Successfully signed out"
          },
          "500": {
            "$ref": "#/components/responses/BackendError"
          }
        }
      }
    },
    "/auth/password/reset": {
      "post": {
        "description": "Reset password",
        "requestBody": {
          "content": {
            "application/json": {
              "schema": {
                "type": "object",
                "required": [
                  "email",
                  "tenant"
                ],
                "properties": {
                  "email": {
                    "type": "string",
                    "example": "demo.demo@sap.com"
                  },
                  "password": {
                    "type": "string"
                  },
                  "captcha": {
                    "type": "string",
                    "example": "03AGdBq26Ca8rdqn0-odDV18kJCLnVytzGPXVPyW811IY4pqyQuak-o59MZlYfUIVS-ToLBiL4o7fBfPPvmkAhQLKoMXtqitKxRTG016wmGbFLvZWnOSkJKreB1Kx6n3dB7uYd302UVyVpJJ0BGFcmXWnWZmGnR3ZJC8IE1r7oVohcYVLttnKXtuhJwg5IdHe0HleYzOjxCBw9FnCJhVoSmaPn6FeVjWC9d8vSDwBq-18dA_cm6CQb7BhZm6LXWhMdW1_e_5DcSs1koj_vn3FGB7UQESsPp81WBfr6msCNiddNc1D4MRfF4wXeimJ1wplqoGOmMmI2Y_i-120grLrjkfzBNgDPQPWvfpUjeyW1f_T-5SaObYpUFEEZ4YW6Xt2revAWMmZ6i9_QOWWUcukaZU3jr_MzR1YIMscKrnBP3Zhl45zLXOY-0Bi28z6XxsMqqSHE8lY_C8B-7M-X3PNc_293qtrEnE2rhG9PU-RdFJG4dqBcwU6YfZJwwyXDWG7eyNG8iJoBDgCWrbib2jLKTmuwWCowApAoeA"
                  },
                  "tenant": {
                    "type": "string",
                    "example": "slf"
                  }
                }
              },
              "examples": {
                "resetRequest": {
                  "summary": "Request a password reset",
                  "value": {
                    "email": "demo.demo@sap.com",
                    "captcha": "03AGdBq26Ca8rdqn0-odDV18kJCLnVytzGPXVPyW811IY4pqyQuak-o59MZlYfUIVS-ToLBiL4o7fBfPPvmkAhQLKoMXtqitKxRTG016wmGbFLvZWnOSkJKreB1Kx6n3dB7uYd302UVyVpJJ0BGFcmXWnWZmGnR3ZJC8IE1r7oVohcYVLttnKXtuhJwg5IdHe0HleYzOjxCBw9FnCJhVoSmaPn6FeVjWC9d8vSDwBq-18dA_cm6CQb7BhZm6LXWhMdW1_e_5DcSs1koj_vn3FGB7UQESsPp81WBfr6msCNiddNc1D4MRfF4wXeimJ1wplqoGOmMmI2Y_i-120grLrjkfzBNgDPQPWvfpUjeyW1f_T-5SaObYpUFEEZ4YW6Xt2revAWMmZ6i9_QOWWUcukaZU3jr_MzR1YIMscKrnBP3Zhl45zLXOY-0Bi28z6XxsMqqSHE8lY_C8B-7M-X3PNc_293qtrEnE2rhG9PU-RdFJG4dqBcwU6YfZJwwyXDWG7eyNG8iJoBDgCWrbib2jLKTmuwWCowApAoeA",
                    "tenant": "slf"
                  }
                },
                "resetValidation": {
                  "summary": "Validate password reset",
                  "value": {
                    "email": "demo.demo@sap.com",
                    "captcha": "03AGdBq26Ca8rdqn0-odDV18kJCLnVytzGPXVPyW811IY4pqyQuak-o59MZlYfUIVS-ToLBiL4o7fBfPPvmkAhQLKoMXtqitKxRTG016wmGbFLvZWnOSkJKreB1Kx6n3dB7uYd302UVyVpJJ0BGFcmXWnWZmGnR3ZJC8IE1r7oVohcYVLttnKXtuhJwg5IdHe0HleYzOjxCBw9FnCJhVoSmaPn6FeVjWC9d8vSDwBq-18dA_cm6CQb7BhZm6LXWhMdW1_e_5DcSs1koj_vn3FGB7UQESsPp81WBfr6msCNiddNc1D4MRfF4wXeimJ1wplqoGOmMmI2Y_i-120grLrjkfzBNgDPQPWvfpUjeyW1f_T-5SaObYpUFEEZ4YW6Xt2revAWMmZ6i9_QOWWUcukaZU3jr_MzR1YIMscKrnBP3Zhl45zLXOY-0Bi28z6XxsMqqSHE8lY_C8B-7M-X3PNc_293qtrEnE2rhG9PU-RdFJG4dqBcwU6YfZJwwyXDWG7eyNG8iJoBDgCWrbib2jLKTmuwWCowApAoeA",
                    "hash": "dcff1ec7-cecb-4c2f-99da-47aeb1f83509",
                    "password": "Azerty123?",
                    "tenant": "slf"
                  }
                }
              }
            }
          }
        },
        "tags": [
          "Authentication"
        ],
        "responses": {
          "200": {
            "description": "Password reset notification sent successfully or password has been reset "
          },
          "500": {
            "$ref": "#/components/responses/BackendError"
          },
          "550": {
            "description": "Unknown tenant or user does not exist"
          }
        }
      }
    },
    "/auth/eula": {
      "get": {
        "description": "Get tenant EULA",
        "parameters": [
          {
            "in": "query",
            "name": "Language",
            "description": "Browser language",
            "schema": {
              "type": "string",
              "example": "en"
            }
          }
        ],
        "tags": [
          "Authentication"
        ],
        "responses": {
          "200": {
            "description": "Successfully retrieved tenant's EULA",
            "content": {
              "application/json": {
                "schema": {
                  "type": "object",
                  "required": [
                    "text"
                  ],
                  "properties": {
                    "text": {
                      "type": "string",
                      "example": "<h3>End-user Agreement Usage of the e-Mobility Software</h3>..."
                    }
                  }
                }
              }
            }
          },
          "500": {
            "$ref": "#/components/responses/BackendError"
          },
          "550": {
            "description": "Unknown tenant"
          }
        }
      }
    },
    "/auth/eula/check": {
      "get": {
        "description": "Check if a user accepted latest EULA",
        "parameters": [
          {
            "in": "query",
            "name": "Email",
            "required": true,
            "schema": {
              "type": "string",
              "example": "demo.demo@sap.com"
            }
          },
          {
            "in": "query",
            "name": "Tenant",
            "required": true,
            "schema": {
              "type": "string",
              "example": "slf"
            }
          }
        ],
        "tags": [
          "Authentication"
        ],
        "responses": {
          "200": {
            "description": "User accepted latest EULA",
            "content": {
              "application/json": {
                "examples": {
                  "Accepted latest": {
                    "value": {
                      "acceptedEula": true
                    }
                  },
                  "Not accepted latest": {
                    "value": {
                      "acceptedEula": false
                    }
                  }
                }
              }
            }
          },
          "500": {
            "$ref": "#/components/responses/BackendError"
          },
          "550": {
            "description": "Unknown tenant"
          }
        }
      }
    },
    "/auth/mail/check": {
      "get": {
        "description": "Verify email",
        "parameters": [
          {
            "in": "query",
            "name": "Email",
            "required": true,
            "schema": {
              "type": "string",
              "example": "demo.demo@sap.com"
            }
          },
          {
            "in": "query",
            "name": "Tenant",
            "required": true,
            "schema": {
              "type": "string",
              "example": "demo.demo@sap.com"
            }
          },
          {
            "in": "query",
            "name": "VerificationToken",
            "required": true,
            "schema": {
              "type": "string"
            }
          }
        ],
        "tags": [
          "Authentication"
        ],
        "responses": {
          "200": {
            "description": "Successfully validated email"
          },
          "500": {
            "$ref": "#/components/responses/BackendError"
          },
          "540": {
            "description": "Invalid verification token"
          },
          "550": {
            "description": "Unknown tenant or user does not exist"
          },
          "591": {
            "description": "Account already activated"
          }
        }
      }
    },
    "/auth/mail/resend": {
      "post": {
        "description": "Resend a verification email",
        "requestBody": {
          "content": {
            "application/json": {
              "schema": {
                "type": "object",
                "required": [
                  "email",
                  "tenant",
                  "captcha"
                ],
                "properties": {
                  "email": {
                    "type": "string",
                    "example": "demo.demo@sap.com"
                  },
                  "tenant": {
                    "type": "string",
                    "example": "slf"
                  },
                  "captcha": {
                    "type": "string",
                    "example": "03AGdBq261sQ2KzqROGD8E2Xb2ljxLkmQbUumIL9m6FqtJZau9Z5Aq4Pp8K-VzbjTwuvnBvdaZBgD-6VU0IY8PMSyGmSJNH9Ctkgde4l8XoQUVLYLhspglIRSjkPS15-DZQtJ2gLG910Kq3RXE-S5M9gkuXBfEh6Y-81qC9gRb-FFwN_Ao5_NO7j6iu1kZqJHpyxHvwVqtbLK5APvTngU_8gx9tRDfXUBtLMmgZAofmkIE1qbefMNTDceJsiNKtHHykP-xFIt-lNRN1H6h_HZ8EbRjncT5k_AeqjL8ClBTZy9Pdqwy9jkpvas4l5EH7WPVT-9VPV0C0tuwKkwwwesMhzYSo2Vso_wN15G5x1Zgji8xsndjvMthTkIWe4zyRNKNr2gc4z1Sgfy-dGcRkDc7lUnet0fJfII5bXKl_njo_S8no8KGVZ2IeOTzhTKigA7A0hdtNrKnAOmU"
                  }
                }
              }
            }
          }
        },
        "tags": [
          "Authentication"
        ],
        "responses": {
          "200": {
            "description": "Successfully resent email"
          },
          "500": {
            "$ref": "#/components/responses/BackendError"
          },
          "550": {
            "description": "Unknown tenant or user does not exist"
          },
          "591": {
            "description": "Account already activated"
          }
        }
      }
    },
    "/api/transactions": {
      "get": {
        "security": [
          {
            "bearerAuth": []
          }
        ],
        "description": "Retrieve a list of Transactions",
        "parameters": [
          {
            "$ref": "#/components/parameters/Issuer"
          },
          {
            "$ref": "#/components/parameters/Search"
          },
          {
            "$ref": "#/components/parameters/StartDateTime"
          },
          {
            "$ref": "#/components/parameters/EndDateTime"
          },
          {
            "$ref": "#/components/parameters/WithChargingStation"
          },
          {
            "$ref": "#/components/parameters/ChargingStationIDs"
          },
          {
            "$ref": "#/components/parameters/ConnectorIDs"
          },
          {
            "$ref": "#/components/parameters/WithCar"
          },
          {
            "$ref": "#/components/parameters/WithUser"
          },
          {
            "$ref": "#/components/parameters/UserIDs"
          },
          {
            "$ref": "#/components/parameters/WithTag"
          },
          {
            "$ref": "#/components/parameters/TagIDs"
          },
          {
            "$ref": "#/components/parameters/VisualTagIDs"
          },
          {
            "$ref": "#/components/parameters/SiteIDs"
          },
          {
            "$ref": "#/components/parameters/WithSite"
          },
          {
            "$ref": "#/components/parameters/SiteAreaIDs"
          },
          {
            "$ref": "#/components/parameters/WithSiteArea"
          },
          {
            "$ref": "#/components/parameters/WithCompany"
          },
          {
            "$ref": "#/components/parameters/InactivityStatuses"
          },
          {
            "$ref": "#/components/parameters/TransactionStatistics"
          },
          {
            "$ref": "#/components/parameters/RefundStatus"
          },
          {
            "$ref": "#/components/parameters/TransactionMinimalPrice"
          },
          {
            "$ref": "#/components/parameters/ReportIDs"
          },
          {
            "$ref": "#/components/parameters/Limit"
          },
          {
            "$ref": "#/components/parameters/Skip"
          },
          {
            "$ref": "#/components/parameters/SortFields"
          },
          {
            "$ref": "#/components/parameters/OnlyRecordCount"
          },
          {
            "$ref": "#/components/parameters/ProjectFields"
          }
        ],
        "tags": [
          "Transactions"
        ],
        "responses": {
          "200": {
            "description": "Return Transaction's list",
            "content": {
              "application/json": {
                "example": {
                  "count": 1,
                  "stats": {
                    "_id": null,
                    "firstTimestamp": "2017-06-07T07:09:20.000Z",
                    "lastTimestamp": "2020-02-21T11:53:36.000Z",
                    "totalConsumptionWattHours": 10701590.285,
                    "totalDurationSecs": 8956090.273,
                    "totalPrice": 1498.222641,
                    "totalInactivitySecs": 4324778.908,
                    "currency": "EUR",
                    "count": 500
                  },
                  "result": [
                    {
                      "issuer": true,
                      "siteID": "###",
                      "siteAreaID": "###",
                      "connectorId": 1,
                      "tagID": "###",
                      "userID": "###",
                      "chargeBoxID": "###",
                      "meterStart": 7157518,
                      "timestamp": "2021-03-05T16:37:56.000Z",
                      "price": 0,
                      "roundedPrice": 0,
                      "priceUnit": "EUR",
                      "stateOfCharge": 0,
                      "timezone": "###",
                      "currentStateOfCharge": 0,
                      "currentTotalInactivitySecs": 11640,
                      "currentInactivityStatus": "E",
                      "currentCumulatedPrice": 1.968,
                      "currentInstantWatts": 0,
                      "currentTotalConsumptionWh": 12793,
                      "currentTotalDurationSecs": 21480,
                      "ocpi": false,
                      "ocpiWithCdr": false,
                      "id": 123456789,
                      "stop": {
                        "userID": "####",
                        "timestamp": "2021-02-15T16:05:38.000Z",
                        "tagID": "####",
                        "meterStop": 1122046,
                        "stateOfCharge": 0,
                        "totalConsumptionWh": 16,
                        "totalInactivitySecs": 0,
                        "extraInactivitySecs": 1,
                        "inactivityStatus": "I",
                        "totalDurationSecs": 94,
                        "price": 0.002,
                        "priceUnit": "EUR",
                        "roundedPrice": 0,
                        "user": {
                          "email": "####",
                          "firstName": "####",
                          "name": "####",
                          "id": "####"
                        }
                      },
                      "billingData": {
                        "invoiceID": "###"
                      },
                      "user": {
                        "email": "####",
                        "firstName": "####",
                        "name": "####",
                        "id": "####"
                      },
                      "car": {
                        "licensePlate": "####"
                      },
                      "carCatalog": {
                        "vehicleMake": "###",
                        "vehicleModel": "###",
                        "vehicleModelVersion": "###"
                      }
                    }
                  ]
                }
              }
            }
          },
          "401": {
            "$ref": "#/components/responses/UnauthorizedError"
          },
          "403": {
            "$ref": "#/components/responses/ForbiddenError"
          },
          "500": {
            "$ref": "#/components/responses/BackendError"
          }
        }
      },
      "delete": {
        "security": [
          {
            "bearerAuth": []
          }
        ],
        "description": "Delete several Transactions",
        "requestBody": {
          "content": {
            "application/json": {
              "schema": {
                "type": "object",
                "required": [
                  "transactionsIDs"
                ],
                "properties": {
                  "transactionsIDs": {
                    "type": "array",
                    "items": {
                      "type": "number"
                    }
                  }
                }
              }
            }
          }
        },
        "tags": [
          "Transactions"
        ],
        "responses": {
          "200": {
            "description": "Transaction deletion result",
            "content": {
              "application/json": {
                "example": {
                  "status": "Success",
                  "inSuccess": 42,
                  "inError": 0
                }
              }
            }
          },
          "401": {
            "$ref": "#/components/responses/UnauthorizedError"
          },
          "403": {
            "$ref": "#/components/responses/ForbiddenError"
          },
          "500": {
            "$ref": "#/components/responses/BackendError"
          }
        }
      }
    },
    "/api/transactions/status/completed": {
      "get": {
        "security": [
          {
            "bearerAuth": []
          }
        ],
        "description": "Retrieve a list of completed Transactions",
        "parameters": [
          {
            "$ref": "#/components/parameters/Issuer"
          },
          {
            "$ref": "#/components/parameters/Search"
          },
          {
            "$ref": "#/components/parameters/StartDateTime"
          },
          {
            "$ref": "#/components/parameters/EndDateTime"
          },
          {
            "$ref": "#/components/parameters/WithChargingStation"
          },
          {
            "$ref": "#/components/parameters/ChargingStationIDs"
          },
          {
            "$ref": "#/components/parameters/ConnectorIDs"
          },
          {
            "$ref": "#/components/parameters/WithCar"
          },
          {
            "$ref": "#/components/parameters/WithUser"
          },
          {
            "$ref": "#/components/parameters/UserIDs"
          },
          {
            "$ref": "#/components/parameters/WithTag"
          },
          {
            "$ref": "#/components/parameters/TagIDs"
          },
          {
            "$ref": "#/components/parameters/VisualTagIDs"
          },
          {
            "$ref": "#/components/parameters/SiteIDs"
          },
          {
            "$ref": "#/components/parameters/WithSite"
          },
          {
            "$ref": "#/components/parameters/SiteAreaIDs"
          },
          {
            "$ref": "#/components/parameters/WithSiteArea"
          },
          {
            "$ref": "#/components/parameters/WithCompany"
          },
          {
            "$ref": "#/components/parameters/InactivityStatuses"
          },
          {
            "$ref": "#/components/parameters/TransactionStatistics"
          },
          {
            "$ref": "#/components/parameters/RefundStatus"
          },
          {
            "$ref": "#/components/parameters/TransactionMinimalPrice"
          },
          {
            "$ref": "#/components/parameters/ReportIDs"
          },
          {
            "$ref": "#/components/parameters/Limit"
          },
          {
            "$ref": "#/components/parameters/Skip"
          },
          {
            "$ref": "#/components/parameters/SortFields"
          },
          {
            "$ref": "#/components/parameters/OnlyRecordCount"
          },
          {
            "$ref": "#/components/parameters/ProjectFields"
          }
        ],
        "tags": [
          "Transactions"
        ],
        "responses": {
          "200": {
            "description": "Return completed Transaction's list",
            "content": {
              "application/json": {
                "example": {
                  "count": 1,
                  "stats": {
                    "_id": null,
                    "count": 500
                  },
                  "result": [
                    {
                      "issuer": true,
                      "companyID": "###",
                      "siteID": "###",
                      "siteAreaID": "###",
                      "connectorId": 1,
                      "tagID": "###",
                      "carID": null,
                      "carCatalogID": null,
                      "userID": "###",
                      "chargeBoxID": "###",
                      "meterStart": 0,
                      "timestamp": "2021-07-06T09:29:55.309Z",
                      "stateOfCharge": 75,
                      "timezone": "Europe/Paris",
                      "stop": {
                        "userID": "###",
                        "timestamp": "2021-07-06T09:36:55.656Z",
                        "tagID": "###",
                        "meterStop": 3194,
                        "reason": null,
                        "stateOfCharge": 47,
                        "totalConsumptionWh": 3194,
                        "totalInactivitySecs": 0,
                        "extraInactivitySecs": 0,
                        "inactivityStatus": "I",
                        "totalDurationSecs": 420.347,
                        "price": 0.51104,
                        "roundedPrice": 0.51,
                        "priceUnit": "EUR"
                      },
                      "ocpi": false,
                      "ocpiWithCdr": false,
                      "id": 123456789
                    }
                  ]
                }
              }
            }
          },
          "401": {
            "$ref": "#/components/responses/UnauthorizedError"
          },
          "403": {
            "$ref": "#/components/responses/ForbiddenError"
          },
          "500": {
            "$ref": "#/components/responses/BackendError"
          }
        }
      }
    },
    "/api/transactions/status/active": {
      "get": {
        "security": [
          {
            "bearerAuth": []
          }
        ],
        "description": "Retrieve a list of active Transactions",
        "parameters": [
          {
            "$ref": "#/components/parameters/Issuer"
          },
          {
            "$ref": "#/components/parameters/Search"
          },
          {
            "$ref": "#/components/parameters/StartDateTime"
          },
          {
            "$ref": "#/components/parameters/EndDateTime"
          },
          {
            "$ref": "#/components/parameters/WithChargingStation"
          },
          {
            "$ref": "#/components/parameters/ChargingStationIDs"
          },
          {
            "$ref": "#/components/parameters/ConnectorIDs"
          },
          {
            "$ref": "#/components/parameters/WithCar"
          },
          {
            "$ref": "#/components/parameters/WithUser"
          },
          {
            "$ref": "#/components/parameters/UserIDs"
          },
          {
            "$ref": "#/components/parameters/WithTag"
          },
          {
            "$ref": "#/components/parameters/TagIDs"
          },
          {
            "$ref": "#/components/parameters/VisualTagIDs"
          },
          {
            "$ref": "#/components/parameters/SiteIDs"
          },
          {
            "$ref": "#/components/parameters/WithSite"
          },
          {
            "$ref": "#/components/parameters/SiteAreaIDs"
          },
          {
            "$ref": "#/components/parameters/WithSiteArea"
          },
          {
            "$ref": "#/components/parameters/WithCompany"
          },
          {
            "$ref": "#/components/parameters/InactivityStatuses"
          },
          {
            "$ref": "#/components/parameters/TransactionStatistics"
          },
          {
            "$ref": "#/components/parameters/RefundStatus"
          },
          {
            "$ref": "#/components/parameters/TransactionMinimalPrice"
          },
          {
            "$ref": "#/components/parameters/ReportIDs"
          },
          {
            "$ref": "#/components/parameters/Limit"
          },
          {
            "$ref": "#/components/parameters/Skip"
          },
          {
            "$ref": "#/components/parameters/SortFields"
          },
          {
            "$ref": "#/components/parameters/OnlyRecordCount"
          },
          {
            "$ref": "#/components/parameters/ProjectFields"
          }
        ],
        "tags": [
          "Transactions"
        ],
        "responses": {
          "200": {
            "description": "Return active Transaction's list",
            "content": {
              "application/json": {
                "example": {
                  "count": 1,
                  "stats": {
                    "_id": null,
                    "count": 1
                  },
                  "result": [
                    {
                      "issuer": true,
                      "companyID": "###",
                      "siteID": "###",
                      "siteAreaID": "###",
                      "connectorId": 1,
                      "tagID": "###",
                      "carID": null,
                      "carCatalogID": null,
                      "userID": "###",
                      "chargeBoxID": "###",
                      "meterStart": 0,
                      "timestamp": "2021-07-06T12:02:40.957Z",
                      "price": 0,
                      "roundedPrice": 0,
                      "priceUnit": "EUR",
                      "stateOfCharge": 21,
                      "timezone": "Europe/Paris",
                      "currentStateOfCharge": 77,
                      "currentTotalInactivitySecs": 0,
                      "currentInactivityStatus": "I",
                      "currentCumulatedPrice": 2.51456,
                      "currentInstantWatts": 16919.436018799373,
                      "currentTotalConsumptionWh": 15716,
                      "currentTotalDurationSecs": 2550.496,
                      "id": 123456789
                    }
                  ]
                }
              }
            }
          },
          "401": {
            "$ref": "#/components/responses/UnauthorizedError"
          },
          "403": {
            "$ref": "#/components/responses/ForbiddenError"
          },
          "500": {
            "$ref": "#/components/responses/BackendError"
          }
        }
      }
    },
    "/api/transactions/status/refund": {
      "get": {
        "security": [
          {
            "bearerAuth": []
          }
        ],
        "description": "Retrieve a list of Transactions to refund and refunded",
        "parameters": [
          {
            "$ref": "#/components/parameters/Issuer"
          },
          {
            "$ref": "#/components/parameters/Search"
          },
          {
            "$ref": "#/components/parameters/StartDateTime"
          },
          {
            "$ref": "#/components/parameters/EndDateTime"
          },
          {
            "$ref": "#/components/parameters/WithChargingStation"
          },
          {
            "$ref": "#/components/parameters/ChargingStationIDs"
          },
          {
            "$ref": "#/components/parameters/ConnectorIDs"
          },
          {
            "$ref": "#/components/parameters/WithCar"
          },
          {
            "$ref": "#/components/parameters/WithUser"
          },
          {
            "$ref": "#/components/parameters/UserIDs"
          },
          {
            "$ref": "#/components/parameters/WithTag"
          },
          {
            "$ref": "#/components/parameters/TagIDs"
          },
          {
            "$ref": "#/components/parameters/VisualTagIDs"
          },
          {
            "$ref": "#/components/parameters/SiteIDs"
          },
          {
            "$ref": "#/components/parameters/WithSite"
          },
          {
            "$ref": "#/components/parameters/SiteAreaIDs"
          },
          {
            "$ref": "#/components/parameters/WithSiteArea"
          },
          {
            "$ref": "#/components/parameters/WithCompany"
          },
          {
            "$ref": "#/components/parameters/InactivityStatuses"
          },
          {
            "$ref": "#/components/parameters/TransactionStatistics"
          },
          {
            "$ref": "#/components/parameters/RefundStatus"
          },
          {
            "$ref": "#/components/parameters/TransactionMinimalPrice"
          },
          {
            "$ref": "#/components/parameters/ReportIDs"
          },
          {
            "$ref": "#/components/parameters/Limit"
          },
          {
            "$ref": "#/components/parameters/Skip"
          },
          {
            "$ref": "#/components/parameters/SortFields"
          },
          {
            "$ref": "#/components/parameters/OnlyRecordCount"
          },
          {
            "$ref": "#/components/parameters/ProjectFields"
          }
        ],
        "tags": [
          "Transactions"
        ],
        "responses": {
          "200": {
            "description": "Return Transactions to refund and refunded list",
            "content": {
              "application/json": {
                "example": {
                  "count": 1,
                  "stats": {
                    "_id": null,
                    "count": 500
                  },
                  "result": [
                    {
                      "issuer": true,
                      "companyID": "###",
                      "siteID": "###",
                      "siteAreaID": "###",
                      "connectorId": 1,
                      "tagID": "AAE",
                      "carID": null,
                      "carCatalogID": null,
                      "userID": "###",
                      "chargeBoxID": "###",
                      "meterStart": 0,
                      "timestamp": "2021-07-06T09:29:55.309Z",
                      "stateOfCharge": 75,
                      "timezone": "Europe/Paris",
                      "stop": {
                        "userID": "###",
                        "timestamp": "2021-07-06T09:36:55.656Z",
                        "tagID": "###",
                        "reason": null,
                        "stateOfCharge": 47,
                        "totalConsumptionWh": 3194,
                        "totalInactivitySecs": 0,
                        "extraInactivitySecs": 0,
                        "inactivityStatus": "I",
                        "totalDurationSecs": 420.347,
                        "price": 0.51104,
                        "roundedPrice": 0.51,
                        "priceUnit": "EUR"
                      },
                      "id": 123456789
                    }
                  ]
                }
              }
            }
          },
          "401": {
            "$ref": "#/components/responses/UnauthorizedError"
          },
          "403": {
            "$ref": "#/components/responses/ForbiddenError"
          },
          "500": {
            "$ref": "#/components/responses/BackendError"
          }
        }
      }
    },
    "/api/transactions/status/in-error": {
      "get": {
        "security": [
          {
            "bearerAuth": []
          }
        ],
        "description": "Retrieve a list of Transactions in error",
        "parameters": [
          {
            "$ref": "#/components/parameters/Issuer"
          },
          {
            "$ref": "#/components/parameters/Search"
          },
          {
            "$ref": "#/components/parameters/StartDateTime"
          },
          {
            "$ref": "#/components/parameters/EndDateTime"
          },
          {
            "$ref": "#/components/parameters/ChargingStationIDs"
          },
          {
            "$ref": "#/components/parameters/ConnectorIDs"
          },
          {
            "$ref": "#/components/parameters/UserIDs"
          },
          {
            "$ref": "#/components/parameters/SiteIDs"
          },
          {
            "$ref": "#/components/parameters/SiteAreaIDs"
          },
          {
            "in": "query",
            "name": "ErrorType",
            "description": "Pipe separated error types (long_activity, negative_activity, negative_duration, low_duration, invalid_start_date, no_consumption, low_consumption, missing_user, missing_price, no_billing_data)",
            "schema": {
              "type": "string"
            }
          },
          {
            "$ref": "#/components/parameters/Limit"
          },
          {
            "$ref": "#/components/parameters/Skip"
          },
          {
            "$ref": "#/components/parameters/SortFields"
          },
          {
            "$ref": "#/components/parameters/ProjectFields"
          }
        ],
        "tags": [
          "Transactions"
        ],
        "responses": {
          "200": {
            "description": "Return Transactions in error list",
            "content": {
              "application/json": {
                "example": {
                  "count": 1,
                  "result": [
                    {
                      "issuer": true,
                      "siteID": "###",
                      "siteAreaID": "###",
                      "connectorId": 1,
                      "tagID": "###",
                      "userID": "###",
                      "chargeBoxID": "###",
                      "meterStart": 1152126,
                      "timestamp": "2020-12-07T11:15:41.314Z",
                      "stateOfCharge": 9,
                      "timezone": "Europe/Paris",
                      "stop": {
                        "userID": "###",
                        "tagID": "###",
                        "stateOfCharge": 9,
                        "totalConsumptionWh": 149,
                        "totalDurationSecs": 54
                      },
                      "companyID": "###",
                      "errorCode": "low_duration",
                      "uniqueId": "123456789#low_duration",
                      "id": 123456789
                    }
                  ]
                }
              }
            }
          },
          "401": {
            "$ref": "#/components/responses/UnauthorizedError"
          },
          "403": {
            "$ref": "#/components/responses/ForbiddenError"
          },
          "500": {
            "$ref": "#/components/responses/BackendError"
          }
        }
      }
    },
    "/api/transactions/status/unassigned/count": {
      "get": {
        "security": [
          {
            "bearerAuth": []
          }
        ],
        "description": "Count unassigned Transactions",
        "parameters": [
          {
            "$ref": "#/components/parameters/TagID"
          }
        ],
        "tags": [
          "Transactions"
        ],
        "responses": {
          "200": {
            "description": "Return unassigned Transactions count",
            "content": {
              "text/plain": {
                "example": 42
              }
            }
          },
          "401": {
            "$ref": "#/components/responses/UnauthorizedError"
          },
          "403": {
            "$ref": "#/components/responses/ForbiddenError"
          },
          "500": {
            "$ref": "#/components/responses/BackendError"
          }
        }
      }
    },
    "/api/transactions/{id}": {
      "get": {
        "security": [
          {
            "bearerAuth": []
          }
        ],
        "description": "Retrieve a Transaction",
        "parameters": [
          {
            "$ref": "#/components/parameters/transactionID"
          },
          {
            "$ref": "#/components/parameters/WithCar"
          },
          {
            "$ref": "#/components/parameters/WithUser"
          },
          {
            "$ref": "#/components/parameters/WithTag"
          }
        ],
        "tags": [
          "Transactions"
        ],
        "responses": {
          "200": {
            "description": "Returned Transaction",
            "content": {
              "application/json": {
                "example": {
                  "issuer": true,
                  "siteID": "###",
                  "siteAreaID": "###",
                  "connectorId": 1,
                  "tagID": "###",
                  "userID": "###",
                  "chargeBoxID": "###",
                  "meterStart": 0,
                  "timestamp": "2019-06-12T06:49:46.000Z",
                  "price": 0,
                  "roundedPrice": 0,
                  "priceUnit": "EUR",
                  "stateOfCharge": 0,
                  "timezone": "Europe/Paris",
                  "signedData": null,
                  "stop": {
                    "userID": "###",
                    "timestamp": "2019-06-12T09:54:18.000Z",
                    "tagID": "###",
                    "meterStop": 18540,
                    "stateOfCharge": 0,
                    "signedData": null,
                    "totalConsumptionWh": 18540,
                    "totalInactivitySecs": 0,
                    "inactivityStatus": "I",
                    "totalDurationSecs": 11072,
                    "price": 2.5956,
                    "roundedPrice": 2.59,
                    "priceUnit": "EUR",
                    "pricingSource": "simple"
                  },
                  "id": 1234567890
                }
              }
            }
          },
          "401": {
            "$ref": "#/components/responses/UnauthorizedError"
          },
          "403": {
            "$ref": "#/components/responses/ForbiddenError"
          },
          "500": {
            "$ref": "#/components/responses/BackendError"
          }
        }
      },
      "delete": {
        "security": [
          {
            "bearerAuth": []
          }
        ],
        "description": "Delete a Transaction",
        "parameters": [
          {
            "$ref": "#/components/parameters/transactionID"
          }
        ],
        "tags": [
          "Transactions"
        ],
        "responses": {
          "200": {
            "description": "Transaction deletion result",
            "content": {
              "application/json": {
                "example": {
                  "status": "Success",
                  "inSuccess": 1,
                  "inError": 0
                }
              }
            }
          },
          "401": {
            "$ref": "#/components/responses/UnauthorizedError"
          },
          "403": {
            "$ref": "#/components/responses/ForbiddenError"
          },
          "500": {
            "$ref": "#/components/responses/BackendError"
          }
        }
      }
    },
    "/api/transactions/{id}/ocpi/cdr": {
      "post": {
        "security": [
          {
            "bearerAuth": []
          }
        ],
        "description": "Push Transaction CDR",
        "parameters": [
          {
            "$ref": "#/components/parameters/transactionID"
          }
        ],
        "tags": [
          "Transactions"
        ],
        "responses": {
          "200": {
            "description": "Transaction CDR pushed successfully",
            "content": {
              "application/json": {
                "example": {
                  "status": "Success"
                }
              }
            }
          },
          "401": {
            "$ref": "#/components/responses/UnauthorizedError"
          },
          "403": {
            "$ref": "#/components/responses/ForbiddenError"
          },
          "500": {
            "$ref": "#/components/responses/BackendError"
          },
          "580": {
            "description": "The transaction belongs to an external organization"
          },
          "581": {
            "description": "The transaction has no OCPI or OICP session data"
          },
          "582": {
            "description": "The CDR of the transaction has already been pushed"
          }
        }
      }
    },
    "/api/transactions/{id}/ocpi/cdr/export": {
      "get": {
        "security": [
          {
            "bearerAuth": []
          }
        ],
        "parameters": [
          {
            "$ref": "#/components/parameters/WithUser"
          },
          {
            "$ref": "#/components/parameters/WithCar"
          },
          {
            "$ref": "#/components/parameters/WithTag"
          }
        ],
        "description": "Export Transaction CDR",
        "tags": [
          "Transactions"
        ],
        "responses": {
          "200": {
            "description": "Exported Transaction CDR",
            "content": {
              "application/json": {
                "example": {
                  "id": "###",
                  "start_date_time": "2020-06-30T14:08:50.000Z",
                  "stop_date_time": "2020-06-30T14:33:56.000Z",
                  "total_parking_time": 0,
                  "total_time": 1506,
                  "total_energy": 4.502,
                  "total_cost": 0.72,
                  "currency": "EUR",
                  "auth_id": "###",
                  "authorization_id": "###",
                  "auth_method": "AUTH_REQUEST",
                  "location": {
                    "id": "###",
                    "name": "###",
                    "address": "###",
                    "city": "###",
                    "postal_code": "###",
                    "country": "###",
                    "coordinates": {
                      "latitude": "###",
                      "longitude": "###"
                    },
                    "type": "UNKNOWN",
                    "evses": [
                      {
                        "uid": "###",
                        "evse_id": "###",
                        "status": "BLOCKED",
                        "capabilities": [
                          "REMOTE_START_STOP_CAPABLE",
                          "RFID_READER"
                        ],
                        "connectors": [
                          {
                            "id": "###",
                            "standard": "IEC_62196_T2",
                            "format": "SOCKET",
                            "voltage": 230,
                            "amperage": 96,
                            "power_type": "AC_3_PHASE",
                            "last_updated": "2020-06-30T14:08:47.621Z"
                          }
                        ],
                        "coordinates": {
                          "latitude": "###",
                          "longitude": "###"
                        },
                        "last_updated": "2020-06-30T14:08:47.621Z"
                      }
                    ],
                    "last_updated": "2020-05-06T09:18:10.227Z"
                  },
                  "charging_periods": [
                    {
                      "start_date_time": "2020-06-30T14:08:50.000Z",
                      "dimensions": [
                        {
                          "type": "ENERGY",
                          "volume": 0.108
                        },
                        {
                          "type": "MAX_CURRENT",
                          "volume": 96
                        }
                      ]
                    },
                    {
                      "start_date_time": "2020-06-30T14:10:50.000Z",
                      "dimensions": [
                        {
                          "type": "ENERGY",
                          "volume": 0.182
                        },
                        {
                          "type": "MAX_CURRENT",
                          "volume": 96
                        }
                      ]
                    }
                  ],
                  "last_updated": "2020-06-30T14:33:56.000Z"
                }
              }
            }
          },
          "401": {
            "$ref": "#/components/responses/UnauthorizedError"
          },
          "403": {
            "$ref": "#/components/responses/ForbiddenError"
          },
          "500": {
            "$ref": "#/components/responses/BackendError"
          },
          "580": {
            "description": "The transaction belongs to an external organization"
          },
          "581": {
            "description": "The transaction has no OCPI or OICP session data"
          },
          "582": {
            "description": "The CDR of the transaction has already been pushed"
          }
        }
      }
    },
    "/api/transactions/{id}/consumptions": {
      "get": {
        "security": [
          {
            "bearerAuth": []
          }
        ],
        "description": "Retrieve a Transaction consumption",
        "parameters": [
          {
            "$ref": "#/components/parameters/transactionID"
          },
          {
            "in": "query",
            "name": "LoadAllConsumptions",
            "description": "Load all consumptions",
            "schema": {
              "type": "boolean"
            }
          },
          {
            "$ref": "#/components/parameters/WithCar"
          },
          {
            "$ref": "#/components/parameters/WithUser"
          },
          {
            "$ref": "#/components/parameters/WithTag"
          }
        ],
        "tags": [
          "Transactions"
        ],
        "responses": {
          "200": {
            "description": "Return a Transaction consumption",
            "content": {
              "application/json": {
                "example": {
                  "issuer": true,
                  "siteID": "###",
                  "siteAreaID": "###",
                  "connectorId": 1,
                  "tagID": "###",
                  "userID": "###",
                  "chargeBoxID": "###",
                  "meterStart": 0,
                  "timestamp": "2019-06-12T06:49:46.000Z",
                  "stateOfCharge": 0,
                  "timezone": "Europe/Paris",
                  "stop": {
                    "userID": "###",
                    "timestamp": "2019-06-12T09:54:18.000Z",
                    "tagID": "###",
                    "stateOfCharge": 0,
                    "totalConsumptionWh": 18540,
                    "totalInactivitySecs": 0,
                    "inactivityStatus": "I",
                    "totalDurationSecs": 11072,
                    "price": 2.5956,
                    "roundedPrice": 2.59,
                    "priceUnit": "EUR",
                    "pricingSource": "simple"
                  },
                  "id": 1234567890,
                  "values": [
                    {
                      "startedAt": "2019-06-12T06:49:46.000Z",
                      "endedAt": "2019-06-12T06:50:46.000Z",
                      "cumulatedAmount": 0.01344,
                      "cumulatedConsumptionWh": 96,
                      "cumulatedConsumptionAmps": 0.417391304348,
                      "instantWatts": 5760,
                      "instantWattsL1": 0,
                      "instantWattsL2": 0,
                      "instantWattsL3": 0,
                      "instantWattsDC": 0,
                      "instantAmps": 25.04347826087,
                      "instantAmpsL1": 0,
                      "instantAmpsL2": 0,
                      "instantAmpsL3": 0,
                      "instantAmpsDC": 0,
                      "instantVolts": 0,
                      "instantVoltsL1": 0,
                      "instantVoltsL2": 0,
                      "instantVoltsL3": 0,
                      "instantVoltsDC": 0,
                      "stateOfCharge": 0,
                      "limitAmps": 96,
                      "limitWatts": 22080
                    }
                  ]
                }
              }
            }
          },
          "401": {
            "$ref": "#/components/responses/UnauthorizedError"
          },
          "403": {
            "$ref": "#/components/responses/ForbiddenError"
          },
          "500": {
            "$ref": "#/components/responses/BackendError"
          }
        }
      }
    },
    "/api/transactions/{id}/consumptions/rebuild": {
      "post": {
        "security": [
          {
            "bearerAuth": []
          }
        ],
        "description": "Rebuild a Transaction consumptions",
        "parameters": [
          {
            "$ref": "#/components/parameters/transactionID"
          }
        ],
        "tags": [
          "Transactions"
        ],
        "responses": {
          "200": {
            "description": "Consumptions rebuild result",
            "content": {
              "application/json": {
                "example": {
                  "status": "Success",
                  "nbrOfConsumptions": 1
                }
              }
            }
          },
          "401": {
            "$ref": "#/components/responses/UnauthorizedError"
          },
          "403": {
            "$ref": "#/components/responses/ForbiddenError"
          },
          "500": {
            "$ref": "#/components/responses/BackendError"
          }
        }
      }
    },
    "/api/transactions/{id}/soft-stop": {
      "put": {
        "security": [
          {
            "bearerAuth": []
          }
        ],
        "description": "Stop a Transaction",
        "parameters": [
          {
            "$ref": "#/components/parameters/transactionID"
          }
        ],
        "tags": [
          "Transactions"
        ],
        "responses": {
          "200": {
            "description": "Transaction stopped successfully",
            "content": {
              "application/json": {
                "example": {
                  "status": "Success"
                }
              }
            }
          },
          "401": {
            "$ref": "#/components/responses/UnauthorizedError"
          },
          "403": {
            "$ref": "#/components/responses/ForbiddenError"
          },
          "500": {
            "$ref": "#/components/responses/BackendError"
          }
        }
      }
    },
    "/api/transactions/action/refund": {
      "post": {
        "security": [
          {
            "bearerAuth": []
          }
        ],
        "description": "Refund Transactions",
        "requestBody": {
          "content": {
            "application/json": {
              "schema": {
                "type": "object",
                "required": [
                  "transactionIds"
                ],
                "properties": {
                  "transactionsIds": {
                    "type": "array",
                    "items": {
                      "type": "number"
                    }
                  }
                }
              }
            }
          }
        },
        "tags": [
          "Transactions"
        ],
        "responses": {
          "200": {
            "description": "Transactions refund result",
            "content": {
              "application/json": {
                "example": {
                  "status": "Success",
                  "inSuccess": 42,
                  "inError": 1
                }
              }
            }
          },
          "401": {
            "$ref": "#/components/responses/UnauthorizedError"
          },
          "403": {
            "$ref": "#/components/responses/ForbiddenError"
          },
          "500": {
            "$ref": "#/components/responses/BackendError"
          },
          "552": {
            "description": "No Refund valid connection found"
          }
        }
      }
    },
    "/api/transactions/status/refund/export": {
      "get": {
        "security": [
          {
            "bearerAuth": []
          }
        ],
        "description": "Export Transactions to refund",
        "parameters": [
          {
            "$ref": "#/components/parameters/Issuer"
          },
          {
            "$ref": "#/components/parameters/Search"
          },
          {
            "$ref": "#/components/parameters/StartDateTime"
          },
          {
            "$ref": "#/components/parameters/EndDateTime"
          },
          {
            "$ref": "#/components/parameters/WithChargingStation"
          },
          {
            "$ref": "#/components/parameters/ChargingStationIDs"
          },
          {
            "$ref": "#/components/parameters/ConnectorIDs"
          },
          {
            "$ref": "#/components/parameters/WithCar"
          },
          {
            "$ref": "#/components/parameters/WithUser"
          },
          {
            "$ref": "#/components/parameters/UserIDs"
          },
          {
            "$ref": "#/components/parameters/WithTag"
          },
          {
            "$ref": "#/components/parameters/TagIDs"
          },
          {
            "$ref": "#/components/parameters/VisualTagIDs"
          },
          {
            "$ref": "#/components/parameters/SiteIDs"
          },
          {
            "$ref": "#/components/parameters/WithSite"
          },
          {
            "$ref": "#/components/parameters/SiteAreaIDs"
          },
          {
            "$ref": "#/components/parameters/WithSiteArea"
          },
          {
            "$ref": "#/components/parameters/WithCompany"
          },
          {
            "$ref": "#/components/parameters/InactivityStatuses"
          },
          {
            "$ref": "#/components/parameters/TransactionStatistics"
          },
          {
            "$ref": "#/components/parameters/RefundStatus"
          },
          {
            "in": "query",
            "name": "MinimalPrice",
            "description": "Transactions minimal price",
            "schema": {
              "type": "string"
            }
          },
          {
            "in": "query",
            "name": "ReportIDs",
            "description": "Pipe separated report IDs",
            "schema": {
              "type": "string"
            }
          },
          {
            "$ref": "#/components/parameters/Limit"
          },
          {
            "$ref": "#/components/parameters/Skip"
          },
          {
            "$ref": "#/components/parameters/SortFields"
          },
          {
            "$ref": "#/components/parameters/OnlyRecordCount"
          },
          {
            "$ref": "#/components/parameters/ProjectFields"
          }
        ],
        "tags": [
          "Transactions"
        ],
        "responses": {
          "200": {
            "description": "Exported Transactions to refund",
            "content": {
              "text/csv": {
                "example": "id,chargingStationID,connectorID,companyName,siteName,siteAreaName,userID,user,tagID,visualTagID,tagDescription,timezone,startDate,startTime,endDate,endTime,totalConsumptionkWh,totalDurationMins,totalInactivityMins,price,priceUnit\n123456789,\"###\",2,,,,\"\",\"\",\"###\",,\"\",\"Europe/Paris\",\"2021-07-07\",\"10:08:25\",\"2021-07-07\",\"10:08:32\",0,0.11,0.11,0,\"EUR\""
              }
            }
          },
          "401": {
            "$ref": "#/components/responses/UnauthorizedError"
          },
          "403": {
            "$ref": "#/components/responses/ForbiddenError"
          },
          "500": {
            "$ref": "#/components/responses/BackendError"
          }
        }
      }
    },
    "/api/transactions/status/refund/synchronize": {
      "post": {
        "security": [
          {
            "bearerAuth": []
          }
        ],
        "description": "Synchronize refunded Transactions",
        "tags": [
          "Transactions"
        ],
        "responses": {
          "200": {
            "description": "Synchronized refunded transactions successfully",
            "content": {
              "application/json": {
                "example": {
                  "status": "Success"
                }
              }
            }
          },
          "401": {
            "$ref": "#/components/responses/UnauthorizedError"
          },
          "403": {
            "$ref": "#/components/responses/ForbiddenError"
          },
          "500": {
            "$ref": "#/components/responses/BackendError"
          }
        }
      }
    },
    "/api/transactions/status/refund/reports": {
      "get": {
        "security": [
          {
            "bearerAuth": []
          }
        ],
        "description": "Retrieve Transactions refund reports",
        "parameters": [
          {
            "$ref": "#/components/parameters/SiteAreaIDs"
          },
          {
            "$ref": "#/components/parameters/SiteIDs"
          },
          {
            "$ref": "#/components/parameters/Limit"
          },
          {
            "$ref": "#/components/parameters/Skip"
          },
          {
            "$ref": "#/components/parameters/SortFields"
          },
          {
            "$ref": "#/components/parameters/OnlyRecordCount"
          }
        ],
        "tags": [
          "Transactions"
        ],
        "responses": {
          "200": {
            "description": "Retrieved Transactions refund reports",
            "content": {
              "application/json": {
                "example": {
                  "count": 1,
                  "result": [
                    {
                      "id": "###",
                      "user": {
                        "id": "###",
                        "name": "###",
                        "firstName": "###",
                        "email": "###"
                      }
                    }
                  ]
                }
              }
            }
          },
          "401": {
            "$ref": "#/components/responses/UnauthorizedError"
          },
          "403": {
            "$ref": "#/components/responses/ForbiddenError"
          },
          "500": {
            "$ref": "#/components/responses/BackendError"
          }
        }
      }
    },
    "/api/transactions/action/assign-user": {
      "put": {
        "security": [
          {
            "bearerAuth": []
          }
        ],
        "description": "Assign Transactions to a user",
        "parameters": [
          {
            "in": "query",
            "name": "TagID",
            "description": "Tag ID",
            "required": true,
            "schema": {
              "type": "string"
            }
          },
          {
            "in": "query",
            "name": "UserID",
            "description": "User ID",
            "required": true,
            "schema": {
              "type": "string"
            }
          }
        ],
        "tags": [
          "Transactions"
        ],
        "responses": {
          "200": {
            "description": "Transactions successfully assigned",
            "content": {
              "application/json": {
                "example": {
                  "status": "Success"
                }
              }
            }
          },
          "401": {
            "$ref": "#/components/responses/UnauthorizedError"
          },
          "403": {
            "$ref": "#/components/responses/ForbiddenError"
          },
          "500": {
            "$ref": "#/components/responses/BackendError"
          }
        }
      }
    },
    "/api/transactions/action/export": {
      "get": {
        "security": [
          {
            "bearerAuth": []
          }
        ],
        "description": "Export Transactions",
        "parameters": [
          {
            "$ref": "#/components/parameters/Issuer"
          },
          {
            "$ref": "#/components/parameters/Search"
          },
          {
            "$ref": "#/components/parameters/StartDateTime"
          },
          {
            "$ref": "#/components/parameters/EndDateTime"
          },
          {
            "$ref": "#/components/parameters/WithChargingStation"
          },
          {
            "$ref": "#/components/parameters/ChargingStationIDs"
          },
          {
            "$ref": "#/components/parameters/ConnectorIDs"
          },
          {
            "$ref": "#/components/parameters/WithCar"
          },
          {
            "$ref": "#/components/parameters/WithUser"
          },
          {
            "$ref": "#/components/parameters/UserIDs"
          },
          {
            "$ref": "#/components/parameters/TagIDs"
          },
          {
            "$ref": "#/components/parameters/VisualTagIDs"
          },
          {
            "$ref": "#/components/parameters/SiteIDs"
          },
          {
            "$ref": "#/components/parameters/WithSite"
          },
          {
            "$ref": "#/components/parameters/SiteAreaIDs"
          },
          {
            "$ref": "#/components/parameters/WithSiteArea"
          },
          {
            "$ref": "#/components/parameters/WithCompany"
          },
          {
            "$ref": "#/components/parameters/InactivityStatuses"
          },
          {
            "$ref": "#/components/parameters/TransactionStatistics"
          },
          {
            "$ref": "#/components/parameters/RefundStatus"
          },
          {
            "in": "query",
            "name": "MinimalPrice",
            "description": "Transactions minimal price",
            "schema": {
              "type": "string"
            }
          },
          {
            "in": "query",
            "name": "ReportIDs",
            "description": "Pipe separated report IDs",
            "schema": {
              "type": "string"
            }
          },
          {
            "$ref": "#/components/parameters/Limit"
          },
          {
            "$ref": "#/components/parameters/Skip"
          },
          {
            "$ref": "#/components/parameters/SortFields"
          },
          {
            "$ref": "#/components/parameters/OnlyRecordCount"
          },
          {
            "$ref": "#/components/parameters/ProjectFields"
          }
        ],
        "tags": [
          "Transactions"
        ],
        "responses": {
          "200": {
            "description": "Transactions successfully exported",
            "content": {
              "text/csv": {
                "example": "id,chargingStationID,connectorID,companyName,siteName,siteAreaName,userID,user,tagID,visualTagID,tagDescription,timezone,startDate,startTime,endDate,endTime,totalConsumptionkWh,totalDurationMins,totalInactivityMins,price,priceUnit\n1155141205,\"###\",1,,,,\"\",\"\",\"###\",\"###\",\"###\",\"Europe/Paris\",\"2021-07-07\",\"16:21:59\",\"2021-07-07\",\"16:22:27\",0,0.46,0.46,0,\"EUR\""
              }
            }
          },
          "401": {
            "$ref": "#/components/responses/UnauthorizedError"
          },
          "403": {
            "$ref": "#/components/responses/ForbiddenError"
          },
          "500": {
            "$ref": "#/components/responses/BackendError"
          }
        }
      }
    },
    "/api/charging-stations": {
      "get": {
        "security": [
          {
            "bearerAuth": []
          }
        ],
        "description": "Retrieve a list of Charging Stations",
        "parameters": [
          {
            "$ref": "#/components/parameters/Issuer"
          },
          {
            "$ref": "#/components/parameters/Search"
          },
          {
            "$ref": "#/components/parameters/WithNoSiteArea"
          },
          {
            "$ref": "#/components/parameters/SiteIDs"
          },
          {
            "$ref": "#/components/parameters/WithSite"
          },
          {
            "$ref": "#/components/parameters/SiteAreaIDs"
          },
          {
            "$ref": "#/components/parameters/WithSiteArea"
          },
          {
            "$ref": "#/components/parameters/ConnectorStatuses"
          },
          {
            "$ref": "#/components/parameters/ConnectorTypes"
          },
          {
            "$ref": "#/components/parameters/ChargingStationIDs"
          },
          {
            "$ref": "#/components/parameters/IncludeDeleted"
          },
          {
            "$ref": "#/components/parameters/LocLongitude"
          },
          {
            "$ref": "#/components/parameters/LocLatitude"
          },
          {
            "$ref": "#/components/parameters/LocMaxDistanceMeters"
          },
          {
            "$ref": "#/components/parameters/Limit"
          },
          {
            "$ref": "#/components/parameters/Skip"
          },
          {
            "$ref": "#/components/parameters/SortFields"
          },
          {
            "$ref": "#/components/parameters/OnlyRecordCount"
          },
          {
            "$ref": "#/components/parameters/ProjectFields"
          }
        ],
        "tags": [
          "Charging Stations"
        ],
        "responses": {
          "200": {
            "description": "Return Charging Stations list",
            "content": {
              "application/json": {
                "example": {
                  "count": 1,
                  "result": [
                    {
                      "chargeBoxSerialNumber": "###",
                      "chargePointModel": "###",
                      "chargePointSerialNumber": "###",
                      "chargePointVendor": "###",
                      "connectors": [
                        {
                          "connectorId": 1,
                          "currentInstantWatts": 0,
                          "currentStateOfCharge": 0,
                          "currentTotalInactivitySecs": 0,
                          "currentTotalConsumptionWh": 0,
                          "currentTagID": null,
                          "status": "Available",
                          "errorCode": "NoError",
                          "power": 22080,
                          "type": "T2",
                          "currentTransactionID": 0
                        },
                        {
                          "connectorId": 2,
                          "currentInstantWatts": 0,
                          "currentStateOfCharge": 0,
                          "currentTotalInactivitySecs": 0,
                          "currentTotalConsumptionWh": 0,
                          "currentTagID": null,
                          "status": "Available",
                          "errorCode": "NoError",
                          "power": 22080,
                          "type": "T2",
                          "currentTransactionID": 0
                        }
                      ],
                      "createdOn": "2020-06-19T14:30:01.191Z",
                      "firmwareVersion": "###",
                      "lastReboot": "2020-12-09T18:00:10.199Z",
                      "ocppVersion": "1.6",
                      "siteAreaID": "###",
                      "maximumPower": 44160,
                      "ocppProtocol": "json",
                      "powerLimitUnit": "A",
                      "coordinates": [
                        -0.390899731877199,
                        49.20079707133
                      ],
                      "issuer": true,
                      "chargePoints": [
                        {
                          "chargePointID": 1,
                          "currentType": "AC",
                          "voltage": null,
                          "amperage": 192,
                          "numberOfConnectedPhase": 3,
                          "cannotChargeInParallel": false,
                          "sharePowerToAllConnectors": false,
                          "excludeFromPowerLimitation": false,
                          "ocppParamForPowerLimitation": "maxintensitysocket",
                          "power": 44160,
                          "efficiency": null,
                          "connectorIDs": [
                            1,
                            2
                          ]
                        }
                      ],
                      "voltage": 230,
                      "public": false,
                      "lastSeen": "2021-02-17T08:32:52.393Z",
                      "siteID": "###",
                      "inactive": true,
                      "siteArea": {
                        "name": "###",
                        "siteID": "###",
                        "address": {
                          "address1": "###",
                          "address2": "",
                          "postalCode": "###",
                          "city": "###",
                          "department": "###",
                          "region": "###",
                          "country": "###",
                          "coordinates": [
                            -0.39091984844480976,
                            49.20079970020356
                          ]
                        },
                        "id": "###"
                      },
                      "id": "###"
                    }
                  ]
                }
              }
            }
          },
          "401": {
            "$ref": "#/components/responses/UnauthorizedError"
          },
          "403": {
            "$ref": "#/components/responses/ForbiddenError"
          },
          "500": {
            "$ref": "#/components/responses/BackendError"
          }
        }
      }
    },
    "/api/charging-stations/{id}": {
      "get": {
        "security": [
          {
            "bearerAuth": []
          }
        ],
        "description": "Retrieve a Charging Station",
        "parameters": [
          {
            "$ref": "#/components/parameters/chargingStationID"
          },
          {
            "$ref": "#/components/parameters/ProjectFields"
          }
        ],
        "tags": [
          "Charging Stations"
        ],
        "responses": {
          "200": {
            "description": "Charging Station",
            "content": {
              "application/json": {
                "example": {
                  "id": "####",
                  "chargeBoxSerialNumber": "####",
                  "chargePointModel": "####",
                  "chargePointSerialNumber": "####",
                  "chargePointVendor": "####",
                  "connectors": [
                    {
                      "connectorId": 1,
                      "currentInstantWatts": 0,
                      "currentStateOfCharge": 0,
                      "currentTotalInactivitySecs": 0,
                      "currentTotalConsumptionWh": 0,
                      "currentTransactionDate": null,
                      "currentTagID": null,
                      "status": "Available",
                      "errorCode": "NoError",
                      "info": "",
                      "vendorErrorCode": "",
                      "power": 22080,
                      "type": "T2",
                      "voltage": 0,
                      "amperage": 96,
                      "amperageLimit": 96,
                      "currentTransactionID": 0,
                      "userID": null,
                      "statusLastChangedOn": "2020-12-15T09:57:16.000Z",
                      "currentInactivityStatus": "I",
                      "numberOfConnectedPhase": null,
                      "currentType": null,
                      "chargePointID": 1,
                      "phaseAssignmentToGrid": null
                    },
                    {
                      "connectorId": 2,
                      "currentInstantWatts": 0,
                      "currentStateOfCharge": 0,
                      "currentTotalInactivitySecs": 0,
                      "currentTotalConsumptionWh": 0,
                      "currentTransactionDate": null,
                      "currentTagID": null,
                      "status": "Available",
                      "errorCode": "NoError",
                      "info": "",
                      "vendorErrorCode": "",
                      "power": 22080,
                      "type": "T2",
                      "voltage": 0,
                      "amperage": 96,
                      "amperageLimit": 96,
                      "currentTransactionID": 0,
                      "userID": null,
                      "statusLastChangedOn": "2020-12-15T12:10:31.000Z",
                      "currentInactivityStatus": "I",
                      "numberOfConnectedPhase": null,
                      "currentType": null,
                      "chargePointID": 1,
                      "phaseAssignmentToGrid": null
                    }
                  ],
                  "endpoint": "####",
                  "firmwareVersion": "3",
                  "lastReboot": "2020-12-08T09:06:14.948Z",
                  "ocppVersion": "1.5",
                  "siteAreaID": "####",
                  "chargingStationURL": "wss://####",
                  "maximumPower": 44160,
                  "ocppProtocol": "soap",
                  "powerLimitUnit": "A",
                  "createdOn": "2019-03-20T07:41:57.583Z",
                  "currentIPAddress": "####",
                  "coordinates": [
                    7,
                    43
                  ],
                  "capabilities": {
                    "supportStaticLimitation": true,
                    "supportChargingProfiles": true,
                    "supportRemoteStartStopTransaction": true,
                    "supportUnlockConnector": true,
                    "supportReservation": false,
                    "supportCreditCard": false,
                    "supportRFIDCard": false
                  },
                  "issuer": true,
                  "chargePoints": [
                    {
                      "chargePointID": 1,
                      "currentType": "AC",
                      "voltage": null,
                      "amperage": 192,
                      "numberOfConnectedPhase": 3,
                      "cannotChargeInParallel": false,
                      "sharePowerToAllConnectors": false,
                      "excludeFromPowerLimitation": false,
                      "ocppParamForPowerLimitation": "maxintensitysocket",
                      "power": 44160,
                      "efficiency": null,
                      "connectorIDs": [
                        1,
                        2
                      ]
                    }
                  ],
                  "excludeFromSmartCharging": false,
                  "voltage": 230,
                  "public": false,
                  "forceInactive": false,
                  "lastSeen": "2020-12-20T22:34:37.468Z",
                  "inactive": true,
                  "siteArea": {
                    "name": "####",
                    "siteID": "####",
                    "smartCharging": true,
                    "id": "####",
                    "site": {
                      "name": "####",
                      "id": "####"
                    }
                  }
                }
              }
            }
          },
          "401": {
            "$ref": "#/components/responses/UnauthorizedError"
          },
          "403": {
            "$ref": "#/components/responses/ForbiddenError"
          },
          "500": {
            "$ref": "#/components/responses/BackendError"
          }
        }
      },
      "delete": {
        "security": [
          {
            "bearerAuth": []
          }
        ],
        "description": "Delete a Charging Station",
        "parameters": [
          {
            "$ref": "#/components/parameters/chargingStationID"
          }
        ],
        "tags": [
          "Charging Stations"
        ],
        "responses": {
          "200": {
            "description": "Charging Station has been successfully deleted"
          },
          "401": {
            "$ref": "#/components/responses/UnauthorizedError"
          },
          "403": {
            "$ref": "#/components/responses/ForbiddenError"
          },
          "500": {
            "$ref": "#/components/responses/BackendError"
          },
          "550": {
            "description": "Charging Station does not exist"
          },
          "570": {
            "description": "Charging Station can't be deleted due to existing active transactions"
          }
        }
      }
    },
    "/api/charging-stations/{id}/reset": {
      "put": {
        "security": [
          {
            "bearerAuth": []
          }
        ],
        "description": "Reset a Charging Station",
        "parameters": [
          {
            "$ref": "#/components/parameters/chargingStationID"
          }
        ],
        "requestBody": {
          "content": {
            "application/json": {
              "schema": {
                "type": "object",
                "properties": {
                  "args": {
                    "type": "object",
                    "properties": {
                      "type": {
                        "type": "string",
                        "description": "Required. This contains the type of reset that the Charge Point should perform.",
                        "enum": [
                          "Soft",
                          "Hard"
                        ],
                        "example": "Soft"
                      }
                    },
                    "required": [
                      "type"
                    ]
                  }
                },
                "required": [
                  "args"
                ]
              }
            }
          }
        },
        "tags": [
          "Charging Stations"
        ],
        "responses": {
          "200": {
            "description": "Charging Station has been successfully reset"
          },
          "401": {
            "$ref": "#/components/responses/UnauthorizedError"
          },
          "403": {
            "$ref": "#/components/responses/ForbiddenError"
          },
          "500": {
            "$ref": "#/components/responses/BackendError"
          }
        }
      }
    },
    "/api/charging-stations/{id}/cache/clear": {
      "put": {
        "security": [
          {
            "bearerAuth": []
          }
        ],
        "description": "Clear a Charging Station cache",
        "parameters": [
          {
            "$ref": "#/components/parameters/chargingStationID"
          }
        ],
        "tags": [
          "Charging Stations"
        ],
        "responses": {
          "200": {
            "description": "Charging Station cache has been successfully cleared",
            "content": {
              "application/json": {
                "schema": {
                  "type": "object",
                  "properties": {
                    "status": {
                      "type": "string"
                    }
                  }
                },
                "examples": {
                  "accepted": {
                    "summary": "Accepted",
                    "value": {
                      "status": "Accepted"
                    }
                  },
                  "rejected": {
                    "summary": "Rejected",
                    "value": {
                      "status": "Rejected"
                    }
                  }
                }
              }
            }
          },
          "401": {
            "$ref": "#/components/responses/UnauthorizedError"
          },
          "403": {
            "$ref": "#/components/responses/ForbiddenError"
          },
          "500": {
            "$ref": "#/components/responses/BackendError"
          }
        }
      }
    },
    "/api/charging-stations/{id}/data/transfer": {
      "put": {
        "security": [
          {
            "bearerAuth": []
          }
        ],
        "description": "Trigger Data Transfer",
        "parameters": [
          {
            "$ref": "#/components/parameters/chargingStationID"
          }
        ],
        "requestBody": {
          "content": {
            "application/json": {
              "schema": {
                "type": "object",
                "properties": {
                  "args": {
                    "type": "object",
                    "properties": {
                      "vendorId": {
                        "type": "string",
                        "description": "Mandatory. Vendor of the charging station.",
                        "example": ""
                      },
                      "messageId": {
                        "type": "string",
                        "description": "Optional. Message to send.",
                        "example": ""
                      },
                      "data": {
                        "type": "string",
                        "description": "Optional. Data to send.",
                        "example": ""
                      }
                    }
                  }
                }
              }
            }
          }
        },
        "tags": [
          "Charging Stations"
        ],
        "responses": {
          "200": {
            "description": "Data Transfer has been successfully executed",
            "content": {
              "application/json": {
                "schema": {
                  "type": "object",
                  "properties": {
                    "status": {
                      "type": "string"
                    }
                  }
                },
                "examples": {
                  "accepted": {
                    "summary": "Accepted",
                    "value": {
                      "status": "Accepted"
                    }
                  },
                  "rejected": {
                    "summary": "Rejected",
                    "value": {
                      "status": "Rejected"
                    }
                  }
                }
              }
            }
          },
          "401": {
            "$ref": "#/components/responses/UnauthorizedError"
          },
          "403": {
            "$ref": "#/components/responses/ForbiddenError"
          },
          "500": {
            "$ref": "#/components/responses/BackendError"
          }
        }
      }
    },
    "/api/charging-stations/{id}/configuration/retrieve": {
      "put": {
        "security": [
          {
            "bearerAuth": []
          }
        ],
        "description": "Get the Charging Station's configuration",
        "parameters": [
          {
            "$ref": "#/components/parameters/chargingStationID"
          }
        ],
        "requestBody": {
          "content": {
            "application/json": {
              "schema": {
                "type": "object",
                "properties": {
                  "args": {
                    "type": "object",
                    "properties": {
                      "key": {
                        "type": "array",
                        "description": "Optional. List of keys for which the configuration value is requested.",
                        "items": {
                          "type": "string"
                        },
                        "example": []
                      }
                    }
                  }
                }
              }
            }
          }
        },
        "tags": [
          "Charging Stations"
        ],
        "responses": {
          "200": {
            "description": "Return the configuration",
            "content": {
              "application/json": {
                "schema": {
                  "type": "object",
                  "required": [
                    "configurationKey"
                  ],
                  "properties": {
                    "configurationKey": {
                      "type": "array",
                      "items": {
                        "type": "object",
                        "required": [
                          "key",
                          "readonly"
                        ],
                        "properties": {
                          "key": {
                            "type": "string"
                          },
                          "value": {
                            "type": "string"
                          },
                          "readonly": {
                            "type": "boolean"
                          },
                          "custom": {
                            "type": "boolean"
                          }
                        }
                      }
                    },
                    "unknownKey": {
                      "type": "array",
                      "items": {
                        "type": "string"
                      }
                    }
                  }
                }
              }
            }
          },
          "401": {
            "$ref": "#/components/responses/UnauthorizedError"
          },
          "403": {
            "$ref": "#/components/responses/ForbiddenError"
          },
          "500": {
            "$ref": "#/components/responses/BackendError"
          }
        }
      }
    },
    "/api/charging-stations/{id}/configuration": {
      "put": {
        "security": [
          {
            "bearerAuth": []
          }
        ],
        "description": "Update the Charging Station's configuration",
        "parameters": [
          {
            "$ref": "#/components/parameters/chargingStationID"
          }
        ],
        "requestBody": {
          "content": {
            "application/json": {
              "schema": {
                "type": "object",
                "properties": {
                  "args": {
                    "type": "object",
                    "properties": {
                      "key": {
                        "type": "string",
                        "description": "Required. Configuration key to update",
                        "example": ""
                      },
                      "value": {
                        "type": "string",
                        "description": "Required. Value to set",
                        "example": ""
                      }
                    }
                  }
                }
              }
            }
          }
        },
        "tags": [
          "Charging Stations"
        ],
        "responses": {
          "200": {
            "description": "Return command success status",
            "content": {
              "application/json": {
                "schema": {
                  "$ref": "#/components/schemas/OcppConfigurationStatus"
                }
              }
            }
          },
          "401": {
            "$ref": "#/components/responses/UnauthorizedError"
          },
          "403": {
            "$ref": "#/components/responses/ForbiddenError"
          },
          "500": {
            "$ref": "#/components/responses/BackendError"
          }
        }
      }
    },
    "/api/charging-stations/{id}/remote/start": {
      "put": {
        "security": [
          {
            "bearerAuth": []
          }
        ],
        "description": "Start a remote transaction",
        "parameters": [
          {
            "$ref": "#/components/parameters/chargingStationID"
          }
        ],
        "requestBody": {
          "content": {
            "application/json": {
              "schema": {
                "type": "object",
                "properties": {
                  "carID": {
                    "type": "string",
                    "example": ""
                  },
                  "userID": {
                    "type": "string",
                    "example": ""
                  },
                  "args": {
                    "type": "object",
                    "properties": {
                      "tagID": {
                        "type": "string",
                        "description": "The identifier that Charge Point must use to start a transaction.",
                        "example": "123456"
                      },
                      "visualTagID": {
                        "type": "string",
                        "description": "The identifier that Charge Point must use to start a transaction.",
                        "example": "123456-123456"
                      },
                      "connectorId": {
                        "type": "integer",
                        "description": "Optional. Number of the connector on which to start the transaction. connectorId SHALL be > 0",
                        "minimum": 1,
                        "example": 1
                      }
                    }
                  }
                },
                "required": [
                  "args"
                ]
              }
            }
          }
        },
        "tags": [
          "Charging Stations"
        ],
        "responses": {
          "200": {
            "description": "Remote transaction started",
            "content": {
              "application/json": {
                "schema": {
                  "type": "object",
                  "required": [
                    "status"
                  ],
                  "properties": {
                    "status": {
                      "type": "string"
                    }
                  }
                },
                "examples": {
                  "accepted": {
                    "summary": "Accepted",
                    "value": {
                      "status": "Accepted"
                    }
                  },
                  "rejected": {
                    "summary": "Rejected",
                    "value": {
                      "status": "Rejected"
                    }
                  }
                }
              }
            }
          },
          "401": {
            "$ref": "#/components/responses/UnauthorizedError"
          },
          "403": {
            "$ref": "#/components/responses/ForbiddenError"
          },
          "500": {
            "$ref": "#/components/responses/BackendError"
          },
          "570": {
            "$ref": "#/components/responses/NoBadgeError"
          }
        }
      }
    },
    "/api/charging-stations/{id}/remote/stop": {
      "put": {
        "security": [
          {
            "bearerAuth": []
          }
        ],
        "description": "Stop a remote transaction",
        "parameters": [
          {
            "$ref": "#/components/parameters/chargingStationID"
          }
        ],
        "requestBody": {
          "content": {
            "application/json": {
              "schema": {
                "type": "object",
                "properties": {
                  "args": {
                    "type": "object",
                    "properties": {
                      "transactionId": {
                        "type": "number",
                        "description": "Required. The identifier of the transaction which Charge Point is requested to stop.",
                        "example": 12345
                      }
                    },
                    "required": [
                      "transactionId"
                    ]
                  }
                },
                "required": [
                  "args"
                ]
              }
            }
          }
        },
        "tags": [
          "Charging Stations"
        ],
        "responses": {
          "200": {
            "description": "Remote transaction stopped",
            "content": {
              "application/json": {
                "schema": {
                  "type": "object",
                  "required": [
                    "status"
                  ],
                  "properties": {
                    "status": {
                      "type": "string"
                    }
                  }
                },
                "examples": {
                  "accepted": {
                    "summary": "Accepted",
                    "value": {
                      "status": "Accepted"
                    }
                  },
                  "rejected": {
                    "summary": "Rejected",
                    "value": {
                      "status": "Rejected"
                    }
                  }
                }
              }
            }
          },
          "401": {
            "$ref": "#/components/responses/UnauthorizedError"
          },
          "403": {
            "$ref": "#/components/responses/ForbiddenError"
          },
          "500": {
            "$ref": "#/components/responses/BackendError"
          },
          "570": {
            "$ref": "#/components/responses/NoBadgeError"
          }
        }
      }
    },
    "/api/charging-stations/{id}/connectors/{connectorId}/unlock": {
      "put": {
        "security": [
          {
            "bearerAuth": []
          }
        ],
        "description": "Unlock a connector",
        "parameters": [
          {
            "$ref": "#/components/parameters/chargingStationID"
          },
          {
            "$ref": "#/components/parameters/connectorID"
          }
        ],
        "tags": [
          "Charging Stations"
        ],
        "responses": {
          "200": {
            "description": "Connector unlocked",
            "content": {
              "application/json": {
                "schema": {
                  "type": "object",
                  "required": [
                    "status"
                  ],
                  "properties": {
                    "status": {
                      "type": "string"
                    }
                  }
                },
                "examples": {
                  "unlocked": {
                    "summary": "Unlocked",
                    "value": {
                      "status": "Unlocked"
                    }
                  },
                  "unlockedFailed": {
                    "summary": "Unlocked failed",
                    "value": {
                      "status": "UnlockedFailed"
                    }
                  }
                }
              }
            }
          },
          "401": {
            "$ref": "#/components/responses/UnauthorizedError"
          },
          "403": {
            "$ref": "#/components/responses/ForbiddenError"
          },
          "500": {
            "$ref": "#/components/responses/BackendError"
          }
        }
      }
    },
    "/api/charging-stations/{id}/compositeschedule": {
      "put": {
        "security": [
          {
            "bearerAuth": []
          }
        ],
        "description": "Get Charging Station composite schedule",
        "parameters": [
          {
            "$ref": "#/components/parameters/chargingStationID"
          }
        ],
        "requestBody": {
          "content": {
            "application/json": {
              "schema": {
                "type": "object",
                "properties": {
                  "args": {
                    "type": "object",
                    "properties": {
                      "connectorId": {
                        "type": "integer",
                        "description": "Required. The ID of the Connector for which the schedule is requested. When ConnectorId=0, the Charge Point will calculate the expected consumption for the grid connection.",
                        "example": 0
                      },
                      "duration": {
                        "type": "integer",
                        "description": "Required. Time in seconds. length of requested schedule",
                        "minimum": 1,
                        "example": 36000
                      },
                      "chargingRateUnit": {
                        "type": "string",
                        "description": "Optional. Can be used to force a power or current profile",
                        "example": "A",
                        "enum": [
                          "W",
                          "A"
                        ]
                      }
                    },
                    "required": [
                      "connectorId",
                      "duration"
                    ]
                  }
                },
                "required": [
                  "args"
                ]
              }
            }
          }
        },
        "tags": [
          "Charging Stations"
        ],
        "responses": {
          "200": {
            "description": "Return composite schedule",
            "content": {
              "application/json": {
                "schema": {
                  "type": "object",
                  "required": [
                    "status"
                  ],
                  "properties": {
                    "status": {
                      "type": "string"
                    },
                    "connectorId": {
                      "type": "number"
                    },
                    "scheduleStart": {
                      "type": "string",
                      "format": "date-time"
                    },
                    "chargingSchedule": {
                      "type": "object",
                      "required": [
                        "chargingRateUnit",
                        "chargingSchedulePeriod"
                      ],
                      "properties": {
                        "duration": {
                          "type": "number"
                        },
                        "startSchedule": {
                          "type": "string",
                          "format": "date-time"
                        },
                        "chargingRateUnit": {
                          "type": "string"
                        },
                        "chargingSchedulePeriod": {
                          "type": "array",
                          "items": {
                            "type": "object",
                            "required": [
                              "startPeriod",
                              "limit"
                            ],
                            "properties": {
                              "startPeriod": {
                                "type": "number"
                              },
                              "limit": {
                                "type": "number"
                              },
                              "numberPhases": {
                                "type": "number"
                              }
                            }
                          }
                        },
                        "minChargeRate": {
                          "type": "number"
                        }
                      }
                    }
                  }
                }
              }
            }
          },
          "401": {
            "$ref": "#/components/responses/UnauthorizedError"
          },
          "403": {
            "$ref": "#/components/responses/ForbiddenError"
          },
          "500": {
            "$ref": "#/components/responses/BackendError"
          },
          "585": {
            "$ref": "#/components/responses/NotSupportedError"
          }
        }
      }
    },
    "/api/charging-stations/{id}/diagnostics": {
      "put": {
        "security": [
          {
            "bearerAuth": []
          }
        ],
        "description": "Get Charging Station diagnostics",
        "parameters": [
          {
            "$ref": "#/components/parameters/chargingStationID"
          }
        ],
        "requestBody": {
          "content": {
            "application/json": {
              "schema": {
                "type": "object",
                "properties": {
                  "args": {
                    "type": "object",
                    "properties": {
                      "location": {
                        "type": "string",
                        "description": "Required. This contains the location (directory) where the diagnostics file shall be uploaded to.",
                        "example": ""
                      },
                      "retries": {
                        "type": "integer",
                        "description": "Optional. This specifies how many times Charge Point must try to upload the diagnostics before giving up. If this field is not present, it is left to Charge Point to decide how many times it wants to retry.",
                        "minimum": 1,
                        "example": 1
                      },
                      "retryInterval": {
                        "type": "integer",
                        "description": "Optional. The interval in seconds after which a retry may be attempted. If this field is not present, it is left to Charge Point to decide how long to wait between attempts.",
                        "minimum": 1,
                        "example": 5
                      },
                      "startTime": {
                        "type": "string",
                        "description": "Optional. This contains the date and time of the oldest logging information to include in the diagnostics.",
                        "format": "date-time"
                      },
                      "stopTime": {
                        "type": "string",
                        "description": "Optional. This contains the date and time of the latest logging information to include in the diagnostics.",
                        "format": "date-time"
                      }
                    },
                    "required": [
                      "location"
                    ]
                  }
                },
                "required": [
                  "args"
                ]
              }
            }
          }
        },
        "tags": [
          "Charging Stations"
        ],
        "responses": {
          "200": {
            "description": "Return charging station diagnostic filename",
            "content": {
              "application/json": {
                "schema": {
                  "type": "object",
                  "required": [
                    "fileName"
                  ],
                  "properties": {
                    "fileName": {
                      "type": "string"
                    }
                  }
                }
              }
            }
          },
          "401": {
            "$ref": "#/components/responses/UnauthorizedError"
          },
          "403": {
            "$ref": "#/components/responses/ForbiddenError"
          },
          "500": {
            "$ref": "#/components/responses/BackendError"
          }
        }
      }
    },
    "/api/charging-stations/{id}/firmware/update": {
      "put": {
        "security": [
          {
            "bearerAuth": []
          }
        ],
        "description": "Update Charging Station firmware",
        "parameters": [
          {
            "$ref": "#/components/parameters/chargingStationID"
          }
        ],
        "requestBody": {
          "content": {
            "application/json": {
              "schema": {
                "type": "object",
                "properties": {
                  "args": {
                    "type": "object",
                    "properties": {
                      "location": {
                        "type": "string",
                        "description": "Required. This contains a string containing a URI pointing to a location from which to retrieve the firmware.",
                        "example": ""
                      },
                      "retrieveDate": {
                        "type": "string",
                        "description": "Required. This contains the date and time after which the Charge Point is allowed to retrieve the (new) firmware.",
                        "format": "date-time"
                      },
                      "retries": {
                        "type": "integer",
                        "minimum": 1,
                        "description": "Optional. This specifies how many times Charge Point must try to download the firmware before giving up. If this field is not present, it is left to Charge Point to decide how many times it wants to retry.",
                        "example": 1
                      },
                      "retryInterval": {
                        "type": "integer",
                        "description": "Optional. The interval in seconds after which a retry may be attempted. If this field is not present, it is left to Charge Point to decide how long to wait between attempts.",
                        "minimum": 1,
                        "example": 5
                      }
                    },
                    "required": [
                      "location",
                      "retrieveDate"
                    ]
                  }
                },
                "required": [
                  "args"
                ]
              }
            }
          }
        },
        "tags": [
          "Charging Stations"
        ],
        "responses": {
          "200": {
            "description": "Firmware updated"
          },
          "401": {
            "$ref": "#/components/responses/UnauthorizedError"
          },
          "403": {
            "$ref": "#/components/responses/ForbiddenError"
          },
          "500": {
            "$ref": "#/components/responses/BackendError"
          }
        }
      }
    },
    "/api/charging-stations/{id}/availability/change": {
      "put": {
        "security": [
          {
            "bearerAuth": []
          }
        ],
        "description": "Update Charging Station availability",
        "parameters": [
          {
            "$ref": "#/components/parameters/chargingStationID"
          }
        ],
        "requestBody": {
          "content": {
            "application/json": {
              "schema": {
                "type": "object",
                "properties": {
                  "args": {
                    "type": "object",
                    "properties": {
                      "connectorId": {
                        "type": "integer",
                        "description": "Required. The id of the connector for which availability needs to change. Id '0' (zero) is used if the availability of the Charge Point and all its connectors needs to change.",
                        "minimum": 0,
                        "example": 1
                      },
                      "type": {
                        "type": "string",
                        "example": "Operative",
                        "description": "Required. This contains the type of availability change that the Charge Point should perform.",
                        "enum": [
                          "Inoperative",
                          "Operative"
                        ]
                      }
                    },
                    "required": [
                      "connectorId",
                      "type"
                    ]
                  }
                },
                "required": [
                  "args"
                ]
              }
            }
          }
        },
        "tags": [
          "Charging Stations"
        ],
        "responses": {
          "200": {
            "description": "Return command success status",
            "content": {
              "application/json": {
                "schema": {
                  "type": "object",
                  "properties": {
                    "status": {
                      "type": "string"
                    }
                  }
                },
                "examples": {
                  "accepted": {
                    "summary": "Accepted",
                    "value": {
                      "status": "Accepted"
                    }
                  },
                  "rejected": {
                    "summary": "Rejected",
                    "value": {
                      "status": "Rejected"
                    }
                  },
                  "scheduled": {
                    "summary": "Scheduled",
                    "value": {
                      "status": "Scheduled"
                    }
                  }
                }
              }
            }
          },
          "401": {
            "$ref": "#/components/responses/UnauthorizedError"
          },
          "403": {
            "$ref": "#/components/responses/ForbiddenError"
          },
          "500": {
            "$ref": "#/components/responses/BackendError"
          }
        }
      }
    },
    "/api/charging-stations/{id}/connectors/{connectorId}/qrcode/generate": {
      "get": {
        "security": [
          {
            "bearerAuth": []
          }
        ],
        "description": "Generate connector's QRCode",
        "parameters": [
          {
            "$ref": "#/components/parameters/chargingStationID"
          },
          {
            "$ref": "#/components/parameters/connectorID"
          }
        ],
        "tags": [
          "Charging Stations"
        ],
        "responses": {
          "200": {
            "description": "Return genereated QRCode",
            "content": {
              "application/json": {
                "schema": {
                  "type": "object",
                  "required": [
                    "image"
                  ],
                  "properties": {
                    "image": {
                      "type": "string",
                      "description": "Base 64 encoded",
                      "example": "data:image/png;base64,iVBORw0KGgoAAAANSUhEUgAAASwAAAEsCAYAAAB5fY51AAAABGdBTUEAALGPC/xhBQAAACBjSFJNAAB6JgAAgIQAAPoAAACA6AAAdTAAAOpgAAA6mAAAF3CculE8AAAABmJLR0QAAAAAAAD5Q7t/AAAACXBIWXMAAABgAAAAYADwa0LPAAAQuElEQVR42u3dwXLdNhKFYXjWkhd2+S39ACk/gCtr+y218ELK/s7CxclU4nsBs9E4fYj/q+IqQxIAqZ6IOmm8u91utwYABv6jHgAAjKJgAbBBwQJgg4IFwAYFC4ANChYAGxQsADYoWABsULAA2KBgAbBBwQJgg4IFwAYFC4ANChYAGxQsADYoWABsULAA2KBgAbBBwQJgg4IFwAYFC4ANChYAGxQsADYoWABsULAA2KBgAbBBwQJgg4IFwAYFC4ANChYAGxQsADYoWABsULAA2ChTsD5+/NjevXt32SPb9+/f2/Pz87/u+/z83L5//875yXh/13h3u91u6kG09vOB//jxQz2MNNnL/Pz83P76669f/rOnp6f29vbG+Yl4f9egYC2Svcy9/xfs3X/386N4f9co8yshAPRQsADYoGABsEHBQmvt54fpM/+stTblg3bk/jPOhwcKFlprrX39+vWXP9hPT0/tzz//vHve29tb++OPP2T3n3U+TNyK+PDhw621dvd4eXlRDzE0/p5v377dnp6e/nXe09PT7du3b93zH917xmO+N77RI+v+o+uTff3d399VbGINLy8v7dOnT+phnh5/b5mjOaLsP+s/Gt+IzPvPyFlFr7/7+7sKvxIW8agYRArFivGp7z9jbNXXHz9RsADYoGABsEHBAmCDglVE5RxS9IP2jBxU5flhHQpWEVVzSNGc1awcVNX5YTF1ruIQzbG0k/mg0SM6/uqiOavPnz/fXl9fp98/O2e16vnz/s5xmRxWdpOx3jK55FjuieasXl9f2/Pzc8r9s3NWI6LPn/d3Dn4lRGstnjWKFKve/bNzVvBBwQJgg4IFwAYFC4ANChamyMxqZee44IOChSm+fPkSKlrZ/azuXR9m1LmKw+45lmhO6N4xq59W1qHuZ/X6+nr7/PkzOSxyWL9n9xxLNCf0yIx+WpnU/aze3t7a+/fvH14/+vyv/v6uwq+ERWTmhKpnkNT9rKIZMqxDwQJgg4IFwAYFC4ANClYRmX9yj/bTcp77jDFUGB9+omAVkZUTivbTylZl30D2NTShzlUcyLH82mhOKNqPSq36vow9vL9rkMMa1FumzBzLSE4o2o9Krfq+jD28v2vwK6GBkULkXKxaY19AjKFgAbBBwQJgg4IFwAYFy8AO++ZV3pcRdVCwittl37yq+zKiGHWu4hDNsaip+2FlX//soe53VeX5X/39XeUyOSw1dT+s7OtHqPtdrbD7+7sKvxIWkV1MlFkmdb8rXAcFC4ANChYAGxQsADYoWBdQvd9V9hzd54ZxFCxz1ftdzULOCq21OgGLXg7E/ejpnd/rd5W9L9+9+8/a1y+as1Kfv/v7u4pNDstdb5l7/ZB6/a6y9+V7dP8Z+/pFc1bq83d/f1ehYC0SLVicX/v83d/fVfiGBcAGBQuADQoWABsUrCIiOaOR//C3979R96NSnq/+D6cxjoJVxNmc0Wi/rC9fvjz8wVT3o1Kdv0u/sctQ5yowJqufVZV+UtXXDzWUiTXgscx+VhX6SWXL7jeGNShYJtQbbbqLrt/V18cF37AA2KBgAbBBwQJgg4JlYMUH8at/dI+01nFuy3M1FKziVuWEejktd2f7gdFvqxh1ruKg2jevd0T7Ka06ov2q3OcfHf/Z+bn066q+r+OoMrEG5b55PdF+SitE+1W5zz86/h51vy31+VWUKVjZOaOo3jKpx589vurzj46/R91vS31+FXzDAmCDggXABgULgA0K1oDq+/5VGF/lrFJ0bNF+YyvO3wUFq6P6vn9Vxld138Nojirab2zV+dtQ5yoOTZxD6u37l2XW+LL3JVTPL6pqTmzW0ZP1fFe7TKwhmkPq7fuXacb4svcljLwmFda/ck5sht7zuUqs4TIFy/2BqXM22eujXv/qObEo9fNdhW9YAGxQsADYoGABsHGJgrVi37vdRbJAFXJEV3/G2ftOVmFfsFbte7e7s/2yquSIqubEZsned7IMda7i0IrmdFb1G+rNX31+9nF2fXtHtN+TOke2qp+ZC5tYgzKns6LfkDqWoP6zf298kRxVtN+TOke2op+ZC5uClT3M6gVDfX627PFF35/q72f2/Kuw/4YFYB8ULAA2KFgAbJQpWOqcSPT+7uNX6o1vxgfj7BxZ5kft6LWrP//fUaZgqXMi0fu7j1+lN75ZOa7sHFnWvo7R+Vd//r9NnasYldXPqEpOpTdO9f3pV1X7iD4fl30Ly8QaejL7GVXIqVT/szn9qmqLPh+XfQttClZ2Tki9DNULlvr+eCz6fNTPf1SZb1gA0EPBAmCDggXABgWr1cipqHNUle+Px2asnfr5j9q+YFXJqahzVFXvj8dmPR/18x+mzlWMask5FXU/rLPX7x2rcjRZ48vuRxW9vvr83WwTa8jc12/G+T3KflDq8WX3o4peX33+TrYpWL1pqvtRqecfVf35RMfv/v5cxfbfsAD4oGABsEHBAmDDomBl9wOa0e8oO8cSuUb1uECFfmOR6zu8P1dRvmBl9wOa1e8oO8dyNqdULkdzcnyq9b3K+3MZ6lzFIdoP6WzOKnpUyWmpZT2f6PpmPz+X9+cq71+ZWEO0H1IkZxVVIaelFu2nlZmD68m+fvb9d3r/yhQsdY4nKnr/Io/hNHUOifdnj/ev/DcsADhQsADYoGABsHGZghXJuajv756zmfHBNnNfyBnnZj6jGdfu/cfjkfMruUzBOptzUd/fPWcza9/ArH0he7KvP+v+PffeP/W+itOpcxWHlrRf26x+S1n3P7jmiEaPqKvkiM5SPbdq63uZWMMjM/otZd6/Ne8c0Yjoa3aVHNFZym3QKq3vFgWrNf+cjfr62fPvuUqOKGv+2aqs72W+YQG4PgoWABsULAA2yhQsdRZJmbOZ8UEzmsPJpO5XdQU7zHFEmYKl3pdOlbOZlWOK5nCyqPtVXYX656MMda4iajRHpabOQfUO9b55qn5Y1Y9oDmpWzrCKMrGGiJEclXqa6hxUj3rfPGU/rOqiOagZOUP1z8/hEgWrtfo5HXWOpqe3Pu77ArrLXt/s+89S5hsWAPRQsADYoGABsHGJgqXOGY2o/Cdp9b6A2f203LGv5d/sC5Y6ZzSqao5GvS9gdj8td+xr+Q/qXMWoaM4m+/rtZI5mVk4mmoNSP5/o86tqVY5tFzaxhmjOpjdN5b5zM3Iy0RxUVHYOyuQ1/aUVObZd2BQs935R2fdXP0b1+lVXPSfowv4bFoB9ULAA2KBgAbBhU7CccyQV9tVzdoX57d7PaxabguWaI6myr56rq8xv935e06hzFQf1vnMtOQeVPb/sfQ3V6+e+PurxVZ//qDKxBvW+c9E/y/dyNNnzy97XsCd7/aLU66MeX/X5jypTsNQ5FXXOKzo/dY5LfX/Gd+2c38HmGxYAULAA2KBgAbBBwZqk91EyO4ej7ElV5YNslhU5qeznd5WsFwVrknv7Ah6yczjRflC98d/j0o/srFU5qeznd5l+YepcxaEl9bMazZH07n/2yM5Zreq3lX2on68qB5b9/GZdv4rLxBqiOafM9ijZOasV/bayqZ+vMgeW/fxmXL9ImbhODqv6vnbRZa4+vyj1883+MVA/v+rrM4pvWABsULAA2KBgAbBBwVogO2fl/udq9b6I2Ub+4JKZo+qd65Sjo2Aly85ZufdTUu+LmG00p5aVo+qtj12OTp2rOLRgDiT7/Ko5nVnrq94XTz3/rPFHD3W/tFnrMwuxhsHzK+d0RqjnV33+0R8D5b6WK8ZXpEyQw5p1vnr+6uvvPn/3HF/2/WfhGxYAGxQsADYoWABsbFOw1P2qepT9sirkmJznvyLHpOxXVuH9OGxTsNT9qnpU/bKq5Jhc578qx6TqV1bl/fgfda7i0JJzVC2Yc1Hv66bet/Hq48/KUbkc6hzeqG1iDY847Oum3rcxqvr4M3NUDtQ5vFEUrCLX76meo3Iff/V+YdnU6z9qm29YAPxRsADYoGABsFGmYEVzMpn9glZc/xH1B+mo6uOvPj78rUzBiuZksvoFrbr+PXb9iszGX318+Ad1rgI/Zfcrys6RVe+3FB1fVk5pdF/As/d323ewp0ysYXfZ/Yqyc2TV+y1Fx5eZUxrZFzByf6d9B3soWEW458jUObUe9/FF7189BzeqzDcsAOihYAGwQcECYIOCtYnMLJhDv6VKPZ3OyFxjp7WhYG3ibI7scK8fk0u/pej81c72w+rNv1y/qx51ruLw4cMHeU+gzKMn+/r3jOZ0okc0x5SVI5uVU4r2+8pa9yr9xmYpE2v4+PFj+/Hjh3oYaXrLrPyz+0hOJyqaY8rMkc3IKUX7fWW2t6nQb2wWCtYilQvWjPtXH190/dXnRxX5MQ/jGxYAGxQsADYoWABsULCKUP/JPfP+2fsKRs+d8UG6es7pKh/dKVhFqHNCWffP3lcwev9Z/bCq55yiOa4y1LmKQy+H9fLyoh5iaPxnqXNC2f2aouOLXn/0yHZ2fbNzdNVyXDaxhpeXl/bp0yf1ME+PP7LM6pxQdr+m6Pii1x+R/WPSizU8Wt/sHF2lHBcFa9H4o8tcPSeknl/0+j3qghV9PlFFygTfsAD4oGABsEHBAmCDgmUic9/GGTml6v2aKu8NWeWDtgMKlomsfRtn5ZSq92vK6gcWxb6Iv0mdqzhEc1gtKYdyHNHx90RzSFnnZx/ZOatZOTP10aO+/yqXiTWo/6wbjTVEc0iZ52fLzlnNyJmp9d4f9fu/Cr8SFvGoWIwUkszzlXOfcY3e9bM2SMV8FCwANihYAGxQsADYoGBtovdRW9naJjtnVaEfVdbcVsyx0vpRsDbRyxGp+nFl56yq9KM6K5qzW3X/ZdS5isPuOazo/c/Oq0q/o+x+WNH1O9vva1U/sV2QwxrUW6ZoDkvZXqRCv6Psflg9kX5UPSv6ie2CXwkhzWCNjKHC+KLNCTOvvxMKFgAbFCwANihYAGxQsNBa0/dkUueoMu+vXtsroWChtabft06do8q6P/2uJlPnKg7ksGr3Qzp7VNlXMDq+7H5hqvWpksMbRQ5rUG+ZnHNY2SrsKxgdX3a/sOiPYWR8FXJ4o/iVEOmy+12tuHaFLFjW+KrP7f9RsADYoGABsEHBAmCDgnURlXoWZYwte37KfmHqnFfld+efKFgXoepn1VNlX8EeVb8wdc6rXL+rHnWu4hDNYampc1j3zNp3z7VfU3T+VXJK0RxY7/mp+5GNukwOS02dw3pkxr57zv2aovOvkFOK5sB6z0/dj2wUvxJuYEahcS1WM8ZeIacUHUNvDar3IztQsADYoGABsEHBAmCDgrWJipEHl/mr127FB291P7JRFKxNVM1pVZ+/Oqe0qp+Wuh/ZMHWu4tDLMbkfPdHzzxrNKfWo+zGpc0TR+1fvt1WFTQ7LXW+ZM3NYPSM5pd791f2Y1Dmi6P2r99uqgoK1SOWCNeP+0QaC0fntvn49RX7Mw/iGBcAGBQuADQoWABsUrCLUOZjo/dU5p53XT3nt1ShYRahzMNH7q3NOu65fT7kcVVCZvxICQA//hgXABgULgA0KFgAbFCwANihYAGxQsADYoGABsEHBAmCDggXABgULgA0KFgAbFCwANihYAGxQsADYoGABsEHBAmCDggXABgULgA0KFgAbFCwANihYAGxQsADYoGABsEHBAmCDggXABgULgA0KFgAbFCwANihYAGxQsADYoGABsEHBAmCDggXAxn8Bf73JG078WWUAAAAldEVYdGRhdGU6Y3JlYXRlADIwMjEtMDEtMjFUMTM6MTU6NDMrMDA6MDAEwg5nAAAAJXRFWHRkYXRlOm1vZGlmeQAyMDIxLTAxLTIxVDEzOjE1OjQzKzAwOjAwdZ+22wAAAABJRU5ErkJggg=="
                    }
                  }
                }
              }
            }
          },
          "401": {
            "$ref": "#/components/responses/UnauthorizedError"
          },
          "403": {
            "$ref": "#/components/responses/ForbiddenError"
          },
          "500": {
            "$ref": "#/components/responses/BackendError"
          }
        }
      }
    },
    "/api/charging-stations/qrcode/download": {
      "get": {
        "security": [
          {
            "bearerAuth": []
          }
        ],
        "description": "Download connector QRCode as PDF",
        "parameters": [
          {
            "$ref": "#/components/parameters/ChargingStationID"
          },
          {
            "$ref": "#/components/parameters/ConnectorID"
          },
          {
            "$ref": "#/components/parameters/SiteAreaID"
          },
          {
            "$ref": "#/components/parameters/SiteIDs"
          }
        ],
        "tags": [
          "Charging Stations"
        ],
        "responses": {
          "200": {
            "description": "Return connector's QRCode as PDF",
            "content": {
              "application/json": {
                "schema": {
                  "type": "object",
                  "properties": {
                    "status": {
                      "type": "string"
                    }
                  }
                }
              }
            }
          },
          "401": {
            "$ref": "#/components/responses/UnauthorizedError"
          },
          "403": {
            "$ref": "#/components/responses/ForbiddenError"
          },
          "500": {
            "$ref": "#/components/responses/BackendError"
          }
        }
      }
    },
    "/api/charging-stations/{id}/ocpp/parameters": {
      "get": {
        "security": [
          {
            "bearerAuth": []
          }
        ],
        "description": "Get Charging Station OCPP Parameters",
        "parameters": [
          {
            "$ref": "#/components/parameters/chargingStationID"
          }
        ],
        "tags": [
          "Charging Stations"
        ],
        "responses": {
          "200": {
            "description": "Return Charging Station OCPP Parameters",
            "content": {
              "application/json": {
                "schema": {
                  "type": "object",
                  "properties": {
                    "count": {
                      "type": "number"
                    },
                    "result": {
                      "type": "array",
                      "items": {
                        "type": "object",
                        "properties": {
                          "key": {
                            "type": "string"
                          },
                          "readonly": {
                            "type": "boolean"
                          },
                          "value": {
                            "type": "string"
                          }
                        }
                      }
                    }
                  }
                },
                "example": {
                  "count": 2,
                  "result": [
                    {
                      "key": "AllowOfflineTxForUnknownId",
                      "readonly": false,
                      "value": "true"
                    },
                    {
                      "key": "allowpluggedcable",
                      "readonly": true,
                      "value": "true"
                    }
                  ]
                }
              }
            }
          },
          "401": {
            "$ref": "#/components/responses/UnauthorizedError"
          },
          "403": {
            "$ref": "#/components/responses/ForbiddenError"
          },
          "500": {
            "$ref": "#/components/responses/BackendError"
          }
        }
      }
    },
    "/api/charging-stations/ocpp/parameters": {
      "post": {
        "security": [
          {
            "bearerAuth": []
          }
        ],
        "description": "Request Charging Station OCPP Parameters",
        "requestBody": {
          "content": {
            "application/json": {
              "schema": {
                "type": "object",
                "properties": {
                  "chargingStationID": {
                    "type": "string",
                    "example": ""
                  },
                  "forceUpdateOCPPParamsFromTemplate": {
                    "type": "boolean",
                    "example": false
                  }
                },
                "required": [
                  "chargingStationID",
                  "forceUpdateOCPPParamsFromTemplate"
                ]
              }
            }
          }
        },
        "tags": [
          "Charging Stations"
        ],
        "responses": {
          "200": {
            "description": "Return command success status",
            "content": {
              "application/json": {
                "schema": {
                  "$ref": "#/components/schemas/OcppConfigurationStatus"
                }
              }
            }
          },
          "401": {
            "$ref": "#/components/responses/UnauthorizedError"
          },
          "403": {
            "$ref": "#/components/responses/ForbiddenError"
          },
          "500": {
            "$ref": "#/components/responses/BackendError"
          }
        }
      }
    },
    "/api/charging-stations/ocpp/parameters/export": {
      "get": {
        "security": [
          {
            "bearerAuth": []
          }
        ],
        "description": "Export Charging Station OCPP Parameters as CSV file",
        "parameters": [
          {
            "$ref": "#/components/parameters/ChargingStationIDs"
          }
        ],
        "tags": [
          "Charging Stations"
        ],
        "responses": {
          "200": {
            "description": "Return Charging Station OCPP Parameters CSV file",
            "content": {
              "text/csv": {
                "schema": {
                  "type": "string",
                  "example": "Charging Station\tName\tValue\tSite Area\tSite\nSAP-Mougins-03\tAllowOfflineTxForUnknownId\ttrue\tMougins - South\tSAP Labs Mougins\nSAP-Mougins-03\tallowpluggedcable\true\tMougins - South\tSAP Labs Mougins"
                }
              }
            }
          },
          "401": {
            "$ref": "#/components/responses/UnauthorizedError"
          },
          "403": {
            "$ref": "#/components/responses/ForbiddenError"
          },
          "500": {
            "$ref": "#/components/responses/BackendError"
          }
        }
      }
    },
    "/api/charging-stations/{id}/parameters": {
      "put": {
        "security": [
          {
            "bearerAuth": []
          }
        ],
        "description": "Update Charging Station parameters",
        "parameters": [
          {
            "$ref": "#/components/parameters/chargingStationID"
          }
        ],
        "requestBody": {
          "content": {
            "application/json": {
              "schema": {
                "type": "object",
                "properties": {
                  "chargingStationUrl": {
                    "type": "string"
                  },
                  "maximumPower": {
                    "type": "number",
                    "example": 50000
                  },
                  "excludeFromSmartCharging": {
                    "type": "boolean",
                    "example": false
                  },
                  "forceInactive": {
                    "type": "boolean",
                    "example": false
                  },
                  "manualConfiguration": {
                    "type": "boolean"
                  },
                  "public": {
                    "type": "boolean",
                    "example": false
                  },
                  "siteAreaID": {
                    "type": "string",
                    "example": ""
                  },
                  "coordinates": {
                    "$ref": "#/components/schemas/Address/properties/coordinates"
                  },
                  "connectors": {
                    "type": "array",
                    "items": {
                      "$ref": "#/components/schemas/Connector"
                    }
                  },
                  "chargePoints": {
                    "type": "array",
                    "items": {
                      "$ref": "#/components/schemas/ChargePoint"
                    }
                  }
                }
              }
            }
          }
        },
        "tags": [
          "Charging Stations"
        ],
        "responses": {
          "200": {
            "description": "Updated Charging Station parameters with success"
          },
          "401": {
            "$ref": "#/components/responses/UnauthorizedError"
          },
          "403": {
            "$ref": "#/components/responses/ForbiddenError"
          },
          "500": {
            "$ref": "#/components/responses/BackendError"
          },
          "539": {
            "description": "Site area is single phased."
          }
        }
      }
    },
    "/api/charging-stations/{id}/power/limit": {
      "put": {
        "security": [
          {
            "bearerAuth": []
          }
        ],
        "description": "Limit Charging Station power",
        "parameters": [
          {
            "$ref": "#/components/parameters/chargingStationID"
          }
        ],
        "requestBody": {
          "content": {
            "application/json": {
              "schema": {
                "type": "object",
                "required": [
                  "chargePointID",
                  "ampLimitValue",
                  "forceUpdateChargingPlan"
                ],
                "properties": {
                  "chargePointID": {
                    "type": "string",
                    "example": 1
                  },
                  "connectorId": {
                    "type": "number",
                    "example": 0
                  },
                  "ampLimitValue": {
                    "type": "number",
                    "example": 192
                  },
                  "forceUpdateChargingPlan": {
                    "type": "boolean",
                    "example": false
                  }
                }
              }
            }
          }
        },
        "tags": [
          "Charging Stations"
        ],
        "responses": {
          "200": {
            "description": "Updated Charging Station power limit with success"
          },
          "401": {
            "$ref": "#/components/responses/UnauthorizedError"
          },
          "403": {
            "$ref": "#/components/responses/ForbiddenError"
          },
          "500": {
            "$ref": "#/components/responses/BackendError"
          },
          "556": {
            "description": "Cannot set the limit power to the given value"
          },
          "585": {
            "$ref": "#/components/responses/NotSupportedError"
          }
        }
      }
    },
    "/api/charging-stations/{id}/transactions": {
      "get": {
        "security": [
          {
            "bearerAuth": []
          }
        ],
        "description": "Get Charging Station transactions",
        "parameters": [
          {
            "$ref": "#/components/parameters/chargingStationID"
          },
          {
            "$ref": "#/components/parameters/Search"
          },
          {
            "$ref": "#/components/parameters/Issuer"
          },
          {
            "in": "query",
            "name": "StartDateTime",
            "required": false,
            "description": "Start date time",
            "schema": {
              "type": "string",
              "format": "date-time",
              "example": "2020-12-31T23:00:00.000Z"
            }
          },
          {
            "in": "query",
            "name": "EndDateTime",
            "required": false,
            "description": "End date time",
            "schema": {
              "type": "string",
              "format": "date-time"
            }
          },
          {
            "$ref": "#/components/parameters/TagIDs"
          },
          {
            "$ref": "#/components/parameters/VisualTagIDs"
          },
          {
            "in": "query",
            "name": "ConnectorID",
            "description": "Pipe separated Connector IDs",
            "required": false,
            "schema": {
              "type": "string"
            }
          },
          {
            "$ref": "#/components/parameters/SiteIDs"
          },
          {
            "$ref": "#/components/parameters/SiteAreaIDs"
          },
          {
            "$ref": "#/components/parameters/InactivityStatuses"
          },
          {
            "$ref": "#/components/parameters/RefundStatus"
          },
          {
            "in": "query",
            "name": "MinimalPrice",
            "required": false,
            "description": "Minimal price",
            "schema": {
              "type": "number"
            }
          },
          {
            "$ref": "#/components/parameters/TransactionStatistics"
          },
          {
            "in": "query",
            "name": "UserID",
            "required": false,
            "description": "Pipe separated User IDs",
            "schema": {
              "type": "string"
            }
          },
          {
            "in": "query",
            "name": "ReportIDs",
            "required": false,
            "description": "Pipe separated Report IDs",
            "schema": {
              "type": "string"
            }
          },
          {
            "$ref": "#/components/parameters/Skip"
          },
          {
            "$ref": "#/components/parameters/Limit"
          },
          {
            "$ref": "#/components/parameters/SortFields"
          },
          {
            "$ref": "#/components/parameters/OnlyRecordCount"
          },
          {
            "$ref": "#/components/parameters/ProjectFields"
          }
        ],
        "tags": [
          "Charging Stations"
        ],
        "responses": {
          "200": {
            "description": "Return Charging Station transactions list",
            "content": {
              "application/json": {
                "example": {
                  "count": 1,
                  "stats": {
                    "_id": null,
                    "firstTimestamp": "2017-06-07T07:09:20.000Z",
                    "lastTimestamp": "2020-02-21T11:53:36.000Z",
                    "totalConsumptionWattHours": 10701590.285,
                    "totalDurationSecs": 8956090.273,
                    "totalPrice": 1498.222641,
                    "totalInactivitySecs": 4324778.908,
                    "currency": "EUR",
                    "count": 500
                  },
                  "result": [
                    {
                      "issuer": true,
                      "siteID": "###",
                      "siteAreaID": "###",
                      "connectorId": 1,
                      "tagID": "###",
                      "userID": "###",
                      "chargeBoxID": "###",
                      "meterStart": 7157518,
                      "timestamp": "2021-03-05T16:37:56.000Z",
                      "stateOfCharge": 0,
                      "timezone": "###",
                      "currentStateOfCharge": 0,
                      "currentTotalInactivitySecs": 11640,
                      "currentInactivityStatus": "E",
                      "currentInstantWatts": 0,
                      "currentTotalConsumptionWh": 12793,
                      "currentTotalDurationSecs": 21480,
                      "ocpi": false,
                      "ocpiWithCdr": false,
                      "id": 123456789,
                      "stop": {
                        "userID": "####",
                        "timestamp": "2021-02-15T16:05:38.000Z",
                        "tagID": "####",
                        "meterStop": 1122046,
                        "stateOfCharge": 0,
                        "totalConsumptionWh": 16,
                        "totalInactivitySecs": 0,
                        "extraInactivitySecs": 1,
                        "inactivityStatus": "I",
                        "totalDurationSecs": 94,
                        "price": 0.002,
                        "priceUnit": "EUR",
                        "roundedPrice": 0,
                        "user": {
                          "email": "####",
                          "firstName": "####",
                          "name": "####",
                          "id": "####"
                        }
                      },
                      "billingData": {
                        "invoiceID": "###"
                      },
                      "user": {
                        "email": "####",
                        "firstName": "####",
                        "name": "####",
                        "id": "####"
                      },
                      "car": {
                        "licensePlate": "####"
                      },
                      "carCatalog": {
                        "vehicleMake": "###",
                        "vehicleModel": "###",
                        "vehicleModelVersion": "###"
                      }
                    }
                  ]
                }
              }
            }
          },
          "401": {
            "$ref": "#/components/responses/UnauthorizedError"
          },
          "403": {
            "$ref": "#/components/responses/ForbiddenError"
          },
          "500": {
            "$ref": "#/components/responses/BackendError"
          }
        }
      }
    },
    "/api/charging-stations/status/in-error": {
      "get": {
        "security": [
          {
            "bearerAuth": []
          }
        ],
        "description": "Get Charging Station in error",
        "parameters": [
          {
            "$ref": "#/components/parameters/Search"
          },
          {
            "$ref": "#/components/parameters/SiteIDs"
          },
          {
            "$ref": "#/components/parameters/SiteAreaIDs"
          },
          {
            "$ref": "#/components/parameters/ErrorTypes"
          },
          {
            "$ref": "#/components/parameters/Skip"
          },
          {
            "$ref": "#/components/parameters/Limit"
          },
          {
            "$ref": "#/components/parameters/SortFields"
          },
          {
            "$ref": "#/components/parameters/OnlyRecordCount"
          },
          {
            "$ref": "#/components/parameters/ProjectFields"
          }
        ],
        "tags": [
          "Charging Stations"
        ],
        "responses": {
          "200": {
            "description": "Return Charging Stations in error list"
          },
          "401": {
            "$ref": "#/components/responses/UnauthorizedError"
          },
          "403": {
            "$ref": "#/components/responses/ForbiddenError"
          },
          "500": {
            "$ref": "#/components/responses/BackendError"
          }
        }
      }
    },
    "/api/charging-stations/action/export": {
      "get": {
        "security": [
          {
            "bearerAuth": []
          }
        ],
        "description": "Export Charging Stations as CSV file",
        "parameters": [
          {
            "$ref": "#/components/parameters/Issuer"
          },
          {
            "$ref": "#/components/parameters/Search"
          },
          {
            "$ref": "#/components/parameters/WithNoSiteArea"
          },
          {
            "$ref": "#/components/parameters/SiteIDs"
          },
          {
            "$ref": "#/components/parameters/SiteAreaIDs"
          },
          {
            "$ref": "#/components/parameters/ConnectorStatuses"
          },
          {
            "$ref": "#/components/parameters/ConnectorTypes"
          },
          {
            "$ref": "#/components/parameters/ChargingStationIDs"
          },
          {
            "$ref": "#/components/parameters/IncludeDeleted"
          },
          {
            "$ref": "#/components/parameters/LocLongitude"
          },
          {
            "$ref": "#/components/parameters/LocLatitude"
          },
          {
            "$ref": "#/components/parameters/LocMaxDistanceMeters"
          },
          {
            "$ref": "#/components/parameters/SortFields"
          },
          {
            "$ref": "#/components/parameters/ProjectFields"
          }
        ],
        "tags": [
          "Charging Stations"
        ],
        "responses": {
          "200": {
            "description": "Return Charging Station CSV file",
            "content": {
              "text/csv": {
                "example": "Name,Created On,Number of Connectors,Site Area,Latitude,Longitude,Charge Point S/N,Model,Charge Box S/N,Vendor,Firmware,Version,OCPP Version,OCPP Protocol,Last Seen,Last Reboot,Maximum Power (Watt),Power Limit,Unit,####,####,2,####,49,-0.3,####,MONOBLOCK,####,####,3,1.6,json,12/20/2020 11:54 PM,12/09/2020 7:00 PM,44160,A"
              }
            }
          },
          "401": {
            "$ref": "#/components/responses/UnauthorizedError"
          },
          "403": {
            "$ref": "#/components/responses/ForbiddenError"
          },
          "500": {
            "$ref": "#/components/responses/BackendError"
          }
        }
      }
    },
    "/api/charging-stations/firmware/download": {
      "get": {
        "security": [
          {
            "bearerAuth": []
          }
        ],
        "description": "Get Charging Station firmware",
        "parameters": [
          {
            "in": "query",
            "name": "FileName",
            "description": "Firmware file name",
            "required": true,
            "schema": {
              "type": "string"
            }
          }
        ],
        "tags": [
          "Charging Stations"
        ],
        "responses": {
          "200": {
            "description": "Return Charging Station firmware file",
            "content": {
              "application/octet-stream": {}
            }
          },
          "401": {
            "$ref": "#/components/responses/UnauthorizedError"
          },
          "403": {
            "$ref": "#/components/responses/ForbiddenError"
          },
          "404": {
            "description": "Firmware not found"
          },
          "500": {
            "$ref": "#/components/responses/BackendError"
          }
        }
      }
    },
    "/api/charging-stations/smartcharging/connection/check": {
      "get": {
        "security": [
          {
            "bearerAuth": []
          }
        ],
        "description": "Check smart charging connection",
        "tags": [
          "Charging Stations"
        ],
        "responses": {
          "200": {
            "description": "Smart Charging is enabled"
          },
          "401": {
            "$ref": "#/components/responses/UnauthorizedError"
          },
          "403": {
            "$ref": "#/components/responses/ForbiddenError"
          },
          "500": {
            "$ref": "#/components/responses/BackendError"
          }
        }
      }
    },
    "/api/charging-stations/smartcharging/trigger": {
      "get": {
        "security": [
          {
            "bearerAuth": []
          }
        ],
        "description": "Trigger smart charging",
        "parameters": [
          {
            "$ref": "#/components/parameters/SiteAreaID"
          }
        ],
        "tags": [
          "Charging Stations"
        ],
        "responses": {
          "200": {
            "description": "Smart Charging triggered successfully on site area"
          },
          "401": {
            "$ref": "#/components/responses/UnauthorizedError"
          },
          "403": {
            "$ref": "#/components/responses/ForbiddenError"
          },
          "500": {
            "$ref": "#/components/responses/BackendError"
          }
        }
      }
    },
    "/api/charging-stations/notifications/boot": {
      "get": {
        "security": [
          {
            "bearerAuth": []
          }
        ],
        "description": "Get Charging Stations boot notifications",
        "parameters": [
          {
            "$ref": "#/components/parameters/Limit"
          },
          {
            "$ref": "#/components/parameters/Skip"
          },
          {
            "$ref": "#/components/parameters/SortFields"
          }
        ],
        "tags": [
          "Charging Stations"
        ],
        "responses": {
          "200": {
            "description": "Return the boot notification list",
            "content": {
              "application/json": {
                "example": {
                  "count": 1,
                  "result": [
                    {
                      "_id": "###",
                      "chargeBoxID": "###",
                      "chargePointVendor": "###",
                      "chargePointModel": "###",
                      "chargePointSerialNumber": "###",
                      "chargeBoxSerialNumber": null,
                      "firmwareVersion": "4.3.0.25",
                      "ocppVersion": "1.6",
                      "ocppProtocol": "json",
                      "endpoint": "###",
                      "timestamp": "2020-11-03T09:56:02.908Z",
                      "createdBy": null,
                      "lastChangedBy": null
                    }
                  ]
                }
              }
            }
          },
          "401": {
            "$ref": "#/components/responses/UnauthorizedError"
          },
          "403": {
            "$ref": "#/components/responses/ForbiddenError"
          },
          "500": {
            "$ref": "#/components/responses/BackendError"
          }
        }
      }
    },
    "/api/charging-stations/notifications/status": {
      "get": {
        "security": [
          {
            "bearerAuth": []
          }
        ],
        "description": "Get Charging Stations status notifications",
        "parameters": [
          {
            "$ref": "#/components/parameters/Limit"
          },
          {
            "$ref": "#/components/parameters/Skip"
          },
          {
            "$ref": "#/components/parameters/SortFields"
          }
        ],
        "tags": [
          "Charging Stations"
        ],
        "responses": {
          "200": {
            "description": "Return the status notification list",
            "content": {
              "application/json": {
                "example": {
                  "count": 1,
                  "result": [
                    {
                      "_id": "####",
                      "chargeBoxID": "####",
                      "connectorId": 2,
                      "timestamp": "2019-03-25T10:45:42.000Z",
                      "status": "####",
                      "errorCode": "####",
                      "info": null,
                      "vendorId": null,
                      "vendorErrorCode": null
                    }
                  ]
                }
              }
            }
          },
          "401": {
            "$ref": "#/components/responses/UnauthorizedError"
          },
          "403": {
            "$ref": "#/components/responses/ForbiddenError"
          },
          "500": {
            "$ref": "#/components/responses/BackendError"
          }
        }
      }
    },
    "/api/assets/{id}/consumption": {
      "post": {
        "security": [
          {
            "bearerAuth": []
          }
        ],
        "description": "Push latest asset consumption",
        "parameters": [
          {
            "$ref": "#/components/parameters/assetID"
          }
        ],
        "tags": [
          "Assets"
        ],
        "requestBody": {
          "content": {
            "application/json": {
              "schema": {
                "$ref": "#/components/schemas/AssetConsumption"
              }
            }
          }
        },
        "responses": {
          "201": {
            "description": "Asset consumption created successfully",
            "content": {
              "application/json": {
                "example": {
                  "consumption": "###",
                  "status": "Success"
                }
              }
            }
          },
          "401": {
            "$ref": "#/components/responses/UnauthorizedError"
          },
          "403": {
            "$ref": "#/components/responses/ForbiddenError"
          },
          "500": {
            "$ref": "#/components/responses/BackendError"
          },
          "550": {
            "description": "Asset does not exist"
          }
        }
      }
    },
    "/api/charging-profiles": {
      "get": {
        "security": [
          {
            "bearerAuth": []
          }
        ],
        "description": "Get Charging Profiles",
        "parameters": [
          {
            "$ref": "#/components/parameters/ChargingStationIDs"
          },
          {
            "$ref": "#/components/parameters/ConnectorID"
          },
          {
            "$ref": "#/components/parameters/Search"
          },
          {
            "in": "query",
            "name": "WithChargingStation",
            "description": "With Charging Station attribute",
            "schema": {
              "type": "boolean",
              "example": false
            }
          },
          {
            "in": "query",
            "name": "WithSiteArea",
            "description": "With Site Area attribute",
            "schema": {
              "type": "boolean",
              "example": false
            }
          },
          {
            "$ref": "#/components/parameters/SiteIDs"
          },
          {
            "$ref": "#/components/parameters/Skip"
          },
          {
            "$ref": "#/components/parameters/Limit"
          },
          {
            "$ref": "#/components/parameters/SortFields"
          },
          {
            "$ref": "#/components/parameters/OnlyRecordCount"
          },
          {
            "$ref": "#/components/parameters/ProjectFields"
          }
        ],
        "tags": [
          "Charging Profiles"
        ],
        "responses": {
          "200": {
            "description": "Return profiles list",
            "content": {
              "application/json": {
                "example": {
                  "count": 1,
                  "result": [
                    {
                      "chargePointID": 1,
                      "chargingStationID": "###",
                      "connectorID": 1,
                      "profile": {
                        "chargingProfileId": 1,
                        "chargingProfileKind": "###",
                        "chargingProfilePurpose": "###",
                        "transactionId": 123456789,
                        "stackLevel": 2,
                        "chargingSchedule": {
                          "chargingRateUnit": "A",
                          "chargingSchedulePeriod": [
                            {
                              "startPeriod": 0,
                              "limit": 96
                            },
                            {
                              "startPeriod": 900,
                              "limit": 96
                            },
                            {
                              "startPeriod": 1800,
                              "limit": 96
                            },
                            {
                              "startPeriod": 2700,
                              "limit": 96
                            },
                            {
                              "startPeriod": 3600,
                              "limit": 96
                            },
                            {
                              "startPeriod": 4500,
                              "limit": 96
                            },
                            {
                              "startPeriod": 5400,
                              "limit": 96
                            },
                            {
                              "startPeriod": 6300,
                              "limit": 96
                            },
                            {
                              "startPeriod": 7200,
                              "limit": 96
                            },
                            {
                              "startPeriod": 8100,
                              "limit": 96
                            },
                            {
                              "startPeriod": 9000,
                              "limit": 96
                            },
                            {
                              "startPeriod": 9900,
                              "limit": 96
                            },
                            {
                              "startPeriod": 10800,
                              "limit": 96
                            },
                            {
                              "startPeriod": 11700,
                              "limit": 96
                            },
                            {
                              "startPeriod": 12600,
                              "limit": 96
                            },
                            {
                              "startPeriod": 13500,
                              "limit": 96
                            },
                            {
                              "startPeriod": 14400,
                              "limit": 96
                            },
                            {
                              "startPeriod": 15300,
                              "limit": 96
                            },
                            {
                              "startPeriod": 16200,
                              "limit": 96
                            },
                            {
                              "startPeriod": 17100,
                              "limit": 96
                            },
                            {
                              "startPeriod": 18000,
                              "limit": 96
                            },
                            {
                              "startPeriod": 18900,
                              "limit": 79.209
                            }
                          ],
                          "startSchedule": "2021-04-06T07:30:00.000Z",
                          "duration": 19800
                        }
                      },
                      "chargingStation": {
                        "id": "###",
                        "siteArea": {
                          "id": "###",
                          "name": "###",
                          "maximumPower": "###"
                        }
                      },
                      "id": "###"
                    }
                  ]
                }
              }
            }
          },
          "401": {
            "$ref": "#/components/responses/UnauthorizedError"
          },
          "403": {
            "$ref": "#/components/responses/ForbiddenError"
          },
          "500": {
            "$ref": "#/components/responses/BackendError"
          }
        }
      },
      "post": {
        "security": [
          {
            "bearerAuth": []
          }
        ],
        "description": "Create a Charging Station profile",
        "tags": [
          "Charging Profiles"
        ],
        "requestBody": {
          "content": {
            "application/json": {
              "schema": {
                "$ref": "#/components/schemas/ChargingProfile"
              }
            }
          }
        },
        "responses": {
          "201": {
            "description": "Charging station profile created successfully",
            "content": {
              "application/json": {
                "schema": {
                  "type": "object",
                  "properties": {
                    "id": {
                      "type": "string"
                    },
                    "status": {
                      "type": "string",
                      "example": "Success"
                    }
                  }
                }
              }
            }
          },
          "401": {
            "$ref": "#/components/responses/UnauthorizedError"
          },
          "403": {
            "$ref": "#/components/responses/ForbiddenError"
          },
          "500": {
            "$ref": "#/components/responses/BackendError"
          },
          "585": {
            "$ref": "#/components/responses/NotSupportedError"
          }
        }
      }
    },
    "/api/charging-profiles/{id}": {
      "put": {
        "security": [
          {
            "bearerAuth": []
          }
        ],
        "description": "Update a Charging Station profile",
        "parameters": [
          {
            "$ref": "#/components/parameters/chargingProfileID"
          }
        ],
        "tags": [
          "Charging Profiles"
        ],
        "requestBody": {
          "content": {
            "application/json": {
              "schema": {
                "$ref": "#/components/schemas/ChargingProfile"
              }
            }
          }
        },
        "responses": {
          "200": {
            "description": "Charging station profile updated successfully",
            "content": {
              "application/json": {
                "schema": {
                  "type": "object",
                  "properties": {
                    "id": {
                      "type": "string"
                    },
                    "status": {
                      "type": "string",
                      "example": "Success"
                    }
                  }
                }
              }
            }
          },
          "401": {
            "$ref": "#/components/responses/UnauthorizedError"
          },
          "403": {
            "$ref": "#/components/responses/ForbiddenError"
          },
          "500": {
            "$ref": "#/components/responses/BackendError"
          },
          "585": {
            "$ref": "#/components/responses/NotSupportedError"
          }
        }
      },
      "delete": {
        "security": [
          {
            "bearerAuth": []
          }
        ],
        "description": "Delete a Charging Station profile",
        "parameters": [
          {
            "$ref": "#/components/parameters/chargingProfileID"
          }
        ],
        "tags": [
          "Charging Profiles"
        ],
        "responses": {
          "200": {
            "description": "Charging Station deleted successfully"
          },
          "401": {
            "$ref": "#/components/responses/UnauthorizedError"
          },
          "403": {
            "$ref": "#/components/responses/ForbiddenError"
          },
          "500": {
            "$ref": "#/components/responses/BackendError"
          },
          "537": {
            "description": "Error occured while clearing Charging Profile"
          }
        }
      }
    },
    "/api/users": {
      "get": {
        "security": [
          {
            "bearerAuth": []
          }
        ],
        "description": "Retrieve a list of Users",
        "parameters": [
          {
            "$ref": "#/components/parameters/Issuer"
          },
          {
            "$ref": "#/components/parameters/Search"
          },
          {
            "$ref": "#/components/parameters/SiteIDs"
          },
          {
            "$ref": "#/components/parameters/UserIDs"
          },
          {
            "$ref": "#/components/parameters/UserRoles"
          },
          {
            "$ref": "#/components/parameters/UserStatuses"
          },
          {
            "$ref": "#/components/parameters/UserExcludeSiteID"
          },
          {
            "$ref": "#/components/parameters/Skip"
          },
          {
            "$ref": "#/components/parameters/Limit"
          },
          {
            "$ref": "#/components/parameters/SortFields"
          },
          {
            "$ref": "#/components/parameters/OnlyRecordCount"
          },
          {
            "$ref": "#/components/parameters/ProjectFields"
          }
        ],
        "tags": [
          "Users"
        ],
        "responses": {
          "200": {
            "description": "Return users list",
            "content": {
              "application/json": {
                "example": {
                  "count": 1,
                  "result": [
                    {
                      "createdBy": null,
                      "createdOn": "2019-10-29T10:33:23.498Z",
                      "email": "###",
                      "firstName": "###",
                      "lastChangedBy": {
                        "firstName": "###",
                        "name": "###",
                        "id": "###"
                      },
                      "locale": "fr_FR",
                      "name": "###",
                      "role": "A",
                      "status": "A",
                      "eulaAcceptedOn": "2021-03-08T10:23:32.842Z",
                      "eulaAcceptedVersion": 310,
                      "lastChangedOn": "2021-03-08T10:23:46.445Z",
                      "issuer": true,
                      "id": "###",
                      "canRead": true,
                      "canUpdate": true,
                      "canDelete": false
                    }
                  ]
                }
              }
            }
          },
          "401": {
            "$ref": "#/components/responses/UnauthorizedError"
          },
          "403": {
            "$ref": "#/components/responses/ForbiddenError"
          },
          "500": {
            "$ref": "#/components/responses/BackendError"
          }
        }
      },
      "post": {
        "security": [
          {
            "bearerAuth": []
          }
        ],
        "description": "Create a User",
        "tags": [
          "Users"
        ],
        "requestBody": {
          "content": {
            "application/json": {
              "schema": {
                "$ref": "#/components/schemas/User"
              }
            }
          }
        },
        "responses": {
          "201": {
            "description": "User created successfully",
            "content": {
              "application/json": {
                "example": {
                  "id": "###",
                  "status": "Success"
                }
              }
            }
          },
          "401": {
            "$ref": "#/components/responses/UnauthorizedError"
          },
          "403": {
            "$ref": "#/components/responses/ForbiddenError"
          },
          "500": {
            "$ref": "#/components/responses/BackendError"
          },
          "510": {
            "$ref": "#/components/responses/EmailAlreadyUsed"
          }
        }
      }
    },
    "/api/users/{id}": {
      "get": {
        "security": [
          {
            "bearerAuth": []
          }
        ],
        "description": "Retrieve a User",
        "parameters": [
          {
            "$ref": "#/components/parameters/userID"
          },
          {
            "$ref": "#/components/parameters/ProjectFields"
          }
        ],
        "tags": [
          "Users"
        ],
        "responses": {
          "200": {
            "description": "Retrieved user",
            "content": {
              "application/json": {
                "example": {
                  "address": {
                    "address1": "",
                    "address2": "",
                    "postalCode": "",
                    "city": "",
                    "department": "",
                    "region": "",
                    "country": "",
                    "coordinates": []
                  },
                  "costCenter": null,
                  "deleted": false,
                  "email": "###",
                  "firstName": "###",
                  "iNumber": null,
                  "locale": "fr_FR",
                  "mobile": null,
                  "name": "###",
                  "phone": null,
                  "role": "A",
                  "status": "A",
                  "notifications": {
                    "sendSessionStarted": false,
                    "sendOptimalChargeReached": false,
                    "sendEndOfCharge": false,
                    "sendEndOfSession": false,
                    "sendUserAccountStatusChanged": false,
                    "sendNewRegisteredUser": false,
                    "sendUnknownUserBadged": false,
                    "sendChargingStationStatusError": true,
                    "sendChargingStationRegistered": false,
                    "sendOcpiPatchStatusError": false,
                    "sendSmtpError": false,
                    "sendUserAccountInactivity": false,
                    "sendPreparingSessionNotStarted": false,
                    "sendOfflineChargingStations": false,
                    "sendBillingSynchronizationFailed": false,
                    "sendSessionNotStarted": false,
                    "sendCarCatalogSynchronizationFailed": false,
                    "sendEndUserErrorNotification": true,
                    "sendComputeAndApplyChargingProfilesFailed": false,
                    "sendBillingNewInvoice": false,
                    "sendAccountVerificationNotification": false,
                    "sendAdminAccountVerificationNotification": true
                  },
                  "notificationsActive": true,
                  "plateID": "###",
                  "issuer": true,
                  "id": "###"
                }
              }
            }
          },
          "401": {
            "$ref": "#/components/responses/UnauthorizedError"
          },
          "403": {
            "$ref": "#/components/responses/ForbiddenError"
          },
          "500": {
            "$ref": "#/components/responses/BackendError"
          },
          "550": {
            "$ref": "#/components/responses/ResourceDoesNotExists"
          }
        }
      },
      "put": {
        "security": [
          {
            "bearerAuth": []
          }
        ],
        "description": "Update a User",
        "tags": [
          "Users"
        ],
        "parameters": [
          {
            "$ref": "#/components/parameters/userID"
          }
        ],
        "requestBody": {
          "content": {
            "application/json": {
              "schema": {
                "type": "object",
                "properties": {
                  "costCenter": {
                    "type": "string",
                    "example": "######"
                  },
                  "name": {
                    "type": "string",
                    "example": "Demo"
                  },
                  "firstName": {
                    "type": "string",
                    "example": "User"
                  },
                  "iNumber": {
                    "type": "string",
                    "example": "1234567"
                  },
                  "image": {
                    "type": "string"
                  },
                  "mobile": {
                    "type": "string",
                    "example": "0000000000"
                  },
                  "locale": {
                    "type": "string",
                    "example": "en_EN"
                  },
                  "address": {
                    "$ref": "#/components/schemas/Address"
                  },
                  "password": {
                    "type": "string",
                    "example": "DeM*Us$r1"
                  },
                  "phone": {
                    "type": "string",
                    "example": "0000000000"
                  },
                  "email": {
                    "type": "string",
                    "example": "user.demo@sap.com"
                  },
                  "issuer": {
                    "type": "boolean"
                  },
                  "notifcationsActive": {
                    "type": "boolean"
                  },
                  "status": {
                    "type": "string",
                    "enum": [
                      "P",
                      "A",
                      "I",
                      "B",
                      "L"
                    ]
                  },
                  "plateID": {
                    "type": "string",
                    "example": "DEMO"
                  },
                  "role": {
                    "type": "string",
                    "enum": [
                      "S",
                      "A",
                      "B",
                      "D"
                    ],
                    "example": "B"
                  },
                  "notifications": {
                    "$ref": "#/components/schemas/Notifications"
                  }
                }
              }
            }
          }
        },
        "responses": {
          "200": {
            "description": "User updated successfully",
            "content": {
              "application/json": {
                "example": {
                  "status": "Success"
                }
              }
            }
          },
          "401": {
            "$ref": "#/components/responses/UnauthorizedError"
          },
          "403": {
            "$ref": "#/components/responses/ForbiddenError"
          },
          "500": {
            "$ref": "#/components/responses/BackendError"
          },
          "510": {
            "$ref": "#/components/responses/EmailAlreadyUsed"
          },
          "550": {
            "$ref": "#/components/responses/ResourceDoesNotExists"
          }
        }
      },
      "delete": {
        "security": [
          {
            "bearerAuth": []
          }
        ],
        "description": "Delete a User",
        "tags": [
          "Users"
        ],
        "parameters": [
          {
            "$ref": "#/components/parameters/userID"
          }
        ],
        "responses": {
          "200": {
            "description": "User deleted successfully",
            "content": {
              "application/json": {
                "example": {
                  "status": "Success"
                }
              }
            }
          },
          "401": {
            "$ref": "#/components/responses/UnauthorizedError"
          },
          "403": {
            "$ref": "#/components/responses/ForbiddenError"
          },
          "500": {
            "$ref": "#/components/responses/BackendError"
          },
          "510": {
            "description": "User cannot be deleted due to billing constraints"
          },
          "550": {
            "$ref": "#/components/responses/ResourceDoesNotExists"
          }
        }
      }
    },
    "/api/users/{id}/default-car-tag": {
      "get": {
        "security": [
          {
            "bearerAuth": []
          }
        ],
        "description": "Get the User's default car tag",
        "parameters": [
          {
            "$ref": "#/components/parameters/userID"
          }
        ],
        "tags": [
          "Users"
        ],
        "responses": {
          "200": {
            "description": "Retrieved default car tag and car",
            "content": {
              "application/json": {
                "example": {
                  "tag": {
                    "active": true,
                    "description": "###",
                    "id": "###",
                    "default": "###"
                  },
                  "car": {
                    "licensePlate": "###",
                    "default": "###",
                    "type": "#",
                    "converter": {
                      "powerWatts": "###",
                      "numberOfPhases": "###"
                    },
                    "carCatalog": {
                      "vehicleMake": "###",
                      "vehicleModel": "###",
                      "vehicleModelVersion": "###",
                      "image": "###",
                      "batteryCapacityFull": "###",
                      "fastChargePowerMax": "###"
                    },
                    "id": "###"
                  }
                }
              }
            }
          },
          "401": {
            "$ref": "#/components/responses/UnauthorizedError"
          },
          "403": {
            "$ref": "#/components/responses/ForbiddenError"
          },
          "500": {
            "$ref": "#/components/responses/BackendError"
          },
          "550": {
            "$ref": "#/components/responses/ResourceDoesNotExists"
          }
        }
      }
    },
    "/api/users/{id}/sites": {
      "get": {
        "security": [
          {
            "bearerAuth": []
          }
        ],
        "description": "Get user's assigned sites",
        "parameters": [
          {
            "$ref": "#/components/parameters/userID"
          }
        ],
        "tags": [
          "Users"
        ],
        "responses": {
          "200": {
            "description": "Retrieved assigned sites list",
            "content": {
              "application/json": {
                "example": {
                  "count": 1,
                  "result": [
                    {
                      "userID": "###",
                      "siteAdmin": false,
                      "site": {
                        "address": {
                          "city": "###",
                          "country": "###"
                        },
                        "name": "###",
                        "id": "###"
                      }
                    }
                  ]
                }
              }
            }
          },
          "401": {
            "$ref": "#/components/responses/UnauthorizedError"
          },
          "403": {
            "$ref": "#/components/responses/ForbiddenError"
          },
          "500": {
            "$ref": "#/components/responses/BackendError"
          },
          "550": {
            "$ref": "#/components/responses/ResourceDoesNotExists"
          }
        }
      },
      "post": {
        "security": [
          {
            "bearerAuth": []
          }
        ],
        "description": "Assign sites to a user",
        "parameters": [
          {
            "$ref": "#/components/parameters/userID"
          }
        ],
        "tags": [
          "Users"
        ],
        "requestBody": {
          "content": {
            "application/json": {
              "schema": {
                "properties": {
                  "siteIDs": {
                    "type": "array",
                    "items": {
                      "type": "string"
                    }
                  }
                }
              }
            }
          }
        },
        "responses": {
          "200": {
            "description": "User successfully assigned to sites",
            "content": {
              "application/json": {
                "example": {
                  "status": "Success"
                }
              }
            }
          },
          "401": {
            "$ref": "#/components/responses/UnauthorizedError"
          },
          "403": {
            "$ref": "#/components/responses/ForbiddenError"
          },
          "500": {
            "$ref": "#/components/responses/BackendError"
          },
          "550": {
            "$ref": "#/components/responses/ResourceDoesNotExists"
          }
        }
      },
      "put": {
        "security": [
          {
            "bearerAuth": []
          }
        ],
        "description": "Unassign sites to a user",
        "parameters": [
          {
            "$ref": "#/components/parameters/userID"
          }
        ],
        "tags": [
          "Users"
        ],
        "requestBody": {
          "content": {
            "application/json": {
              "schema": {
                "properties": {
                  "siteIDs": {
                    "type": "array",
                    "items": {
                      "type": "string"
                    }
                  }
                }
              }
            }
          }
        },
        "responses": {
          "200": {
            "description": "User successfully unassigned to sites",
            "content": {
              "application/json": {
                "example": {
                  "status": "Success"
                }
              }
            }
          },
          "401": {
            "$ref": "#/components/responses/UnauthorizedError"
          },
          "403": {
            "$ref": "#/components/responses/ForbiddenError"
          },
          "500": {
            "$ref": "#/components/responses/BackendError"
          },
          "550": {
            "$ref": "#/components/responses/ResourceDoesNotExists"
          }
        }
      }
    },
    "/api/users/{id}/mobile-token": {
      "put": {
        "security": [
          {
            "bearerAuth": []
          }
        ],
        "description": "Update user's mobile tokens",
        "parameters": [
          {
            "$ref": "#/components/parameters/userID"
          }
        ],
        "tags": [
          "Users"
        ],
        "requestBody": {
          "content": {
            "application/json": {
              "schema": {
                "required": [
                  "mobileToken"
                ],
                "properties": {
                  "mobileToken": {
                    "type": "string"
                  },
                  "mobileOS": {
                    "type": "string"
                  }
                }
              }
            }
          }
        },
        "responses": {
          "200": {
            "description": "Mobile token successfully updated",
            "content": {
              "application/json": {
                "example": {
                  "status": "Success"
                }
              }
            }
          },
          "401": {
            "$ref": "#/components/responses/UnauthorizedError"
          },
          "403": {
            "$ref": "#/components/responses/ForbiddenError"
          },
          "500": {
            "$ref": "#/components/responses/BackendError"
          },
          "550": {
            "$ref": "#/components/responses/ResourceDoesNotExists"
          }
        }
      }
    },
    "/api/users/{id}/image": {
      "get": {
        "security": [
          {
            "bearerAuth": []
          }
        ],
        "description": "Get user's image",
        "parameters": [
          {
            "$ref": "#/components/parameters/userID"
          }
        ],
        "tags": [
          "Users"
        ],
        "responses": {
          "200": {
            "description": "Retrieved user image",
            "content": {
              "application/json": {
                "schema": {
                  "required": [
                    "id"
                  ],
                  "properties": {
                    "id": {
                      "type": "string",
                      "description": "User ID"
                    },
                    "image": {
                      "type": "string",
                      "description": "Base 64 encoded image"
                    }
                  }
                },
                "example": {
                  "id": "###",
                  "image": "data:image/png;base64,iVBORw0KGgoAAAANSUhEUgAAAQAAAAEAC..."
                }
              }
            }
          },
          "401": {
            "$ref": "#/components/responses/UnauthorizedError"
          },
          "403": {
            "$ref": "#/components/responses/ForbiddenError"
          },
          "500": {
            "$ref": "#/components/responses/BackendError"
          },
          "550": {
            "$ref": "#/components/responses/ResourceDoesNotExists"
          }
        }
      }
    },
    "/api/users/status/in-error": {
      "get": {
        "security": [
          {
            "bearerAuth": []
          }
        ],
        "description": "Retrieve a list of Users in error",
        "parameters": [
          {
            "$ref": "#/components/parameters/UserRoles"
          },
          {
            "$ref": "#/components/parameters/Search"
          },
          {
            "in": "query",
            "name": "ErrorType",
            "required": false,
            "description": "Pipe separated error types (inactive_user, unassigned_user, inactive_user_account, failed_billing_synchro, no_billing_data)",
            "schema": {
              "type": "string"
            }
          },
          {
            "$ref": "#/components/parameters/Skip"
          },
          {
            "$ref": "#/components/parameters/Limit"
          },
          {
            "$ref": "#/components/parameters/SortFields"
          },
          {
            "$ref": "#/components/parameters/OnlyRecordCount"
          },
          {
            "$ref": "#/components/parameters/ProjectFields"
          }
        ],
        "tags": [
          "Users"
        ],
        "responses": {
          "200": {
            "description": "Return users in error list",
            "content": {
              "application/json": {
                "example": {
                  "count": 1,
                  "result": [
                    {
                      "email": "###",
                      "createdOn": "2021-04-23T09:08:16.451Z",
                      "firstName": "###",
                      "issuer": true,
                      "name": "###",
                      "status": "P",
                      "role": "B",
                      "errorCode": "inactive_user",
                      "id": "###",
                      "canRead": true,
                      "canUpdate": true,
                      "canDelete": true
                    }
                  ]
                }
              }
            }
          },
          "401": {
            "$ref": "#/components/responses/UnauthorizedError"
          },
          "403": {
            "$ref": "#/components/responses/ForbiddenError"
          },
          "500": {
            "$ref": "#/components/responses/BackendError"
          }
        }
      }
    },
    "/api/users/action/import": {
      "post": {
        "security": [
          {
            "bearerAuth": []
          }
        ],
        "description": "Import users from file",
        "requestBody": {
          "content": {
            "text/csv": {
              "schema": {
                "type": "string",
                "format": "binary"
              }
            }
          }
        },
        "tags": [
          "Users"
        ],
        "responses": {
          "200": {
            "description": "Users importation results",
            "content": {
              "application/json": {
                "example": {
                  "status": "Success",
                  "inSuccess": 42,
                  "inError": 0
                }
              }
            }
          },
          "401": {
            "$ref": "#/components/responses/UnauthorizedError"
          },
          "403": {
            "$ref": "#/components/responses/ForbiddenError"
          },
          "500": {
            "$ref": "#/components/responses/BackendError"
          },
          "583": {
            "$ref": "#/components/responses/InvalidFileFormat"
          },
          "584": {
            "$ref": "#/components/responses/InvalidCSVHeaderFormat"
          }
        }
      }
    },
    "/api/users/action/export": {
      "get": {
        "security": [
          {
            "bearerAuth": []
          }
        ],
        "description": "Export users",
        "parameters": [
          {
            "$ref": "#/components/parameters/Issuer"
          },
          {
            "$ref": "#/components/parameters/Search"
          },
          {
            "$ref": "#/components/parameters/SiteIDs"
          },
          {
            "$ref": "#/components/parameters/UserIDs"
          },
          {
            "$ref": "#/components/parameters/UserRoles"
          },
          {
            "$ref": "#/components/parameters/UserStatuses"
          },
          {
            "$ref": "#/components/parameters/UserExcludeSiteID"
          },
          {
            "$ref": "#/components/parameters/Skip"
          },
          {
            "$ref": "#/components/parameters/Limit"
          },
          {
            "$ref": "#/components/parameters/SortFields"
          },
          {
            "$ref": "#/components/parameters/OnlyRecordCount"
          },
          {
            "$ref": "#/components/parameters/ProjectFields"
          }
        ],
        "tags": [
          "Users"
        ],
        "responses": {
          "200": {
            "description": "Users exported successfully",
            "content": {
              "text/csv": {
                "example": "id,name,firstName,locale,role,status,email,eulaAcceptedOn,createdOn,changedOn,changedBy\n\"###\",\"DEMO\",\"User\",\"en_EN\",\"B\",\"P\",\"user.demo@sap.com\",\"2021-06-09\",\"2021-04-23\",\"2021-06-09\",\"\""
              }
            }
          },
          "401": {
            "$ref": "#/components/responses/UnauthorizedError"
          },
          "403": {
            "$ref": "#/components/responses/ForbiddenError"
          },
          "500": {
            "$ref": "#/components/responses/BackendError"
          },
          "583": {
            "description": "Invalid file format"
          },
          "584": {
            "description": "Invalid CSV header format"
          }
        }
      }
    },
    "/api/tags": {
      "get": {
        "security": [
          {
            "bearerAuth": []
          }
        ],
        "description": "Retrieve a list of Tags",
        "parameters": [
          {
            "$ref": "#/components/parameters/Issuer"
          },
          {
            "$ref": "#/components/parameters/Search"
          },
          {
            "$ref": "#/components/parameters/UserID"
          },
          {
            "$ref": "#/components/parameters/TagActive"
          },
          {
            "$ref": "#/components/parameters/TagWithUser"
          },
          {
            "$ref": "#/components/parameters/Skip"
          },
          {
            "$ref": "#/components/parameters/SortFields"
          },
          {
            "$ref": "#/components/parameters/Limit"
          },
          {
            "$ref": "#/components/parameters/OnlyRecordCount"
          },
          {
            "$ref": "#/components/parameters/ProjectFields"
          }
        ],
        "tags": [
          "Tags"
        ],
        "responses": {
          "200": {
            "description": "Return tags list",
            "content": {
              "application/json": {
                "example": {
                  "count": 1,
                  "result": [
                    {
                      "active": true,
                      "createdBy": {
                        "firstName": "###",
                        "name": "###"
                      },
                      "createdOn": "2021-03-10T09:58:10.560Z",
                      "default": false,
                      "description": "##########",
                      "issuer": true,
                      "ocpiToken": null,
                      "userID": "###",
                      "user": {
                        "email": "###",
                        "firstName": "###",
                        "name": "###",
                        "id": "###"
                      },
                      "id": "###"
                    }
                  ]
                }
              }
            }
          },
          "401": {
            "$ref": "#/components/responses/UnauthorizedError"
          },
          "403": {
            "$ref": "#/components/responses/ForbiddenError"
          },
          "500": {
            "$ref": "#/components/responses/BackendError"
          }
        }
      },
      "post": {
        "security": [
          {
            "bearerAuth": []
          }
        ],
        "description": "Create a Tag",
        "tags": [
          "Tags"
        ],
        "requestBody": {
          "content": {
            "application/json": {
              "schema": {
                "$ref": "#/components/schemas/Tag"
              }
            }
          }
        },
        "responses": {
          "201": {
            "description": "Tag created successfully",
            "content": {
              "application/json": {
                "example": {
                  "id": "###",
                  "status": "Success"
                }
              }
            }
          },
          "401": {
            "$ref": "#/components/responses/UnauthorizedError"
          },
          "403": {
            "$ref": "#/components/responses/ForbiddenError"
          },
          "500": {
            "$ref": "#/components/responses/BackendError"
          },
          "550": {
            "description": "User does not exist"
          },
          "576": {
            "description": "Tag already exists"
          }
        }
      },
      "delete": {
        "security": [
          {
            "bearerAuth": []
          }
        ],
        "description": "Delete several Tags",
        "requestBody": {
          "content": {
            "application/json": {
              "schema": {
                "type": "object",
                "required": [
                  "tagsIDs"
                ],
                "properties": {
                  "tagsIDs": {
                    "type": "array",
                    "items": {
                      "type": "string"
                    }
                  }
                }
              }
            }
          }
        },
        "tags": [
          "Tags"
        ],
        "responses": {
          "200": {
            "description": "Tags deletion result",
            "content": {
              "application/json": {
                "example": {
                  "inSuccess": 42,
                  "inError": 0,
                  "status": "Success"
                }
              }
            }
          },
          "401": {
            "$ref": "#/components/responses/UnauthorizedError"
          },
          "403": {
            "$ref": "#/components/responses/ForbiddenError"
          },
          "500": {
            "$ref": "#/components/responses/BackendError"
          },
          "550": {
            "$ref": "#/components/responses/ResourceDoesNotExists"
          }
        }
      }
    },
    "/api/tags/{id}": {
      "get": {
        "security": [
          {
            "bearerAuth": []
          }
        ],
        "description": "Retrieve a Tag",
        "parameters": [
          {
            "$ref": "#/components/parameters/tagID"
          },
          {
            "$ref": "#/components/parameters/ProjectFields"
          }
        ],
        "tags": [
          "Tags"
        ],
        "responses": {
          "200": {
            "description": "Return tag",
            "content": {
              "application/json": {
                "example": {
                  "active": true,
                  "createdBy": {
                    "firstName": "###",
                    "name": "###"
                  },
                  "createdOn": "2021-03-10T09:58:10.560Z",
                  "default": false,
                  "description": "##########",
                  "issuer": true,
                  "ocpiToken": null,
                  "userID": "###",
                  "user": {
                    "email": "###",
                    "firstName": "###",
                    "name": "###",
                    "id": "###"
                  },
                  "visualID": "###",
                  "id": "###"
                }
              }
            }
          },
          "401": {
            "$ref": "#/components/responses/UnauthorizedError"
          },
          "403": {
            "$ref": "#/components/responses/ForbiddenError"
          },
          "500": {
            "$ref": "#/components/responses/BackendError"
          },
          "550": {
            "$ref": "#/components/responses/ResourceDoesNotExists"
          }
        }
      },
      "put": {
        "security": [
          {
            "bearerAuth": []
          }
        ],
        "description": "Update a Tag",
        "parameters": [
          {
            "$ref": "#/components/parameters/tagID"
          }
        ],
        "requestBody": {
          "content": {
            "application/json": {
              "schema": {
                "required": [
                  "userID",
                  "active",
                  "visualID"
                ],
                "properties": {
                  "userID": {
                    "type": "string",
                    "example": "###"
                  },
                  "visualID": {
                    "type": "string",
                    "example": "###"
                  },
                  "active": {
                    "type": "boolean",
                    "example": true
                  },
                  "description": {
                    "type": "string",
                    "example": "Badge description"
                  },
                  "default": {
                    "type": "boolean",
                    "example": true
                  }
                }
              }
            }
          }
        },
        "tags": [
          "Tags"
        ],
        "responses": {
          "200": {
            "description": "Tag updated successfully",
            "content": {
              "application/json": {
                "example": {
                  "status": "Success"
                }
              }
            }
          },
          "401": {
            "$ref": "#/components/responses/UnauthorizedError"
          },
          "403": {
            "$ref": "#/components/responses/ForbiddenError"
          },
          "500": {
            "$ref": "#/components/responses/BackendError"
          },
          "550": {
            "$ref": "#/components/responses/ResourceDoesNotExists"
          },
          "575": {
            "$ref": "#/components/responses/TagHasTransactionsError"
          }
        }
      },
      "delete": {
        "security": [
          {
            "bearerAuth": []
          }
        ],
        "description": "Delete a Tag",
        "parameters": [
          {
            "$ref": "#/components/parameters/tagID"
          }
        ],
        "tags": [
          "Tags"
        ],
        "responses": {
          "200": {
            "description": "Tag deleted successfully",
            "content": {
              "application/json": {
                "example": {
                  "status": "Success"
                }
              }
            }
          },
          "401": {
            "$ref": "#/components/responses/UnauthorizedError"
          },
          "403": {
            "$ref": "#/components/responses/ForbiddenError"
          },
          "500": {
            "$ref": "#/components/responses/BackendError"
          },
          "550": {
            "$ref": "#/components/responses/ResourceDoesNotExists"
          }
        }
      }
    },
    "/api/tags/action/import": {
      "post": {
        "security": [
          {
            "bearerAuth": []
          }
        ],
        "description": "Import a Tag file",
        "requestBody": {
          "content": {
            "text/csv": {
              "schema": {
                "type": "string",
                "format": "binary",
                "example": "id,visualID,description,firstName,name,email\n\"###\",\"###\",\"###\",\"###\",\"###\",\"###\""
              }
            }
          }
        },
        "tags": [
          "Tags"
        ],
        "responses": {
          "200": {
            "description": "Tag importation results",
            "content": {
              "application/json": {
                "example": {
                  "inSuccess": 42,
                  "inError": 0,
                  "status": "Success"
                }
              }
            }
          },
          "401": {
            "$ref": "#/components/responses/UnauthorizedError"
          },
          "403": {
            "$ref": "#/components/responses/ForbiddenError"
          },
          "500": {
            "$ref": "#/components/responses/BackendError"
          },
          "583": {
            "$ref": "#/components/responses/InvalidFileFormat"
          },
          "584": {
            "$ref": "#/components/responses/InvalidCSVHeaderFormat"
          }
        }
      }
    },
    "/api/tags/action/export": {
      "get": {
        "security": [
          {
            "bearerAuth": []
          }
        ],
        "description": "Export Tags",
        "parameters": [
          {
            "$ref": "#/components/parameters/Search"
          },
          {
            "$ref": "#/components/parameters/UserIDs"
          },
          {
            "$ref": "#/components/parameters/Issuer"
          },
          {
            "$ref": "#/components/parameters/TagActive"
          },
          {
            "$ref": "#/components/parameters/TagWithUser"
          },
          {
            "$ref": "#/components/parameters/Skip"
          },
          {
            "$ref": "#/components/parameters/Limit"
          },
          {
            "$ref": "#/components/parameters/ProjectFields"
          }
        ],
        "tags": [
          "Tags"
        ],
        "responses": {
          "200": {
            "description": "Return exported tags",
            "content": {
              "text/csv": {
                "example": "id,visualID,description,firstName,name,email\n\"###\",\"###\",\"###\",\"###\",\"###\",\"###\""
              }
            }
          },
          "401": {
            "$ref": "#/components/responses/UnauthorizedError"
          },
          "403": {
            "$ref": "#/components/responses/ForbiddenError"
          },
          "500": {
            "$ref": "#/components/responses/BackendError"
          },
          "583": {
            "$ref": "#/components/responses/InvalidFileFormat"
          },
          "584": {
            "$ref": "#/components/responses/InvalidCSVHeaderFormat"
          }
        }
      }
    },
    "/api/notifications": {
      "get": {
        "security": [
          {
            "bearerAuth": []
          }
        ],
        "description": "Retrieve a list of notifications",
        "parameters": [
          {
            "in": "query",
            "name": "DateFrom",
            "description": "Start Date (ISO format)",
            "required": false,
            "schema": {
              "type": "string"
            }
          },
          {
            "$ref": "#/components/parameters/UserID"
          },
          {
            "in": "query",
            "name": "Channel",
            "description": "Notification channel",
            "required": false,
            "schema": {
              "type": "string",
              "enum": [
                "email",
                "remote-push-notification"
              ]
            }
          },
          {
            "$ref": "#/components/parameters/Skip"
          },
          {
            "$ref": "#/components/parameters/SortFields"
          },
          {
            "$ref": "#/components/parameters/Limit"
          }
        ],
        "tags": [
          "Notifications"
        ],
        "responses": {
          "200": {
            "description": "Return notification list",
            "content": {
              "application/json": {
                "example": {
                  "count": 1,
                  "result": [
                    {
                      "_id": "###",
                      "userID": "###",
                      "timestamp": "2021-09-08T08:29:00.994Z",
                      "channel": "email",
                      "sourceId": "###",
                      "sourceDescr": "###",
                      "data": {},
                      "chargeBoxID": "###",
                      "user": {
                        "email": "###",
                        "firstName": "###",
                        "name": "###",
                        "id": "###"
                      }
                    }
                  ]
                }
              }
            }
          },
          "401": {
            "$ref": "#/components/responses/UnauthorizedError"
          },
          "403": {
            "$ref": "#/components/responses/ForbiddenError"
          },
          "500": {
            "$ref": "#/components/responses/BackendError"
          }
        }
      }
    },
    "/api/notifications/action/end-user/report-error": {
      "post": {
        "security": [
          {
            "bearerAuth": []
          }
        ],
        "description": "Report an error",
        "requestBody": {
          "content": {
            "application/json": {
              "schema": {
                "type": "object",
                "required": [
                  "subject",
                  "description"
                ],
                "properties": {
                  "subject": {
                    "type": "string"
                  },
                  "description": {
                    "type": "string"
                  },
                  "mobile": {
                    "type": "string",
                    "description": "Phone number"
                  }
                }
              }
            }
          }
        },
        "tags": [
          "Notifications"
        ],
        "responses": {
          "200": {
            "description": "Error reported successfully",
            "content": {
              "application/json": {
                "example": {
                  "status": "Success"
                }
              }
            }
          },
          "401": {
            "$ref": "#/components/responses/UnauthorizedError"
          },
          "403": {
            "$ref": "#/components/responses/ForbiddenError"
          },
          "500": {
            "$ref": "#/components/responses/BackendError"
          }
        }
      }
    },
    "/api/loggings": {
      "get": {
        "security": [
          {
            "bearerAuth": []
          }
        ],
        "description": "Retrieve a list of logs",
        "parameters": [
          {
            "$ref": "#/components/parameters/StartDateTime"
          },
          {
            "$ref": "#/components/parameters/EndDateTime"
          },
          {
            "$ref": "#/components/parameters/LogLevel"
          },
          {
            "$ref": "#/components/parameters/LogSource"
          },
          {
            "$ref": "#/components/parameters/LogHost"
          },
          {
            "$ref": "#/components/parameters/LogType"
          },
          {
            "$ref": "#/components/parameters/LogAction"
          },
          {
            "$ref": "#/components/parameters/UserID"
          },
          {
            "$ref": "#/components/parameters/Search"
          },
          {
            "$ref": "#/components/parameters/Skip"
          },
          {
            "$ref": "#/components/parameters/SortFields"
          },
          {
            "$ref": "#/components/parameters/Limit"
          },
          {
            "$ref": "#/components/parameters/OnlyRecordCount"
          },
          {
            "$ref": "#/components/parameters/ProjectFields"
          }
        ],
        "tags": [
          "Loggings"
        ],
        "responses": {
          "200": {
            "description": "Return logs list",
            "content": {
              "application/json": {
                "example": {
                  "count": 1,
                  "result": [
                    {
                      "level": "D",
                      "source": "###",
                      "host": "###",
                      "process": "###",
                      "type": "S",
                      "timestamp": "2021-08-18T09:09:57.129Z",
                      "module": "###",
                      "method": "###",
                      "action": "###",
                      "message": "###",
                      "user": {
                        "firstName": "###",
                        "name": "###"
                      },
                      "hasDetailedMessages": true,
                      "id": "###"
                    }
                  ]
                }
              }
            }
          },
          "401": {
            "$ref": "#/components/responses/UnauthorizedError"
          },
          "403": {
            "$ref": "#/components/responses/ForbiddenError"
          },
          "500": {
            "$ref": "#/components/responses/BackendError"
          }
        }
      }
    },
    "/api/loggings/{id}": {
      "get": {
        "security": [
          {
            "bearerAuth": []
          }
        ],
        "description": "Retrieve a log",
        "parameters": [
          {
            "in": "path",
            "name": "id",
            "description": "Log ID",
            "required": true,
            "schema": {
              "type": "string"
            }
          }
        ],
        "tags": [
          "Loggings"
        ],
        "responses": {
          "200": {
            "description": "Returned log",
            "content": {
              "application/json": {
                "example": {
                  "level": "D",
                  "source": "###",
                  "host": "###",
                  "process": "###",
                  "type": "S",
                  "timestamp": "2021-08-18T08:53:00.924Z",
                  "action": "###",
                  "message": "###",
                  "detailedMessages": "###",
                  "user": {
                    "firstName": "###",
                    "name": "###"
                  },
                  "hasDetailedMessages": true,
                  "id": "###"
                }
              }
            }
          },
          "401": {
            "$ref": "#/components/responses/UnauthorizedError"
          },
          "403": {
            "$ref": "#/components/responses/ForbiddenError"
          },
          "500": {
            "$ref": "#/components/responses/BackendError"
          },
          "550": {
            "$ref": "#/components/responses/ResourceDoesNotExists"
          }
        }
      }
    },
    "/api/loggings/action/export": {
      "get": {
        "security": [
          {
            "bearerAuth": []
          }
        ],
        "description": "Export loggings as CSV file",
        "parameters": [
          {
            "$ref": "#/components/parameters/StartDateTime"
          },
          {
            "$ref": "#/components/parameters/EndDateTime"
          },
          {
            "$ref": "#/components/parameters/LogLevel"
          },
          {
            "$ref": "#/components/parameters/LogSource"
          },
          {
            "$ref": "#/components/parameters/LogHost"
          },
          {
            "$ref": "#/components/parameters/LogType"
          },
          {
            "$ref": "#/components/parameters/LogAction"
          },
          {
            "$ref": "#/components/parameters/UserID"
          },
          {
            "$ref": "#/components/parameters/Search"
          },
          {
            "$ref": "#/components/parameters/Skip"
          },
          {
            "$ref": "#/components/parameters/SortFields"
          },
          {
            "$ref": "#/components/parameters/Limit"
          },
          {
            "$ref": "#/components/parameters/ProjectFields"
          }
        ],
        "tags": [
          "Loggings"
        ],
        "responses": {
          "200": {
            "description": "Return exported logs",
            "content": {
              "text/csv": {
                "example": "date,time,level,type,action,message,method,module,source,host,process\n\"2021-08-18\",\"11:36:37\",\"D\",\"S\",\"###\",\"###\",\"###\",\"###\",\"###\",\"###\",\"###\""
              }
            }
          },
          "401": {
            "$ref": "#/components/responses/UnauthorizedError"
          },
          "403": {
            "$ref": "#/components/responses/ForbiddenError"
          },
          "500": {
            "$ref": "#/components/responses/BackendError"
          }
        }
      }
    },
    "/api/connections": {
      "get": {
        "security": [
          {
            "bearerAuth": []
          }
        ],
        "description": "Get integration connections",
        "parameters": [
          {
            "in": "query",
            "name": "UserID",
            "description": "User ID",
            "required": true,
            "schema": {
              "type": "string"
            }
          }
        ],
        "tags": [
          "Connections"
        ],
        "responses": {
          "200": {
            "description": "Return connections list",
            "content": {
              "application/json": {
                "example": {
                  "count": 1,
                  "result": [
                    {
                      "id": "###",
                      "connectorId": "###",
                      "createdAt": "###",
                      "validUntil": "###",
                      "lastChangedOn": "###",
                      "createdOn": "###",
                      "createdBy": {
                        "name": "###",
                        "firstName": "###"
                      },
                      "lastChangedBy": {
                        "name": "###",
                        "firstName": "###"
                      }
                    }
                  ]
                }
              }
            }
          },
          "401": {
            "$ref": "#/components/responses/UnauthorizedError"
          },
          "403": {
            "$ref": "#/components/responses/ForbiddenError"
          },
          "500": {
            "$ref": "#/components/responses/BackendError"
          }
        }
      },
      "post": {
        "security": [
          {
            "bearerAuth": []
          }
        ],
        "description": "Create an integration connection",
        "requestBody": {
          "content": {
            "application/json": {
              "schema": {
                "type": "object",
                "required": [
                  "connectorId",
                  "userId"
                ],
                "properties": {
                  "connectorId": {
                    "type": "number"
                  },
                  "userId": {
                    "type": "string"
                  },
                  "data": {
                    "type": "object"
                  }
                }
              }
            }
          }
        },
        "tags": [
          "Connections"
        ],
        "responses": {
          "200": {
            "description": "Connection created successfully",
            "content": {
              "application/json": {
                "example": {
                  "status": "Success",
                  "id": "###"
                }
              }
            }
          },
          "401": {
            "$ref": "#/components/responses/UnauthorizedError"
          },
          "403": {
            "$ref": "#/components/responses/ForbiddenError"
          },
          "500": {
            "$ref": "#/components/responses/BackendError"
          }
        }
      }
    },
    "/api/connections/{id}": {
      "get": {
        "security": [
          {
            "bearerAuth": []
          }
        ],
        "description": "Get integration connection",
        "parameters": [
          {
            "$ref": "#/components/parameters/connectionID"
          }
        ],
        "tags": [
          "Connections"
        ],
        "responses": {
          "200": {
            "description": "Return connection",
            "content": {
              "application/json": {
                "example": {
                  "id": "###",
                  "connectorId": "###",
                  "createdAt": "###",
                  "validUntil": "###",
                  "lastChangedOn": "###",
                  "createdOn": "###",
                  "createdBy": {
                    "name": "###",
                    "firstName": "###"
                  },
                  "lastChangedBy": {
                    "name": "###",
                    "firstName": "###"
                  }
                }
              }
            }
          },
          "401": {
            "$ref": "#/components/responses/UnauthorizedError"
          },
          "403": {
            "$ref": "#/components/responses/ForbiddenError"
          },
          "500": {
            "$ref": "#/components/responses/BackendError"
          },
          "550": {
            "$ref": "#/components/responses/ResourceDoesNotExists"
          }
        }
      },
      "delete": {
        "security": [
          {
            "bearerAuth": []
          }
        ],
        "description": "Delete an integration connection",
        "parameters": [
          {
            "$ref": "#/components/parameters/connectionID"
          }
        ],
        "tags": [
          "Connections"
        ],
        "responses": {
          "200": {
            "description": "Connection successfully deleted",
            "content": {
              "application/json": {
                "example": {
                  "status": "Success"
                }
              }
            }
          },
          "401": {
            "$ref": "#/components/responses/UnauthorizedError"
          },
          "403": {
            "$ref": "#/components/responses/ForbiddenError"
          },
          "500": {
            "$ref": "#/components/responses/BackendError"
          },
          "550": {
            "$ref": "#/components/responses/ResourceDoesNotExists"
          }
        }
      }
    },
    "/api/car-catalogs": {
      "get": {
        "security": [
          {
            "bearerAuth": []
          }
        ],
        "description": "Get car catalogs list",
        "parameters": [
          {
            "$ref": "#/components/parameters/CarMakers"
          },
          {
            "$ref": "#/components/parameters/Search"
          },
          {
            "$ref": "#/components/parameters/Limit"
          },
          {
            "$ref": "#/components/parameters/Skip"
          },
          {
            "$ref": "#/components/parameters/SortFields"
          },
          {
            "$ref": "#/components/parameters/OnlyRecordCount"
          },
          {
            "$ref": "#/components/parameters/ProjectFields"
          }
        ],
        "tags": [
          "Cars"
        ],
        "responses": {
          "200": {
            "description": "Return car catalogs list",
            "content": {
              "application/json": {
                "example": {
                  "count": 1,
                  "result": [
                    {
                      "vehicleMake": "Tesla",
                      "vehicleModel": "Model S",
                      "vehicleModelVersion": "Standard Range",
                      "drivetrainPowerHP": 333,
                      "performanceAcceleration": 4.4,
                      "performanceTopspeed": 225,
                      "rangeWLTP": 0,
                      "rangeReal": 385,
                      "efficiencyReal": 18.8,
                      "chargePlug": "Type 2",
                      "chargeStandardPower": 16.5,
                      "chargeStandardPhase": 3,
                      "chargeStandardPhaseAmp": 24,
                      "chargeAlternativePower": 0,
                      "chargeAlternativePhase": 0,
                      "chargeAlternativePhaseAmp": 0,
                      "chargeOptionPower": 0,
                      "chargeOptionPhase": 0,
                      "chargeOptionPhaseAmp": 0,
                      "fastChargePlug": "Supercharger",
                      "fastChargePowerMax": 100,
                      "batteryCapacityFull": 75,
                      "image": "###",
                      "id": "###",
                      "canRead": true,
                      "canDelete": false,
                      "canUpdate": false
                    }
                  ]
                }
              }
            }
          },
          "401": {
            "$ref": "#/components/responses/UnauthorizedError"
          },
          "403": {
            "$ref": "#/components/responses/ForbiddenError"
          },
          "500": {
            "$ref": "#/components/responses/BackendError"
          }
        }
      }
    },
    "/api/car-catalogs/{id}": {
      "get": {
        "security": [
          {
            "bearerAuth": []
          }
        ],
        "description": "Get car catalog",
        "parameters": [
          {
            "$ref": "#/components/parameters/carCatalogID"
          }
        ],
        "tags": [
          "Cars"
        ],
        "responses": {
          "200": {
            "description": "Return car catalog",
            "content": {
              "application/json": {
                "example": {
                  "vehicleMake": "Tesla",
                  "vehicleModel": "Model S",
                  "vehicleModelVersion": "Standard Range",
                  "drivetrainPropulsion": "AWD",
                  "drivetrainPowerHP": 333,
                  "drivetrainTorque": 525,
                  "performanceAcceleration": 4.4,
                  "performanceTopspeed": 225,
                  "rangeWLTP": 0,
                  "rangeReal": 385,
                  "efficiencyReal": 18.8,
                  "chargePlug": "Type 2",
                  "chargePlugLocation": "Left Side - Rear",
                  "chargeStandardPower": 16.5,
                  "chargeStandardPhase": 3,
                  "chargeStandardChargeTime": 315,
                  "chargeStandardChargeSpeed": 73,
                  "chargeAlternativePower": 0,
                  "chargeAlternativePhase": 0,
                  "chargeAlternativePhaseAmp": 0,
                  "chargeOptionPower": 0,
                  "chargeOptionPhase": 0,
                  "chargeOptionPhaseAmp": 0,
                  "fastChargePlug": "Supercharger",
                  "fastChargePowerMax": 100,
                  "batteryCapacityUseable": 72.5,
                  "batteryCapacityFull": 75,
                  "miscBody": "Liftback Sedan",
                  "miscSegment": "F - Luxury",
                  "miscSeats": 5,
                  "miscIsofix": true,
                  "miscIsofixSeats": 2,
                  "miscTurningCircle": 12.4,
                  "hash": null,
                  "image": "###",
                  "id": "###",
                  "canRead": true,
                  "canDelete": false,
                  "canUpdate": false
                }
              }
            }
          },
          "401": {
            "$ref": "#/components/responses/UnauthorizedError"
          },
          "403": {
            "$ref": "#/components/responses/ForbiddenError"
          },
          "500": {
            "$ref": "#/components/responses/BackendError"
          }
        }
      }
    },
    "/api/car-catalogs/{id}/image": {
      "get": {
        "security": [
          {
            "bearerAuth": []
          }
        ],
        "description": "Get car catalog image",
        "parameters": [
          {
            "$ref": "#/components/parameters/carCatalogID"
          }
        ],
        "tags": [
          "Cars"
        ],
        "responses": {
          "200": {
            "description": "Return car catalog image"
          },
          "401": {
            "$ref": "#/components/responses/UnauthorizedError"
          },
          "403": {
            "$ref": "#/components/responses/ForbiddenError"
          },
          "500": {
            "$ref": "#/components/responses/BackendError"
          },
          "550": {
            "$ref": "#/components/responses/ResourceDoesNotExists"
          }
        }
      }
    },
    "/api/car-catalogs/{id}/images": {
      "get": {
        "security": [
          {
            "bearerAuth": []
          }
        ],
        "description": "Get car catalog images",
        "parameters": [
          {
            "$ref": "#/components/parameters/carCatalogID"
          },
          {
            "$ref": "#/components/parameters/Limit"
          },
          {
            "$ref": "#/components/parameters/Skip"
          }
        ],
        "tags": [
          "Cars"
        ],
        "responses": {
          "200": {
            "description": "Return car catalog images",
            "content": {
              "application/json": {
                "example": {
                  "count": 1,
                  "result": [
                    {
                      "id": "###",
                      "image": "###"
                    }
                  ]
                }
              }
            }
          },
          "401": {
            "$ref": "#/components/responses/UnauthorizedError"
          },
          "403": {
            "$ref": "#/components/responses/ForbiddenError"
          },
          "500": {
            "$ref": "#/components/responses/BackendError"
          },
          "550": {
            "$ref": "#/components/responses/ResourceDoesNotExists"
          }
        }
      }
    },
    "/api/car-catalogs/action/synchronize": {
      "post": {
        "security": [
          {
            "bearerAuth": []
          }
        ],
        "description": "Synchronize car catalogs",
        "tags": [
          "Cars"
        ],
        "responses": {
          "200": {
            "description": "Return car catalogs list",
            "content": {
              "application/json": {
                "example": {
                  "status": "Success"
                }
              }
            }
          },
          "401": {
            "$ref": "#/components/responses/UnauthorizedError"
          },
          "403": {
            "$ref": "#/components/responses/ForbiddenError"
          },
          "500": {
            "$ref": "#/components/responses/BackendError"
          }
        }
      }
    },
    "/api/car-makers": {
      "get": {
        "security": [
          {
            "bearerAuth": []
          }
        ],
        "description": "Get car makers list",
        "parameters": [
          {
            "$ref": "#/components/parameters/Search"
          },
          {
            "$ref": "#/components/parameters/Limit"
          },
          {
            "$ref": "#/components/parameters/Skip"
          },
          {
            "$ref": "#/components/parameters/SortFields"
          },
          {
            "$ref": "#/components/parameters/OnlyRecordCount"
          },
          {
            "$ref": "#/components/parameters/ProjectFields"
          }
        ],
        "tags": [
          "Cars"
        ],
        "responses": {
          "200": {
            "description": "Return car makers list",
            "content": {
              "application/json": {
                "example": {
                  "count": 1,
                  "result": [
                    {
                      "carMaker": "###"
                    }
                  ]
                }
              }
            }
          },
          "401": {
            "$ref": "#/components/responses/UnauthorizedError"
          },
          "403": {
            "$ref": "#/components/responses/ForbiddenError"
          },
          "500": {
            "$ref": "#/components/responses/BackendError"
          }
        }
      }
    },
    "/api/cars": {
      "get": {
        "security": [
          {
            "bearerAuth": []
          }
        ],
        "description": "Get cars list",
        "parameters": [
          {
            "$ref": "#/components/parameters/Search"
          },
          {
            "$ref": "#/components/parameters/CarMakers"
          },
          {
            "$ref": "#/components/parameters/WithUser"
          },
          {
            "$ref": "#/components/parameters/UserID"
          },
          {
            "$ref": "#/components/parameters/Limit"
          },
          {
            "$ref": "#/components/parameters/Skip"
          },
          {
            "$ref": "#/components/parameters/SortFields"
          },
          {
            "$ref": "#/components/parameters/OnlyRecordCount"
          },
          {
            "$ref": "#/components/parameters/ProjectFields"
          }
        ],
        "tags": [
          "Cars"
        ],
        "responses": {
          "200": {
            "description": "Return cars list",
            "content": {
              "application/json": {
                "example": {
                  "count": 1,
                  "result": [
                    {
                      "converter": {
                        "powerWatts": 11,
                        "amperagePerPhase": 16,
                        "numberOfPhases": 3,
                        "type": "S"
                      },
                      "createdOn": "2021-01-08T10:13:19.650Z",
                      "lastChangedBy": {
                        "firstName": "###",
                        "name": "###"
                      },
                      "licensePlate": "###",
                      "type": "C",
                      "vin": "###",
                      "default": true,
                      "lastChangedOn": "2021-09-02T14:25:20.771Z",
                      "userID": "###",
                      "carCatalog": {
                        "vehicleMake": "Tesla",
                        "vehicleModel": "Model 3",
                        "vehicleModelVersion": "Long Range Dual Motor",
                        "fastChargePowerMax": 250,
                        "batteryCapacityFull": 78,
                        "image": "###",
                        "id": "###"
                      },
                      "user": {
                        "firstName": "###",
                        "name": "###",
                        "id": "###"
                      },
                      "id": "###",
                      "canRead": true,
                      "canDelete": true,
                      "canUpdate": true
                    }
                  ]
                }
              }
            }
          },
          "401": {
            "$ref": "#/components/responses/UnauthorizedError"
          },
          "403": {
            "$ref": "#/components/responses/ForbiddenError"
          },
          "500": {
            "$ref": "#/components/responses/BackendError"
          }
        }
      },
      "post": {
        "security": [
          {
            "bearerAuth": []
          }
        ],
        "description": "Create car",
        "requestBody": {
          "content": {
            "application/json": {
              "schema": {
                "$ref": "#/components/schemas/Car"
              }
            }
          }
        },
        "tags": [
          "Cars"
        ],
        "responses": {
          "200": {
            "description": "Car successfully created",
            "content": {
              "application/json": {
                "example": {
                  "id": "###",
                  "status": "Success"
                }
              }
            }
          },
          "401": {
            "$ref": "#/components/responses/UnauthorizedError"
          },
          "403": {
            "$ref": "#/components/responses/ForbiddenError"
          },
          "500": {
            "$ref": "#/components/responses/BackendError"
          },
          "591": {
            "description": "The Car with the given VIN and given License plate already exists"
          }
        }
      }
    },
    "/api/cars/{id}": {
      "get": {
        "security": [
          {
            "bearerAuth": []
          }
        ],
        "description": "Get car",
        "parameters": [
          {
            "$ref": "#/components/parameters/carID"
          }
        ],
        "tags": [
          "Cars"
        ],
        "responses": {
          "200": {
            "description": "Return car",
            "content": {
              "application/json": {
                "example": {
                  "carCatalogID": 1234,
                  "converter": {
                    "powerWatts": 11,
                    "amperagePerPhase": 16,
                    "numberOfPhases": 3,
                    "type": "S"
                  },
                  "createdOn": "2021-01-08T10:13:19.650Z",
                  "licensePlate": "###",
                  "type": "C",
                  "vin": "###",
                  "default": true,
                  "lastChangedOn": "2021-09-02T14:25:20.771Z",
                  "userID": "###",
                  "carCatalog": {
                    "vehicleMake": "Tesla",
                    "vehicleModel": "Model 3",
                    "vehicleModelVersion": "Long Range Dual Motor",
                    "chargeStandardPower": 11,
                    "chargeStandardPhase": 3,
                    "chargeStandardPhaseAmp": 16,
                    "chargeAlternativePower": 0,
                    "chargeAlternativePhase": 0,
                    "chargeAlternativePhaseAmp": 0,
                    "chargeOptionPower": 0,
                    "chargeOptionPhase": 0,
                    "chargeOptionPhaseAmp": 0,
                    "image": "###"
                  },
                  "user": {
                    "firstName": "###",
                    "name": "###",
                    "id": "###"
                  },
                  "id": "###",
                  "canRead": true,
                  "canDelete": true,
                  "canUpdate": true,
                  "carConnectorData": {
                    "carConnectorName": "string",
                    "carConnectorMeterID": "string"
                  }
                }
              }
            }
          },
          "401": {
            "$ref": "#/components/responses/UnauthorizedError"
          },
          "403": {
            "$ref": "#/components/responses/ForbiddenError"
          },
          "500": {
            "$ref": "#/components/responses/BackendError"
          },
          "550": {
            "$ref": "#/components/responses/ResourceDoesNotExists"
          }
        }
      },
      "post": {
        "security": [
          {
            "bearerAuth": []
          }
        ],
        "description": "Create car",
        "requestBody": {
          "content": {
            "application/json": {
              "schema": {
                "$ref": "#/components/schemas/Car"
              }
            }
          }
        },
        "tags": [
          "Cars"
        ],
        "responses": {
          "200": {
            "description": "Car successfully created",
            "content": {
              "application/json": {
                "example": {
                  "id": "###",
                  "status": "Success"
                }
              }
            }
          },
          "401": {
            "$ref": "#/components/responses/UnauthorizedError"
          },
          "403": {
            "$ref": "#/components/responses/ForbiddenError"
          },
          "500": {
            "$ref": "#/components/responses/BackendError"
          },
          "591": {
            "description": "The Car with the given VIN and given License plate already exists"
          }
        }
      },
      "put": {
        "security": [
          {
            "bearerAuth": []
          }
        ],
        "description": "Update a car",
        "parameters": [
          {
            "$ref": "#/components/parameters/carID"
          }
        ],
        "requestBody": {
          "content": {
            "application/json": {
              "schema": {
                "$ref": "#/components/schemas/Car"
              }
            }
          }
        },
        "tags": [
          "Cars"
        ],
        "responses": {
          "200": {
            "description": "Car successfully updated",
            "content": {
              "application/json": {
                "example": {
                  "id": "###",
                  "status": "Success"
                }
              }
            }
          },
          "401": {
            "$ref": "#/components/responses/UnauthorizedError"
          },
          "403": {
            "$ref": "#/components/responses/ForbiddenError"
          },
          "500": {
            "$ref": "#/components/responses/BackendError"
          },
          "591": {
            "description": "The Car with the given VIN and given License plate already exists"
          }
        }
      },
      "delete": {
        "security": [
          {
            "bearerAuth": []
          }
        ],
        "description": "Delete a car",
        "parameters": [
          {
            "$ref": "#/components/parameters/carID"
          }
        ],
        "tags": [
          "Cars"
        ],
        "responses": {
          "200": {
            "description": "Car successfully deleted",
            "content": {
              "application/json": {
                "example": {
                  "status": "Success"
                }
              }
            }
          },
          "401": {
            "$ref": "#/components/responses/UnauthorizedError"
          },
          "403": {
            "$ref": "#/components/responses/ForbiddenError"
          },
          "500": {
            "$ref": "#/components/responses/BackendError"
          },
          "550": {
            "$ref": "#/components/responses/ResourceDoesNotExists"
          }
        }
      }
    },
    "/api/assets": {
      "get": {
        "security": [
          {
            "bearerAuth": []
          }
        ],
        "description": "Get assets list",
        "parameters": [
          {
            "$ref": "#/components/parameters/Search"
          },
          {
            "$ref": "#/components/parameters/Issuer"
          },
          {
            "$ref": "#/components/parameters/SiteAreaIDs"
          },
          {
            "$ref": "#/components/parameters/SiteIDs"
          },
          {
            "$ref": "#/components/parameters/WithSiteArea"
          },
          {
            "$ref": "#/components/parameters/WithNoSiteArea"
          },
          {
            "in": "query",
            "name": "DynamicOnly",
            "description": "Dynamic assets only",
            "schema": {
              "type": "boolean"
            }
          },
          {
            "$ref": "#/components/parameters/Limit"
          },
          {
            "$ref": "#/components/parameters/Skip"
          },
          {
            "$ref": "#/components/parameters/SortFields"
          },
          {
            "$ref": "#/components/parameters/OnlyRecordCount"
          },
          {
            "$ref": "#/components/parameters/ProjectFields"
          }
        ],
        "tags": [
          "Assets"
        ],
        "responses": {
          "200": {
            "description": "Return assets list",
            "content": {
              "application/json": {
                "example": {
                  "count": 1,
                  "result": [
                    {
                      "assetType": "###",
                      "connectionID": "###",
                      "coordinates": [
                        7.01672,
                        43.6121039
                      ],
                      "currentInstantWatts": 300,
                      "dynamicAsset": true,
                      "issuer": true,
                      "meterID": "###",
                      "name": "###",
                      "siteAreaID": "###",
                      "currentStateOfCharge": 52,
                      "siteID": "###",
                      "id": "###"
                    }
                  ]
                }
              }
            }
          },
          "401": {
            "$ref": "#/components/responses/UnauthorizedError"
          },
          "403": {
            "$ref": "#/components/responses/ForbiddenError"
          },
          "500": {
            "$ref": "#/components/responses/BackendError"
          }
        }
      },
      "post": {
        "security": [
          {
            "bearerAuth": []
          }
        ],
        "description": "Create an Asset",
        "requestBody": {
          "content": {
            "application/json": {
              "schema": {
                "$ref": "#/components/schemas/Asset"
              }
            }
          }
        },
        "tags": [
          "Assets"
        ],
        "responses": {
          "200": {
            "description": "Asset created successfully",
            "content": {
              "application/json": {
                "example": {
                  "status": "Success",
                  "id": "###"
                }
              }
            }
          },
          "401": {
            "$ref": "#/components/responses/UnauthorizedError"
          },
          "403": {
            "$ref": "#/components/responses/ForbiddenError"
          },
          "500": {
            "$ref": "#/components/responses/BackendError"
          }
        }
      }
    },
    "/api/assets/{id}": {
      "get": {
        "security": [
          {
            "bearerAuth": []
          }
        ],
        "description": "Get asset",
        "parameters": [
          {
            "$ref": "#/components/parameters/assetID"
          },
          {
            "$ref": "#/components/parameters/WithSiteArea"
          }
        ],
        "tags": [
          "Assets"
        ],
        "responses": {
          "200": {
            "description": "Return asset",
            "content": {
              "application/json": {
                "example": {
                  "assetType": "###",
                  "connectionID": "123456789",
                  "coordinates": [
                    7.01672,
                    43.6121039
                  ],
                  "createdBy": null,
                  "createdOn": "2021-02-03T22:57:34.435Z",
                  "currentConsumptionWh": 3.75,
                  "currentInstantAmps": 1.3043478260869565,
                  "currentInstantAmpsL1": 0,
                  "currentInstantAmpsL2": 0,
                  "currentInstantAmpsL3": 0,
                  "currentInstantVolts": 0,
                  "currentInstantVoltsL1": 0,
                  "currentInstantVoltsL2": 0,
                  "currentInstantVoltsL3": 0,
                  "currentInstantWatts": 300,
                  "currentInstantWattsL1": 0,
                  "currentInstantWattsL2": 0,
                  "currentInstantWattsL3": 0,
                  "dynamicAsset": true,
                  "fluctuationPercent": 5,
                  "issuer": true,
                  "lastChangedBy": null,
                  "meterID": "###",
                  "name": "###",
                  "siteAreaID": "###",
                  "staticValueWatt": 10000,
                  "lastConsumption": {
                    "value": 3.75,
                    "timestamp": "2021-03-05T22:36:00.942Z"
                  },
                  "lastChangedOn": "2021-03-04T10:12:52.514Z",
                  "currentStateOfCharge": 52,
                  "excludeFromSmartCharging": false,
                  "siteID": "###",
                  "id": "###",
                  "siteArea": null
                }
              }
            }
          },
          "401": {
            "$ref": "#/components/responses/UnauthorizedError"
          },
          "403": {
            "$ref": "#/components/responses/ForbiddenError"
          },
          "500": {
            "$ref": "#/components/responses/BackendError"
          },
          "550": {
            "$ref": "#/components/responses/ResourceDoesNotExists"
          }
        }
      },
      "put": {
        "security": [
          {
            "bearerAuth": []
          }
        ],
        "description": "Update an Asset",
        "parameters": [
          {
            "$ref": "#/components/parameters/assetID"
          }
        ],
        "requestBody": {
          "content": {
            "application/json": {
              "schema": {
                "$ref": "#/components/schemas/Asset"
              }
            }
          }
        },
        "tags": [
          "Assets"
        ],
        "responses": {
          "200": {
            "description": "Asset updated successfully",
            "content": {
              "application/json": {
                "example": {
                  "status": "Success"
                }
              }
            }
          },
          "401": {
            "$ref": "#/components/responses/UnauthorizedError"
          },
          "403": {
            "$ref": "#/components/responses/ForbiddenError"
          },
          "500": {
            "$ref": "#/components/responses/BackendError"
          },
          "550": {
            "$ref": "#/components/responses/ResourceDoesNotExists"
          }
        }
      },
      "delete": {
        "security": [
          {
            "bearerAuth": []
          }
        ],
        "description": "Delete an Asset",
        "parameters": [
          {
            "$ref": "#/components/parameters/assetID"
          }
        ],
        "tags": [
          "Assets"
        ],
        "responses": {
          "200": {
            "description": "Asset deleted successfully",
            "content": {
              "application/json": {
                "example": {
                  "status": "Success"
                }
              }
            }
          },
          "401": {
            "$ref": "#/components/responses/UnauthorizedError"
          },
          "403": {
            "$ref": "#/components/responses/ForbiddenError"
          },
          "500": {
            "$ref": "#/components/responses/BackendError"
          },
          "550": {
            "$ref": "#/components/responses/ResourceDoesNotExists"
          }
        }
      }
    },
    "/api/assets/status/in-error": {
      "get": {
        "security": [
          {
            "bearerAuth": []
          }
        ],
        "description": "Get assets in error list",
        "parameters": [
          {
            "$ref": "#/components/parameters/Search"
          },
          {
            "$ref": "#/components/parameters/Issuer"
          },
          {
            "$ref": "#/components/parameters/SiteAreaIDs"
          },
          {
            "$ref": "#/components/parameters/SiteIDs"
          },
          {
            "$ref": "#/components/parameters/WithSiteArea"
          },
          {
            "in": "query",
            "name": "ErrorType",
            "description": "Pipe separated asset error types (missing_site_area)",
            "schema": {
              "type": "string"
            }
          },
          {
            "$ref": "#/components/parameters/Limit"
          },
          {
            "$ref": "#/components/parameters/Skip"
          },
          {
            "$ref": "#/components/parameters/SortFields"
          },
          {
            "$ref": "#/components/parameters/OnlyRecordCount"
          },
          {
            "$ref": "#/components/parameters/ProjectFields"
          }
        ],
        "tags": [
          "Assets"
        ],
        "responses": {
          "200": {
            "description": "Return assets in error list",
            "content": {
              "application/json": {
                "example": {
                  "count": 1,
                  "result": [
                    {
                      "name": "###",
                      "errorCode": "missing_site_area",
                      "id": "###"
                    }
                  ]
                }
              }
            }
          },
          "401": {
            "$ref": "#/components/responses/UnauthorizedError"
          },
          "403": {
            "$ref": "#/components/responses/ForbiddenError"
          },
          "500": {
            "$ref": "#/components/responses/BackendError"
          }
        }
      }
    },
    "/api/assets/{id}/connection/check": {
      "get": {
        "security": [
          {
            "bearerAuth": []
          }
        ],
        "description": "Check the asset connection",
        "parameters": [
          {
            "$ref": "#/components/parameters/assetID"
          }
        ],
        "tags": [
          "Assets"
        ],
        "responses": {
          "200": {
            "description": "Return asset connection status",
            "content": {
              "application/json": {
                "example": {
                  "status": "Success",
                  "connectionIsValid": true
                }
              }
            }
          },
          "401": {
            "$ref": "#/components/responses/UnauthorizedError"
          },
          "403": {
            "$ref": "#/components/responses/ForbiddenError"
          },
          "500": {
            "$ref": "#/components/responses/BackendError"
          },
          "550": {
            "$ref": "#/components/responses/ResourceDoesNotExists"
          }
        }
      }
    },
    "/api/assets/{id}/connector/consumption/retrieve-last": {
      "get": {
        "security": [
          {
            "bearerAuth": []
          }
        ],
        "description": "Retrieve the asset last consumption",
        "parameters": [
          {
            "$ref": "#/components/parameters/assetID"
          }
        ],
        "tags": [
          "Assets"
        ],
        "responses": {
          "200": {
            "description": "Asset's last consumption retrieved",
            "content": {
              "application/json": {
                "example": {
                  "status": "Success"
                }
              }
            }
          },
          "401": {
            "$ref": "#/components/responses/UnauthorizedError"
          },
          "403": {
            "$ref": "#/components/responses/ForbiddenError"
          },
          "500": {
            "$ref": "#/components/responses/BackendError"
          },
          "550": {
            "$ref": "#/components/responses/ResourceDoesNotExists"
          }
        }
      }
    },
    "/api/assets/{id}/consumptions": {
      "get": {
        "security": [
          {
            "bearerAuth": []
          }
        ],
        "description": "Get asset's consumptions",
        "parameters": [
          {
            "$ref": "#/components/parameters/assetID"
          },
          {
            "in": "query",
            "name": "StartDate",
            "description": "Consumption Start Date (ISO format)",
            "required": true,
            "schema": {
              "type": "string"
            }
          },
          {
            "in": "query",
            "name": "EndDate",
            "description": "Consumption start Date (ISO format)",
            "required": true,
            "schema": {
              "type": "string"
            }
          }
        ],
        "tags": [
          "Assets"
        ],
        "responses": {
          "200": {
            "description": "Asset's last consumption retrieved",
            "content": {
              "application/json": {
                "example": {
                  "status": "Success"
                }
              }
            }
          },
          "401": {
            "$ref": "#/components/responses/UnauthorizedError"
          },
          "403": {
            "$ref": "#/components/responses/ForbiddenError"
          },
          "500": {
            "$ref": "#/components/responses/BackendError"
          },
          "550": {
            "$ref": "#/components/responses/ResourceDoesNotExists"
          }
        }
      }
    },
    "/api/assets/{id}/image": {
      "get": {
        "security": [
          {
            "bearerAuth": []
          }
        ],
        "description": "Get asset's image",
        "parameters": [
          {
            "$ref": "#/components/parameters/assetID"
          }
        ],
        "tags": [
          "Assets"
        ],
        "responses": {
          "200": {
            "description": "Returned asset's image"
          },
          "401": {
            "$ref": "#/components/responses/UnauthorizedError"
          },
          "403": {
            "$ref": "#/components/responses/ForbiddenError"
          },
          "500": {
            "$ref": "#/components/responses/BackendError"
          },
          "550": {
            "$ref": "#/components/responses/ResourceDoesNotExists"
          }
        }
      }
    },
    "/api/companies": {
      "get": {
        "security": [
          {
            "bearerAuth": []
          }
        ],
        "description": "Retrieve a list of Companies",
        "parameters": [
          {
            "$ref": "#/components/parameters/Search"
          },
          {
            "$ref": "#/components/parameters/Issuer"
          },
          {
            "$ref": "#/components/parameters/WithSite"
          },
          {
            "in": "query",
            "name": "WithLogo",
            "description": "With Logo",
            "schema": {
              "type": "boolean"
            }
          },
          {
            "$ref": "#/components/parameters/LocLongitude"
          },
          {
            "$ref": "#/components/parameters/LocLatitude"
          },
          {
            "$ref": "#/components/parameters/LocMaxDistanceMeters"
          },
          {
            "$ref": "#/components/parameters/Skip"
          },
          {
            "$ref": "#/components/parameters/SortFields"
          },
          {
            "$ref": "#/components/parameters/Limit"
          },
          {
            "$ref": "#/components/parameters/OnlyRecordCount"
          },
          {
            "$ref": "#/components/parameters/ProjectFields"
          }
        ],
        "tags": [
          "Companies"
        ],
        "responses": {
          "200": {
            "description": "Return companies list",
            "content": {
              "application/json": {
                "example": {
                  "count": 1,
                  "result": [
                    {
                      "address": {
                        "address1": "###",
                        "address2": "###",
                        "postalCode": "###",
                        "city": "###",
                        "country": "###",
                        "coordinates": [
                          7.01692790000004,
                          43.6123063
                        ]
                      },
                      "createdOn": "2018-03-30T22:29:08.388Z",
                      "name": "###",
                      "lastChangedOn": "2020-03-15T10:36:56.784Z",
                      "issuer": true,
                      "id": "###",
                      "logo": "###",
                      "canRead": true,
                      "canDelete": true,
                      "canUpdate": true
                    }
                  ]
                }
              }
            }
          },
          "401": {
            "$ref": "#/components/responses/UnauthorizedError"
          },
          "403": {
            "$ref": "#/components/responses/ForbiddenError"
          },
          "500": {
            "$ref": "#/components/responses/BackendError"
          }
        }
      },
      "post": {
        "security": [
          {
            "bearerAuth": []
          }
        ],
        "description": "Create a Company",
        "tags": [
          "Companies"
        ],
        "requestBody": {
          "content": {
            "application/json": {
              "schema": {
                "$ref": "#/components/schemas/Company"
              }
            }
          }
        },
        "responses": {
          "201": {
            "description": "Company created successfully",
            "content": {
              "application/json": {
                "example": {
                  "id": "###",
                  "status": "Success"
                }
              }
            }
          },
          "401": {
            "$ref": "#/components/responses/UnauthorizedError"
          },
          "403": {
            "$ref": "#/components/responses/ForbiddenError"
          },
          "500": {
            "$ref": "#/components/responses/BackendError"
          }
        }
      }
    },
    "/api/companies/{id}": {
      "get": {
        "security": [
          {
            "bearerAuth": []
          }
        ],
        "description": "Retrieve a Company",
        "parameters": [
          {
            "$ref": "#/components/parameters/companyID"
          }
        ],
        "tags": [
          "Companies"
        ],
        "responses": {
          "200": {
            "description": "Return company",
            "content": {
              "application/json": {
                "example": {
                  "$ref": "#/components/schemas/Company"
                }
              }
            }
          },
          "401": {
            "$ref": "#/components/responses/UnauthorizedError"
          },
          "403": {
            "$ref": "#/components/responses/ForbiddenError"
          },
          "500": {
            "$ref": "#/components/responses/BackendError"
          },
          "550": {
            "$ref": "#/components/responses/ResourceDoesNotExists"
          }
        }
      },
      "put": {
        "security": [
          {
            "bearerAuth": []
          }
        ],
        "description": "Update a Company",
        "tags": [
          "Companies"
        ],
        "requestBody": {
          "content": {
            "application/json": {
              "schema": {
                "$ref": "#/components/schemas/Company"
              }
            }
          }
        },
        "responses": {
          "201": {
            "description": "Company updated successfully",
            "content": {
              "application/json": {
                "example": {
                  "status": "Success"
                }
              }
            }
          },
          "401": {
            "$ref": "#/components/responses/UnauthorizedError"
          },
          "403": {
            "$ref": "#/components/responses/ForbiddenError"
          },
          "500": {
            "$ref": "#/components/responses/BackendError"
          },
          "550": {
            "$ref": "#/components/responses/ResourceDoesNotExists"
          }
        }
      },
      "delete": {
        "security": [
          {
            "bearerAuth": []
          }
        ],
        "description": "Delete a Company",
        "tags": [
          "Companies"
        ],
        "parameters": [
          {
            "$ref": "#/components/parameters/companyID"
          }
        ],
        "responses": {
          "200": {
            "description": "Company deleted successfully"
          },
          "401": {
            "$ref": "#/components/responses/UnauthorizedError"
          },
          "403": {
            "$ref": "#/components/responses/ForbiddenError"
          },
          "500": {
            "$ref": "#/components/responses/BackendError"
          },
          "550": {
            "$ref": "#/components/responses/ResourceDoesNotExists"
          }
        }
      }
    }
  },
  "components": {
    "securitySchemes": {
      "bearerAuth": {
        "type": "http",
        "scheme": "bearer",
        "bearerFormat": "JWT"
      }
    },
    "responses": {
      "UnauthorizedError": {
        "description": "Unauthorized access to the API"
      },
      "ForbiddenError": {
        "description": "Not authorized to execute this operation"
      },
      "BackendError": {
        "description": "Unexpected Backend error, checks the Logs"
      },
      "EmailAlreadyUsed": {
        "description": "Email already used"
      },
      "NoBadgeError": {
        "description": "User doesn't have any badge"
      },
      "NotSupportedError": {
        "description": "Feature not supported"
      },
      "ResourceDoesNotExists": {
        "description": "Resource does not exist"
      },
      "TagHasTransactionsError": {
        "description": "Cannot change user or delete a tag having transactions"
      },
      "InvalidFileFormat": {
        "description": "Invalid file format"
      },
      "InvalidCSVHeaderFormat": {
        "description": "Invalid CSV header format"
      }
    },
    "schemas": {
      "Tenant": {
        "type": "object",
        "required": [
          "id",
          "name",
          "email",
          "subdomain"
        ],
        "properties": {
          "id": {
            "type": "string",
            "example": "5be7fb271014d90008992347"
          },
          "name": {
            "type": "string",
            "example": "SAP Labs France"
          },
          "email": {
            "type": "string",
            "example": "serge.fabiano@sap.com"
          },
          "subdomain": {
            "type": "string",
            "example": "slf"
          },
          "logo": {
            "type": "string",
            "example": "data:image/png;base64,iVBORw0KGgoAAAANS"
          },
          "address": {
            "$ref": "#/components/schemas/Address"
          },
          "createdBy": {
            "$ref": "#/components/schemas/CreatedBy"
          },
          "createdOn": {
            "$ref": "#/components/schemas/CreatedOn"
          },
          "lastChangedBy": {
            "$ref": "#/components/schemas/LastChangedBy"
          },
          "lastChangedOn": {
            "$ref": "#/components/schemas/LastChangedOn"
          },
          "components": {
            "type": "object",
            "properties": {
              "ocpi": {
                "type": "object",
                "properties": {
                  "type": {
                    "type": "string",
                    "enum": [
                      "ocpi"
                    ]
                  },
                  "active": {
                    "type": "boolean"
                  }
                }
              },
              "oicp": {
                "type": "object",
                "properties": {
                  "type": {
                    "type": "string",
                    "enum": [
                      "oicp"
                    ]
                  },
                  "active": {
                    "type": "boolean"
                  }
                }
              },
              "refund": {
                "type": "object",
                "properties": {
                  "type": {
                    "type": "string",
                    "enum": [
                      "concur"
                    ]
                  },
                  "active": {
                    "type": "boolean"
                  }
                }
              },
              "pricing": {
                "type": "object",
                "properties": {
                  "type": {
                    "type": "string",
                    "enum": [
                      "simple",
                      "convergentCharging"
                    ]
                  },
                  "active": {
                    "type": "boolean"
                  }
                }
              },
              "billing": {
                "type": "object",
                "properties": {
                  "type": {
                    "type": "string",
                    "enum": [
                      "stripe"
                    ]
                  },
                  "active": {
                    "type": "boolean"
                  }
                }
              },
              "organization": {
                "type": "object",
                "properties": {
                  "active": {
                    "type": "boolean"
                  }
                }
              },
              "statistics": {
                "type": "object",
                "properties": {
                  "active": {
                    "type": "boolean"
                  }
                }
              },
              "analytics": {
                "type": "object",
                "properties": {
                  "type": {
                    "type": "string",
                    "enum": [
                      "sac"
                    ]
                  },
                  "active": {
                    "type": "boolean"
                  }
                }
              },
              "smartCharging": {
                "type": "object",
                "properties": {
                  "type": {
                    "type": "string",
                    "enum": [
                      "sapSmartCharging"
                    ]
                  },
                  "active": {
                    "type": "boolean"
                  }
                }
              },
              "asset": {
                "type": "object",
                "properties": {
                  "active": {
                    "type": "boolean"
                  }
                }
              },
              "car": {
                "type": "object",
                "properties": {
                  "active": {
                    "type": "boolean"
                  }
                }
              }
            }
          }
        }
      },
      "Address": {
        "type": "object",
        "properties": {
          "address1": {
            "type": "string",
            "example": "805 av. du Docteur Maurice Donat"
          },
          "address2": {
            "type": "string"
          },
          "postalCode": {
            "type": "string",
            "example": "06250"
          },
          "city": {
            "type": "string",
            "example": "Mougins"
          },
          "department": {
            "type": "string",
            "example": "Alpes Maritimes"
          },
          "region": {
            "type": "string",
            "example": "PACA"
          },
          "country": {
            "type": "string",
            "example": "France"
          },
          "coordinates": {
            "type": "array",
            "example": [
              43,
              7
            ],
            "items": {
              "type": "integer"
            }
          }
        }
      },
      "LastChangedBy": {
        "type": "string"
      },
      "LastChangedOn": {
        "type": "string",
        "format": "date-time",
        "example": "2020-07-22T17:02:42.036Z"
      },
      "CreatedBy": {
        "type": "string"
      },
      "CreatedOn": {
        "type": "string",
        "format": "date-time",
        "example": "2020-07-22T17:02:42.036Z"
      },
      "ChargingStation": {
        "type": "object",
        "properties": {
          "id": {
            "type": "string",
            "example": ""
          },
          "templateHash": {
            "type": "string"
          },
          "templateHashCapabilities": {
            "type": "string"
          },
          "templateHashTechnical": {
            "type": "string"
          },
          "templateHashOcppStandard": {
            "type": "string"
          },
          "templateHashOcppVendor": {
            "type": "string"
          },
          "issuer": {
            "type": "boolean"
          },
          "public": {
            "type": "boolean"
          },
          "siteAreaID": {
            "type": "string"
          },
          "chargePointSerialNumber": {
            "type": "string"
          },
          "chargePointModel": {
            "type": "string"
          },
          "chargeBoxSerialNumber": {
            "type": "string"
          },
          "chargePointVendor": {
            "type": "string"
          },
          "iccid": {
            "type": "string"
          },
          "imsi": {
            "type": "string"
          },
          "meterType": {
            "type": "string"
          },
          "firmwareVersion": {
            "type": "string"
          },
          "firmwareUpdateStatus": {
            "type": "string"
          },
          "meterSerialNumber": {
            "type": "string"
          },
          "endpoint": {
            "type": "string"
          },
          "ocppVersion": {
            "type": "string"
          },
          "ocppProtocol": {
            "type": "string"
          },
          "cfApplicationIDAndInstanceIndex": {
            "type": "string"
          },
          "lastSeen": {
            "type": "string"
          },
          "deleted": {
            "type": "string"
          },
          "inactive": {
            "type": "string"
          },
          "forceInactive": {
            "type": "string"
          },
          "lastReboot": {
            "type": "string"
          },
          "chargingStationURL": {
            "type": "string"
          },
          "maximumPower": {
            "type": "string"
          },
          "voltage": {
            "type": "string"
          },
          "excludeFromSmartCharging": {
            "type": "string"
          },
          "powerLimitUnit": {
            "type": "string"
          },
          "coordinates": {
            "type": "string"
          },
          "chargePoints": {
            "type": "string"
          },
          "connectors": {
            "type": "string"
          },
          "remoteAuthorizations": {
            "type": "string"
          },
          "currentIPAddress": {
            "type": "string"
          },
          "siteArea": {
            "type": "string"
          },
          "capabilities": {
            "type": "string"
          },
          "ocppStandardParameters": {
            "type": "string"
          },
          "ocppVendorParameters": {
            "type": "string"
          },
          "distanceMeters": {
            "type": "string"
          },
          "ocpiData": {
            "type": "object",
            "properties": {
              "evse": {
                "type": "string"
              }
            }
          }
        }
      },
      "Connector": {
        "type": "object",
        "required": [
          "connectorId"
        ],
        "properties": {
          "connectorId": {
            "type": "number",
            "example": 1
          },
          "power": {
            "type": "number"
          },
          "type": {
            "type": "string",
            "enum": [
              "T2",
              "CCS",
              "C",
              "T1",
              "T3C",
              "T1CCS",
              "D",
              "U"
            ]
          },
          "voltage": {
            "type": "number",
            "enum": [
              110,
              230
            ]
          },
          "amperage": {
            "type": "number"
          },
          "currentType": {
            "type": "string",
            "enum": [
              "AC",
              "DC"
            ]
          },
          "numberOfConnectedPhase": {
            "type": "number"
          },
          "phaseAssignmentToGrid": {
            "type": "object",
            "properties": {
              "csPhaseL1": {
                "type": "string",
                "example": "L1"
              },
              "csPhaseL2": {
                "type": "string",
                "example": "L2"
              },
              "csPhaseL3": {
                "type": "string",
                "example": "L3"
              }
            }
          }
        }
      },
      "ChargingProfile": {
        "type": "object",
        "required": [
          "chargingStationID",
          "chargePointID",
          "connectorID",
          "profile"
        ],
        "properties": {
          "chargingStationID": {
            "type": "string",
            "example": ""
          },
          "connectorID": {
            "type": "integer",
            "example": 0
          },
          "chargePointID": {
            "type": "number",
            "example": 1
          },
          "profile": {
            "type": "object",
            "properties": {
              "chargingProfileId": {
                "type": "number",
                "description": "Required. Unique identifier for this profile.",
                "example": 1
              },
              "transactionId": {
                "type": "number",
                "description": "Optional. Only valid if ChargingProfilePurpose is set to TxProfile, the transactionId MAY be used to match the profile to a specific transaction."
              },
              "stackLevel": {
                "type": "number",
                "description": "Required. Value determining level in hierarchy stack of profiles. Higher values have precedence over lower values. Lowest level is 0.",
                "example": 3
              },
              "chargingProfilePurpose": {
                "type": "string",
                "description": "Required. Defines the purpose of the schedule transferred by this message.",
                "example": "TxDefaultProfile",
                "enum": [
                  "ChargePointMaxProfile",
                  "TxDefaultProfile",
                  "TxProfile"
                ]
              },
              "chargingProfileKind": {
                "type": "string",
                "description": "Required. Indicates the kind of schedule.",
                "example": "Absolute",
                "enum": [
                  "Absolute",
                  "Recurring",
                  "Relative"
                ]
              },
              "recurrencyKind": {
                "type": "string",
                "description": "Optional. Indicates the start point of a recurrence.",
                "example": "",
                "enum": [
                  "Daily",
                  "Weekly"
                ]
              },
              "validFrom": {
                "type": "string",
                "description": "Optional. Point in time at which the profile starts to be valid. If absent, the profile is valid as soon as it is received by the Charge Point.",
                "example": "",
                "format": "date-time"
              },
              "validTo": {
                "type": "string",
                "description": "Optional. Point in time at which the profile stops to be valid. If absent, the profile is valid until it is replaced by another profile.",
                "example": "",
                "format": "date-time"
              },
              "chargingSchedule": {
                "$ref": "#/components/schemas/ChargingSchedule"
              }
            },
            "required": [
              "chargingProfileId",
              "stackLevel",
              "chargingProfilePurpose",
              "chargingProfileKind",
              "chargingSchedule"
            ]
          }
        }
      },
      "ChargingSchedule": {
        "type": "object",
        "properties": {
          "duration": {
            "type": "number",
            "description": "Optional. Duration of the charging schedule in seconds. If the duration is left empty, the last period will continue indefinitely or until end of the transaction in case startSchedule is absent."
          },
          "startSchedule": {
            "type": "string",
            "description": "Optional. Starting point of an absolute schedule. If absent the schedule will be relative to start of charging.",
            "example": "",
            "format": "date-time"
          },
          "chargingRateUnit": {
            "type": "string",
            "description": "Required. The unit of measure Limit is expressed in.",
            "enum": [
              "A",
              "W"
            ],
            "example": "A"
          },
          "chargingSchedulePeriod": {
            "type": "array",
            "description": "Required. List of ChargingSchedulePeriod elements defining maximum power or current usage over time. The startSchedule of the first ChargingSchedulePeriod SHALL always be 0.",
            "items": {
              "type": "object",
              "properties": {
                "startPeriod": {
                  "type": "number",
                  "description": "Required. Start of the period, in seconds from the start of schedule. The value of StartPeriod also defines the stop time of the previous period.",
                  "example": 0
                },
                "limit": {
                  "type": "number",
                  "description": "Required. Charging rate limit during the schedule period, in the applicable chargingRateUnit, for example in Amperes or Watts. Accepts at most one digit fraction (e.g. 8.1).",
                  "example": 192
                },
                "numberPhases": {
                  "type": "number",
                  "description": "Optional. The number of phases that can be used for charging. If a number of phases is needed, numberPhases=3 will be assumed unless another number is given.",
                  "example": 3
                }
              },
              "required": [
                "startPeriod",
                "limit"
              ]
            }
          },
          "minChargeRate": {
            "type": "number",
            "description": "Optional. Minimum charging rate supported by the electric vehicle. The unit of measure is defined by the chargingRateUnit. This parameter is intended to be used by a local smart charging algorithm to optimize the power allocation for in the case a charging process is inefficient at lower charging rates. Accepts at most one digit fraction (e.g. 8.1)"
          }
        },
        "required": [
          "chargingRateUnit",
          "chargingSchedulePeriod"
        ]
      },
      "ChargePoint": {
        "type": "object",
        "required": [
          "chargePointID"
        ],
        "properties": {
          "chargePointID": {
            "type": "number"
          },
          "currentType": {
            "type": "string",
            "enum": [
              "AC",
              "DC"
            ]
          },
          "voltage": {
            "type": "number",
            "enum": [
              110,
              230
            ]
          },
          "amperage": {
            "type": "number"
          },
          "numberOfConnectedPhase": {
            "type": "number"
          },
          "cannotChargeInParallel": {
            "type": "boolean"
          },
          "sharePowerToAllConnectors": {
            "type": "boolean"
          },
          "excludeFromPowerLimitation": {
            "type": "boolean"
          },
          "ocppParamForPowerLimitation": {
            "type": "string"
          },
          "power": {
            "type": "number"
          },
          "efficiency": {
            "type": "number"
          },
          "connectorIDs": {
            "type": "array",
            "items": {
              "type": "number"
            }
          }
        }
      },
      "Tag": {
        "type": "object",
        "required": [
          "id",
          "userID",
          "issuer",
          "active",
          "description"
        ],
        "properties": {
          "id": {
            "type": "string",
            "example": "T12345678"
          },
          "visualID": {
            "type": "string",
            "example": "###"
          },
          "userID": {
            "type": "string",
            "example": "###"
          },
          "issuer": {
            "type": "boolean",
            "example": true
          },
          "active": {
            "type": "boolean",
            "example": true
          },
          "description": {
            "type": "string",
            "example": "Badge description"
          },
          "default": {
            "type": "boolean",
            "example": true
          }
        }
      },
      "User": {
        "type": "object",
        "required": [
          "name",
          "email"
        ],
        "properties": {
          "costCenter": {
            "type": "string",
            "example": "######"
          },
          "name": {
            "type": "string",
            "example": "Demo"
          },
          "firstName": {
            "type": "string",
            "example": "User"
          },
          "iNumber": {
            "type": "string",
            "example": "1234567"
          },
          "image": {
            "type": "string"
          },
          "mobile": {
            "type": "string",
            "example": "0000000000"
          },
          "locale": {
            "type": "string",
            "example": "en_EN"
          },
          "address": {
            "$ref": "#/components/schemas/Address"
          },
          "password": {
            "type": "string",
            "example": "DeM*Us$r1"
          },
          "phone": {
            "type": "string",
            "example": "0000000000"
          },
          "email": {
            "type": "string",
            "example": "user.demo@sap.com"
          },
          "issuer": {
            "type": "boolean"
          },
          "notifcationsActive": {
            "type": "boolean"
          },
          "status": {
            "type": "string",
            "enum": [
              "P",
              "A",
              "I",
              "B",
              "L"
            ]
          },
          "plateID": {
            "type": "string",
            "example": "DEMO"
          },
          "role": {
            "type": "string",
            "enum": [
              "S",
              "A",
              "B",
              "D"
            ],
            "example": "B"
          },
          "notifications": {
            "$ref": "#/components/schemas/Notifications"
          }
        }
      },
      "AssetConsumption": {
        "type": "object",
        "required": [
          "assetID",
          "startedAt",
          "endedAt",
          "instantWatts"
        ],
        "properties": {
          "assetID": {
            "$ref": "#/components/parameters/assetID"
          },
          "startedAt": {
            "type": "string",
            "format": "date-time",
            "example": "2020-12-31T23:00:00.000Z"
          },
          "endedAt": {
            "type": "string",
            "format": "date-time",
            "example": "2020-12-31T23:01:00.000Z"
          },
          "instantWatts": {
            "type": "number"
          },
          "instantWattsL1": {
            "type": "number"
          },
          "instantWattsL2": {
            "type": "number"
          },
          "instantWattsL3": {
            "type": "number"
          },
          "instantAmps": {
            "type": "number"
          },
          "instantAmpsL1": {
            "type": "number"
          },
          "instantAmpsL2": {
            "type": "number"
          },
          "instantAmpsL3": {
            "type": "number"
          },
          "instantVolts": {
            "type": "number"
          },
          "instantVoltsL1": {
            "type": "number"
          },
          "instantVoltsL2": {
            "type": "number"
          },
          "instantVoltsL3": {
            "type": "number"
          },
          "consumptionWh": {
            "type": "number"
          },
          "consumptionAmps": {
            "type": "number"
          },
          "stateOfCharge": {
            "type": "number"
          }
        }
      },
      "Notifications": {
        "type": "object",
        "properties": {
          "sendSessionStarted": {
            "type": "boolean"
          },
          "sendOptimalChargeReached": {
            "type": "boolean"
          },
          "sendEndOfCharge": {
            "type": "boolean"
          },
          "sendEndOfSession": {
            "type": "boolean"
          },
          "sendUserAccountStatusChanged": {
            "type": "boolean"
          },
          "sendSessionNotStarted": {
            "type": "boolean"
          },
          "sendCarCatalogSynchronizationFailed": {
            "type": "boolean"
          },
          "sendUserAccountInactivity": {
            "type": "boolean"
          },
          "sendPreparingSessionNotStarted": {
            "type": "boolean"
          },
          "sendBillingSynchronizationFailed": {
            "type": "boolean"
          },
          "sendBillingNewInvoice": {
            "type": "boolean"
          },
          "sendNewRegisteredUser": {
            "type": "boolean"
          },
          "sendUnknownUserBadged": {
            "type": "boolean"
          },
          "sendChargingStationStatusError": {
            "type": "boolean"
          },
          "sendChargingStationRegistered": {
            "type": "boolean"
          },
          "sendOcpiPatchStatusError": {
            "type": "boolean"
          },
          "sendSmtpError": {
            "type": "boolean"
          },
          "sendOfflineChargingStations": {
            "type": "boolean"
          },
          "sendEndUserErrorNotification": {
            "type": "boolean"
          },
          "sendComputeAndApplyChargingProfilesFailed": {
            "type": "boolean"
          },
          "sendAccountVerificationNotification": {
            "type": "boolean"
          },
          "sendAdminAccountVerificationNotification": {
            "type": "boolean"
          }
        }
      },
      "OcppConfigurationStatus": {
        "type": "object",
        "properties": {
          "status": {
            "type": "string",
            "enum": [
              "Accepted",
              "Rejected",
              "RebootRequired",
              "NotSupported"
            ]
          }
        }
      },
      "Asset": {
        "type": "object",
        "properties": {
          "name": {
            "type": "string"
          },
          "siteAreaID": {
            "type": "string"
          },
          "assetType": {
            "type": "string",
            "enum": [
              "CO",
              "PR",
              "CO-PR"
            ]
          },
          "excludeFromSmartCharging": {
            "type": "boolean"
          },
          "variationThresholdPercent": {
            "type": "number"
          },
          "fluctuationPercent": {
            "type": "number"
          },
          "staticValueWatt": {
            "type": "number"
          },
          "image": {
            "type": "string"
          },
          "dynamicAsset": {
            "type": "boolean"
          },
          "connectionID": {
            "type": "string"
          },
          "meterID": {
            "type": "string"
          },
          "usePushAPI": {
            "type": "boolean"
          },
          "coordinates": {
            "type": "array",
            "items": {
              "type": "number"
            },
            "example": [
              0,
              0
            ]
          }
        }
      },
      "Car": {
        "type": "object",
        "required": [
          "vin",
          "licensePlate",
          "carCatalogID",
          "type",
          "userID",
          "default"
        ],
        "properties": {
          "vin": {
            "type": "string"
          },
          "licensePlate": {
            "type": "string"
          },
          "carCatalogID": {
            "type": "number"
          },
          "forced": {
            "type": "boolean"
          },
          "type": {
            "type": "string",
            "enum": [
              "P",
              "C",
              "PC"
            ]
          },
          "userID": {
            "type": "string"
          },
          "default": {
            "type": "boolean"
          },
          "converter": {
            "type": "object",
            "properties": {
              "amperagePerPhase": {
                "type": "number"
              },
              "numberOfPhases": {
                "type": "number"
              },
              "powerWatts": {
                "type": "number"
              },
              "type": {
                "type": "string",
                "enum": [
                  "S",
                  "O",
                  "A"
                ]
              }
            }
          },
          "carConnectorData": {
            "type": "object",
            "properties": {
              "carConnectorName": {
                "type": "string"
              },
              "carConnectorMeterID": {
                "type": "string"
              }
            }
          }
        }
      },
      "Company": {
        "type": "object",
        "required": [
          "name"
        ],
        "properties": {
          "name": {
            "type": "string"
          },
          "address": {
            "$ref": "#/components/schemas/Address"
          },
          "logo": {
            "type": "string",
            "description": "Base64 encoded logo"
          },
          "issuer": {
            "type": "boolean",
            "readOnly": true
          },
          "id": {
            "type": "string",
            "readOnly": true
          }
        }
      }
    },
    "parameters": {
      "Limit": {
        "in": "query",
        "name": "Limit",
        "description": "Limit the number of records",
        "example": 100,
        "required": false,
        "schema": {
          "type": "integer"
        }
      },
      "Skip": {
        "in": "query",
        "name": "Skip",
        "description": "Skip number of records",
        "example": 0,
        "required": false,
        "schema": {
          "type": "integer"
        }
      },
      "SortFields": {
        "in": "query",
        "name": "SortFields",
        "description": "Sorted fields",
        "example": "id",
        "required": false,
        "schema": {
          "type": "string"
        }
      },
      "ProjectFields": {
        "in": "query",
        "name": "ProjectFields",
        "description": "Pipe separated projected fields",
        "example": "",
        "required": false,
        "schema": {
          "type": "string"
        }
      },
      "Search": {
        "in": "query",
        "name": "Search",
        "description": "Search",
        "required": false,
        "schema": {
          "type": "string"
        }
      },
      "ErrorTypes": {
        "in": "query",
        "name": "ErrorType",
        "description": "Pipe separated error types (missing_settings, connection_broken, missing_site_area, connection_error)",
        "schema": {
          "type": "string"
        }
      },
      "StartDateTime": {
        "in": "query",
        "name": "StartDateTime",
        "description": "Start Date (ISO format)",
        "required": false,
        "schema": {
          "type": "string"
        }
      },
      "EndDateTime": {
        "in": "query",
        "name": "EndDateTime",
        "description": "End Date (ISO format)",
        "required": false,
        "schema": {
          "type": "string"
        }
      },
      "TagID": {
        "in": "query",
        "name": "TagID",
        "description": "Tag ID",
        "required": false,
        "schema": {
          "type": "string"
        }
      },
      "VisualTagIDs": {
        "in": "query",
        "name": "VisualTagID",
        "description": "Pipe separated Visual Tag IDs",
        "required": false,
        "schema": {
          "type": "string"
        }
      },
      "TagIDs": {
        "in": "query",
        "name": "TagID",
        "description": "Pipe separated Tag IDs",
        "required": false,
        "schema": {
          "type": "string"
        }
      },
      "UserID": {
        "in": "query",
        "name": "UserID",
        "description": "User ID",
        "required": false,
        "schema": {
          "type": "string"
        }
      },
      "UserIDs": {
        "in": "query",
        "name": "UserID",
        "description": "Pipe separated User IDs",
        "required": false,
        "schema": {
          "type": "string"
        }
      },
      "userID": {
        "in": "path",
        "name": "id",
        "description": "User ID",
        "required": true,
        "schema": {
          "type": "string"
        }
      },
      "ChargingStationID": {
        "in": "query",
        "name": "ChargingStationID",
        "description": "Charging Station ID",
        "required": false,
        "schema": {
          "type": "string"
        }
      },
      "ChargingStationIDs": {
        "in": "query",
        "name": "ChargingStationID",
        "description": "Pipe separated Charging Station IDs",
        "required": false,
        "schema": {
          "type": "string"
        }
      },
      "ConnectorID": {
        "in": "query",
        "name": "ConnectorID",
        "description": "Connector ID",
        "required": false,
        "schema": {
          "type": "number"
        }
      },
      "ConnectorIDs": {
        "in": "query",
        "name": "ConnectorID",
        "description": "Pipe separated Connector IDs",
        "required": false,
        "schema": {
          "type": "string"
        }
      },
      "InactivityStatus": {
        "in": "query",
        "name": "InactivityStatus",
        "description": "Inactivity Status",
        "required": false,
        "schema": {
          "type": "number",
          "enum": [
            "I",
            "W",
            "E"
          ]
        }
      },
      "InactivityStatuses": {
        "in": "query",
        "name": "InactivityStatus",
        "description": "Pipe separated Inactivity Statuses (I, W, E)",
        "required": false,
        "schema": {
          "type": "string",
          "pattern": "^([IWE](\\|[IWE])*)?$"
        }
      },
      "chargingProfileID": {
        "in": "path",
        "name": "id",
        "description": "Charging Profile ID",
        "required": true,
        "schema": {
          "type": "string",
          "pattern": "^[a-f0-9]{64}$"
        }
      },
      "chargingStationID": {
        "in": "path",
        "name": "id",
        "description": "Charging Station ID",
        "required": true,
        "schema": {
          "type": "string"
        }
      },
      "assetID": {
        "in": "path",
        "name": "id",
        "description": "Asset ID",
        "required": true,
        "schema": {
          "type": "string"
        }
      },
      "connectorID": {
        "in": "path",
        "name": "connectorId",
        "required": true,
        "description": "Connector ID",
        "schema": {
          "type": "integer",
          "minimum": 1,
          "example": 1
        }
      },
      "TransactionStatistics": {
        "in": "query",
        "name": "Statistics",
        "description": "Refund or History statistics",
        "schema": {
          "type": "string",
          "example": "history",
          "enum": [
            "refund",
            "history"
          ]
        }
      },
      "SiteIDs": {
        "in": "query",
        "name": "SiteID",
        "description": "Pipe separated Site IDs",
        "schema": {
          "type": "string"
        }
      },
      "OnlyRecordCount": {
        "in": "query",
        "name": "OnlyRecordCount",
        "description": "Return only the number of records",
        "schema": {
          "type": "boolean",
          "example": false
        }
      },
      "SiteAreaID": {
        "in": "query",
        "name": "SiteAreaID",
        "description": "Site Area ID",
        "schema": {
          "type": "string"
        }
      },
      "SiteAreaIDs": {
        "in": "query",
        "name": "SiteAreaID",
        "description": "Pipe separated Site Area IDs",
        "schema": {
          "type": "string"
        }
      },
      "Issuer": {
        "in": "query",
        "name": "Issuer",
        "description": "Current organization",
        "schema": {
          "type": "boolean"
        }
      },
      "IncludeDeleted": {
        "in": "query",
        "name": "IncludeDeleted",
        "description": "Include deleted charging stations",
        "schema": {
          "type": "boolean"
        }
      },
      "ConnectorStatuses": {
        "in": "query",
        "name": "ConnectorStatus",
        "description": "Pipe separated connector statuses (Available, Preparing, Charging, Occupied, SuspendedEVSE, SuspendedEV, Finishing, Reserved, Unavailable, Faulted",
        "schema": {
          "type": "string",
          "pattern": "^((Available|Preparing|Charging|Occupied|SuspendedEVSE|SuspendedEV|Finishing|Reserved|Unavailable|Faulted)(\\||Available|Preparing|Charging|Occupied|SuspendedEVSE|SuspendedEV|Finishing|Reserved|Unavailable|Faulted)*)?$"
        }
      },
      "ConnectorTypes": {
        "in": "query",
        "name": "ConnectorType",
        "description": "Pipe separated connector types (T2, CCS, C, T1, T3C, T1CCS, D, U)",
        "schema": {
          "type": "string",
          "pattern": "^((T2|CCS|C|T1|T3C|T1CCS|D|U)(\\||T2|CCS|C|T1|T3C|T1CCS|D|U)*)?$"
        }
      },
      "LocLongitude": {
        "in": "query",
        "name": "LocLongitude",
        "description": "Longitude location",
        "schema": {
          "type": "number"
        }
      },
      "LocLatitude": {
        "in": "query",
        "name": "LocLatitude",
        "description": "Latitude location",
        "schema": {
          "type": "string"
        }
      },
      "LocMaxDistanceMeters": {
        "in": "query",
        "name": "LocMaxDistanceMeters",
        "description": "Maximum range from location in meters",
        "schema": {
          "type": "number"
        }
      },
      "WithNoSiteArea": {
        "in": "query",
        "name": "WithNoSiteArea",
        "description": "With no Site Area",
        "schema": {
          "type": "boolean"
        }
      },
      "WithCompany": {
        "in": "query",
        "name": "WithCompany",
        "description": "With company attribute",
        "schema": {
          "type": "boolean"
        }
      },
      "WithSite": {
        "in": "query",
        "name": "WithSite",
        "description": "With site attribute",
        "schema": {
          "type": "boolean"
        }
      },
      "WithSiteArea": {
        "in": "query",
        "name": "WithSiteArea",
        "description": "With site area attribute",
        "schema": {
          "type": "boolean"
        }
      },
      "WithTag": {
        "in": "query",
        "name": "WithTag",
        "description": "With tag attribute",
        "schema": {
          "type": "boolean"
        }
      },
      "WithUser": {
        "in": "query",
        "name": "WithUser",
        "description": "With user attribute",
        "schema": {
          "type": "boolean"
        }
      },
      "WithCar": {
        "in": "query",
        "name": "WithCar",
        "description": "With car attribute",
        "schema": {
          "type": "boolean"
        }
      },
      "WithChargingStation": {
        "in": "query",
        "name": "WithChargingStation",
        "description": "With charging station attribute",
        "schema": {
          "type": "boolean"
        }
      },
      "RefundStatus": {
        "in": "query",
        "name": "RefundStatus",
        "description": "Pipe separated refund statuses (submitted, notSubmitted, cancelled, approved)",
        "schema": {
          "type": "string",
          "pattern": "^((submitted|notSubmitted|cancelled|approved)(\\||submitted|notSubmitted|cancelled|approved)*)?$"
        }
      },
      "tagID": {
        "in": "path",
        "name": "id",
        "description": "Tag ID",
        "required": true,
        "schema": {
          "type": "string"
        }
      },
      "transactionID": {
        "in": "path",
        "name": "id",
        "description": "Transaction ID",
        "required": true,
        "schema": {
          "type": "string"
        }
      },
      "UserRoles": {
        "in": "query",
        "name": "Role",
        "required": false,
        "description": "Pipe separated user roles (S, A, B, D)",
        "schema": {
          "type": "string"
        }
      },
      "UserStatuses": {
        "in": "query",
        "name": "Status",
        "description": "Pipe separated statuses (P, A, I, B, L)",
        "schema": {
          "type": "string"
        }
      },
      "UserExcludeSiteID": {
        "in": "query",
        "name": "ExcludeSiteID",
        "required": false,
        "description": "Site ID to exclude",
        "schema": {
          "type": "string"
        }
      },
      "TagActive": {
        "in": "query",
        "name": "Active",
        "description": "Active attribute",
        "schema": {
          "type": "boolean"
        }
      },
      "TagWithUser": {
        "in": "query",
        "name": "WithUser",
        "description": "Retrieve also the user",
        "schema": {
          "type": "boolean"
        }
      },
      "connectionID": {
        "in": "path",
        "name": "id",
        "description": "Connection ID",
        "required": true,
        "schema": {
          "type": "string"
        }
      },
      "LogLevel": {
        "in": "query",
        "name": "Level",
        "description": "Pipe separated log levels (D, I, W, E, NONE, DEFAULT)",
        "schema": {
          "type": "string",
          "pattern": "^((D|I|W|E|NONE|DEFAULT)(\\||D|I|W|E|NONE|DEFAULT)*)?$"
        }
      },
      "LogSource": {
        "in": "query",
        "name": "Source",
        "description": "Log source",
        "schema": {
          "type": "string"
        }
      },
      "LogHost": {
        "in": "query",
        "name": "Host",
        "description": "Log host",
        "schema": {
          "type": "string"
        }
      },
      "LogType": {
        "in": "query",
        "name": "Type",
        "description": "Log type",
        "schema": {
          "type": "string",
          "enum": [
            "R",
            "S"
          ]
        }
      },
      "LogAction": {
        "in": "query",
        "name": "Action",
        "description": "Pipe separated log actions",
        "schema": {
          "type": "string"
        }
      },
      "TransactionMinimalPrice": {
        "in": "query",
        "name": "MinimalPrice",
        "description": "Transactions minimal price",
        "schema": {
          "type": "string"
        }
      },
      "ReportIDs": {
        "in": "query",
        "name": "ReportIDs",
        "description": "Pipe separated report IDs",
        "schema": {
          "type": "string"
        }
      },
      "carCatalogID": {
        "in": "query",
        "name": "id",
        "description": "Car Catalog ID",
        "required": true,
        "schema": {
          "type": "string"
        }
      },
      "CarMakers": {
        "in": "query",
        "name": "CarMaker",
        "description": "Pipe separated car makers",
        "schema": {
          "type": "string"
        }
      },
      "carID": {
        "in": "query",
        "name": "id",
        "description": "Car ID",
        "required": true,
        "schema": {
          "type": "string"
        }
      },
      "companyID": {
        "in": "path",
        "name": "id",
        "description": "Company ID",
        "required": true,
        "schema": {
          "type": "string"
        }
      }
    }
  }
}<|MERGE_RESOLUTION|>--- conflicted
+++ resolved
@@ -61,13 +61,12 @@
       "description": "Cars API"
     },
     {
-<<<<<<< HEAD
+      "name": "Notifications",
+      "description": "Notifications API"
+    },
+    {
       "name": "OCPI",
       "description": "OCPI API"
-=======
-      "name": "Notifications",
-      "description": "Notifications API"
->>>>>>> 090e0151
     }
   ],
   "paths": {
@@ -8956,6 +8955,149 @@
           }
         }
       }
+    },
+    "/api/ocpi/endpoints": {
+      "get": {
+        "security": [
+          {
+            "bearerAuth": []
+          }
+        ],
+        "description": "Retrieve a list of Companies",
+        "parameters": [
+          {
+            "$ref": "#/components/parameters/Search"
+          },
+          {
+            "$ref": "#/components/parameters/Issuer"
+          },
+          {
+            "$ref": "#/components/parameters/WithSite"
+          },
+          {
+            "in": "query",
+            "name": "WithLogo",
+            "description": "With Logo",
+            "schema": {
+              "type": "boolean"
+            }
+          },
+          {
+            "$ref": "#/components/parameters/LocLongitude"
+          },
+          {
+            "$ref": "#/components/parameters/LocLatitude"
+          },
+          {
+            "$ref": "#/components/parameters/LocMaxDistanceMeters"
+          },
+          {
+            "$ref": "#/components/parameters/Skip"
+          },
+          {
+            "$ref": "#/components/parameters/SortFields"
+          },
+          {
+            "$ref": "#/components/parameters/Limit"
+          },
+          {
+            "$ref": "#/components/parameters/OnlyRecordCount"
+          },
+          {
+            "$ref": "#/components/parameters/ProjectFields"
+          }
+        ],
+        "tags": [
+          "Companies"
+        ],
+        "responses": {
+          "200": {
+            "description": "Return companies list",
+            "content": {
+              "application/json": {
+                "example": {
+                  "count": 1,
+                  "result": [
+                    {
+                      "address": {
+                        "address1": "###",
+                        "address2": "###",
+                        "postalCode": "###",
+                        "city": "###",
+                        "country": "###",
+                        "coordinates": [
+                          7.01692790000004,
+                          43.6123063
+                        ]
+                      },
+                      "createdOn": "2018-03-30T22:29:08.388Z",
+                      "name": "###",
+                      "lastChangedOn": "2020-03-15T10:36:56.784Z",
+                      "issuer": true,
+                      "id": "###",
+                      "logo": "###",
+                      "canRead": true,
+                      "canDelete": true,
+                      "canUpdate": true
+                    }
+                  ]
+                }
+              }
+            }
+          },
+          "401": {
+            "$ref": "#/components/responses/UnauthorizedError"
+          },
+          "403": {
+            "$ref": "#/components/responses/ForbiddenError"
+          },
+          "500": {
+            "$ref": "#/components/responses/BackendError"
+          }
+        }
+      },
+      "post": {
+        "security": [
+          {
+            "bearerAuth": []
+          }
+        ],
+        "description": "Create an OCPI Endpoint",
+        "tags": [
+          "OCPI"
+        ],
+        "requestBody": {
+          "content": {
+            "application/json": {
+              "schema": {
+                "$ref": "#/components/schemas/OCPIEndpoint"
+              }
+            }
+          }
+        },
+        "responses": {
+          "201": {
+            "description": "OCPI Endpoint created successfully",
+            "content": {
+              "application/json": {
+                "example": {
+                  "id": "###",
+                  "status": "Success"
+                }
+              }
+            }
+          },
+          "401": {
+            "$ref": "#/components/responses/UnauthorizedError"
+          },
+          "403": {
+            "$ref": "#/components/responses/ForbiddenError"
+          },
+          "500": {
+            "$ref": "#/components/responses/BackendError"
+          }
+        }
+      }
     }
   },
   "components": {
@@ -10086,6 +10228,42 @@
             "readOnly": true
           }
         }
+      },
+      "OCPIEndpoint": {
+        "type": "object",
+        "properties": {
+          "id": {
+            "type": "string"
+          },
+          "name": {
+            "type": "string"
+          },
+          "role": {
+            "type": "string",
+            "enum": [
+              "CPO",
+              "EMSP"
+            ]
+          },
+          "baseUrl": {
+            "type": "string"
+          },
+          "countryCode": {
+            "type": "string"
+          },
+          "partyId": {
+            "type": "string"
+          },
+          "localToken": {
+            "type": "string"
+          },
+          "token": {
+            "type": "string"
+          },
+          "backgroundPatchJob": {
+            "type": "boolean"
+          }
+        }
       }
     },
     "parameters": {
