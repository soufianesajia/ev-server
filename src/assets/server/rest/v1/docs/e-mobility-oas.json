{
  "openapi": "3.0.3",
  "servers": [
    {
      "description": "Current server",
      "url": "/v1"
    }
  ],
  "info": {
    "title": "e-Mobility REST API",
    "description": "Charging Station Management Software",
    "version": "1.0.0",
    "contact": {
      "name": "Serge FABIANO",
      "email": "serge.fabiano@sap.com"
    },
    "license": {
      "name": "Apache 2.0",
      "url": "https://github.com/sap-labs-france/ev-server/blob/master/LICENSE"
    }
  },
  "tags": [
    {
      "name": "Tenant",
      "description": "Tenant API"
    },
    {
      "name": "Authentication",
      "description": "Authentication API"
    },
    {
      "name": "Charging Stations",
      "description": "Charging Stations API"
    },
    {
      "name": "Users",
      "description": "Users API"
    },
    {
      "name": "Tags",
      "description": "Tags API"
    },
    {
<<<<<<< HEAD
      "name": "Companies",
      "description": "Company API"
=======
      "name": "Connections",
      "description": "Integration connection API"
    },
    {
      "name": "Loggings",
      "description": "Loggings API"
    },
    {
      "name": "Assets",
      "description": "Assets API"
    },
    {
      "name": "Cars",
      "description": "Cars API"
>>>>>>> 5a19bce2
    }
  ],
  "paths": {
    "/api/tenants": {
      "get": {
        "description": "Retrieve a list of Tenants",
        "security": [
          {
            "bearerAuth": []
          }
        ],
        "parameters": [
          {
            "$ref": "#/components/parameters/Search"
          },
          {
            "in": "query",
            "name": "WithLogo",
            "description": "Request Tenants with their logos",
            "example": false,
            "required": false,
            "schema": {
              "type": "boolean"
            }
          },
          {
            "in": "query",
            "name": "WithComponents",
            "description": "Request Tenants with their components",
            "example": false,
            "required": false,
            "schema": {
              "type": "boolean"
            }
          },
          {
            "in": "query",
            "name": "WithAddress",
            "description": "Request Tenants with their address",
            "example": false,
            "required": false,
            "schema": {
              "type": "boolean"
            }
          },
          {
            "$ref": "#/components/parameters/Limit"
          },
          {
            "$ref": "#/components/parameters/Skip"
          },
          {
            "$ref": "#/components/parameters/SortFields"
          },
          {
            "$ref": "#/components/parameters/OnlyRecordCount"
          },
          {
            "$ref": "#/components/parameters/ProjectFields"
          }
        ],
        "tags": [
          "Tenant"
        ],
        "responses": {
          "200": {
            "description": "Return the tenant list",
            "content": {
              "application/json": {
                "schema": {
                  "type": "array",
                  "items": {
                    "$ref": "#/components/schemas/Tenant"
                  }
                }
              }
            }
          },
          "401": {
            "$ref": "#/components/responses/UnauthorizedError"
          },
          "403": {
            "$ref": "#/components/responses/ForbiddenError"
          },
          "500": {
            "$ref": "#/components/responses/BackendError"
          }
        }
      },
      "post": {
        "description": "Create a Tenant",
        "requestBody": {
          "content": {
            "application/json": {
              "schema": {
                "$ref": "#/components/schemas/Tenant"
              }
            }
          }
        },
        "tags": [
          "Tenant"
        ],
        "responses": {
          "200": {
            "description": "Tenant is created with success"
          },
          "401": {
            "$ref": "#/components/responses/UnauthorizedError"
          },
          "403": {
            "$ref": "#/components/responses/ForbiddenError"
          },
          "500": {
            "$ref": "#/components/responses/BackendError"
          }
        }
      }
    },
    "/api/tenants/{tenantID}": {
      "get": {
        "description": "Retrieve a Tenant",
        "security": [
          {
            "bearerAuth": []
          }
        ],
        "parameters": [
          {
            "in": "path",
            "name": "tenantID",
            "description": "Tenant ID",
            "required": true,
            "schema": {
              "type": "string"
            }
          },
          {
            "$ref": "#/components/parameters/ProjectFields"
          }
        ],
        "tags": [
          "Tenant"
        ],
        "responses": {
          "200": {
            "description": "Return the found Tenant",
            "content": {
              "application/json": {
                "schema": {
                  "$ref": "#/components/schemas/Tenant"
                }
              }
            }
          },
          "401": {
            "$ref": "#/components/responses/UnauthorizedError"
          },
          "403": {
            "$ref": "#/components/responses/ForbiddenError"
          },
          "500": {
            "$ref": "#/components/responses/BackendError"
          }
        }
      },
      "delete": {
        "description": "Delete a Tenant",
        "security": [
          {
            "bearerAuth": []
          }
        ],
        "parameters": [
          {
            "in": "path",
            "name": "tenantID",
            "description": "Tenant ID",
            "required": true,
            "schema": {
              "type": "string"
            }
          }
        ],
        "tags": [
          "Tenant"
        ],
        "responses": {
          "200": {
            "description": "Tenant has been successfully deleted"
          },
          "401": {
            "$ref": "#/components/responses/UnauthorizedError"
          },
          "403": {
            "$ref": "#/components/responses/ForbiddenError"
          },
          "500": {
            "$ref": "#/components/responses/BackendError"
          }
        }
      }
    },
    "/auth/signin": {
      "post": {
        "description": "Sign in",
        "requestBody": {
          "content": {
            "application/json": {
              "schema": {
                "type": "object",
                "required": [
                  "email",
                  "password",
                  "acceptEula",
                  "tenant"
                ],
                "properties": {
                  "email": {
                    "type": "string",
                    "example": "demo.demo@sap.com"
                  },
                  "password": {
                    "type": "string",
                    "example": "DeM*Us$r1"
                  },
                  "acceptEula": {
                    "type": "boolean",
                    "example": true
                  },
                  "tenant": {
                    "type": "string",
                    "example": "slf"
                  }
                }
              }
            }
          }
        },
        "tags": [
          "Authentication"
        ],
        "responses": {
          "200": {
            "description": "Logged in successfully"
          },
          "500": {
            "$ref": "#/components/responses/BackendError"
          },
          "520": {
            "description": "The End-user License Agreement is mandatory"
          },
          "550": {
            "description": "Unknown tenant, user does not exists, or credentials are invalid"
          },
          "590": {
            "description": "Account is locked"
          },
          "592": {
            "description": "Account is pending"
          },
          "593": {
            "description": "Account is blocked"
          },
          "594": {
            "description": "Account is inactive"
          }
        }
      }
    },
    "/auth/signon": {
      "post": {
        "description": "Register",
        "requestBody": {
          "content": {
            "application/json": {
              "schema": {
                "type": "object",
                "required": [
                  "email",
                  "name",
                  "firstName",
                  "password",
                  "acceptEula",
                  "tenant",
                  "captcha"
                ],
                "properties": {
                  "email": {
                    "type": "string",
                    "example": "demo.demo@sap.com"
                  },
                  "name": {
                    "type": "string",
                    "example": "Demo"
                  },
                  "firstName": {
                    "type": "string",
                    "example": "User"
                  },
                  "password": {
                    "type": "string",
                    "example": "DeM*Us$r1"
                  },
                  "acceptEula": {
                    "type": "boolean",
                    "example": true
                  },
                  "tenant": {
                    "type": "string",
                    "example": ""
                  },
                  "captcha": {
                    "type": "string",
                    "example": "03AGdBq27rf-WyiNvo8yOO11OjDwgST4ZiQ-dtKxxDvVzxtU7XG6Oqff-M-KXe8RwCsHrlgU-4BCi_Y9CLLSC-DHMZkK-YS2fIJ4TpVxwn2mCQ7PwgIi8HUJHudaq5Jb7W88zebKr_xWBa9zyLp4k8exaWwQ9v2Pnj-FSKTHHDpT66PZiHOfRVjg9Za6eQIHhbXkNK5m6ZKWgT92XYigaJuTEPigGK7N5kbXHydXZFX6Ku5lntg9FRl7n737SRSAsO0joBb5XtgJV1vfZGyvnSjHECf3lmNdhZCQbdhGjEqn2vtHuodFk1i3kFzgEgMOS59A42m_zr4AME1Avd-hyAW80dybsbSKWbThyQx6iBRcOydgM9b10TI9kIpL8feLHBCvnmVutnhlp_Zz9MDTop5_Fdi3xvZHW-tLcLYHljECgnTHbApkcHfCSzgSJBlkB7_qifzRGitTfCUFGztgOCho6pKXeHAzc4XQ"
                  },
                  "locale": {
                    "type": "string",
                    "example": "en-US"
                  }
                }
              }
            }
          }
        },
        "tags": [
          "Authentication"
        ],
        "responses": {
          "200": {
            "description": "Registered successfully"
          },
          "500": {
            "$ref": "#/components/responses/BackendError"
          },
          "510": {
            "$ref": "#/components/responses/EmailAlreadyUsed"
          },
          "520": {
            "description": "End-user License Agreement has not been accepted"
          },
          "550": {
            "description": "User tried to register with an unknown tenant"
          }
        }
      }
    },
    "/auth/signout": {
      "get": {
        "description": "Sign out",
        "tags": [
          "Authentication"
        ],
        "responses": {
          "200": {
            "description": "Successfully signed out"
          },
          "500": {
            "$ref": "#/components/responses/BackendError"
          }
        }
      }
    },
    "/auth/password/reset": {
      "post": {
        "description": "Reset password",
        "requestBody": {
          "content": {
            "application/json": {
              "schema": {
                "type": "object",
                "required": [
                  "email",
                  "tenant"
                ],
                "properties": {
                  "email": {
                    "type": "string",
                    "example": "demo.demo@sap.com"
                  },
                  "password": {
                    "type": "string"
                  },
                  "captcha": {
                    "type": "string",
                    "example": "03AGdBq26Ca8rdqn0-odDV18kJCLnVytzGPXVPyW811IY4pqyQuak-o59MZlYfUIVS-ToLBiL4o7fBfPPvmkAhQLKoMXtqitKxRTG016wmGbFLvZWnOSkJKreB1Kx6n3dB7uYd302UVyVpJJ0BGFcmXWnWZmGnR3ZJC8IE1r7oVohcYVLttnKXtuhJwg5IdHe0HleYzOjxCBw9FnCJhVoSmaPn6FeVjWC9d8vSDwBq-18dA_cm6CQb7BhZm6LXWhMdW1_e_5DcSs1koj_vn3FGB7UQESsPp81WBfr6msCNiddNc1D4MRfF4wXeimJ1wplqoGOmMmI2Y_i-120grLrjkfzBNgDPQPWvfpUjeyW1f_T-5SaObYpUFEEZ4YW6Xt2revAWMmZ6i9_QOWWUcukaZU3jr_MzR1YIMscKrnBP3Zhl45zLXOY-0Bi28z6XxsMqqSHE8lY_C8B-7M-X3PNc_293qtrEnE2rhG9PU-RdFJG4dqBcwU6YfZJwwyXDWG7eyNG8iJoBDgCWrbib2jLKTmuwWCowApAoeA"
                  },
                  "tenant": {
                    "type": "string",
                    "example": "slf"
                  }
                }
              },
              "examples": {
                "resetRequest": {
                  "summary": "Request a password reset",
                  "value": {
                    "email": "demo.demo@sap.com",
                    "captcha": "03AGdBq26Ca8rdqn0-odDV18kJCLnVytzGPXVPyW811IY4pqyQuak-o59MZlYfUIVS-ToLBiL4o7fBfPPvmkAhQLKoMXtqitKxRTG016wmGbFLvZWnOSkJKreB1Kx6n3dB7uYd302UVyVpJJ0BGFcmXWnWZmGnR3ZJC8IE1r7oVohcYVLttnKXtuhJwg5IdHe0HleYzOjxCBw9FnCJhVoSmaPn6FeVjWC9d8vSDwBq-18dA_cm6CQb7BhZm6LXWhMdW1_e_5DcSs1koj_vn3FGB7UQESsPp81WBfr6msCNiddNc1D4MRfF4wXeimJ1wplqoGOmMmI2Y_i-120grLrjkfzBNgDPQPWvfpUjeyW1f_T-5SaObYpUFEEZ4YW6Xt2revAWMmZ6i9_QOWWUcukaZU3jr_MzR1YIMscKrnBP3Zhl45zLXOY-0Bi28z6XxsMqqSHE8lY_C8B-7M-X3PNc_293qtrEnE2rhG9PU-RdFJG4dqBcwU6YfZJwwyXDWG7eyNG8iJoBDgCWrbib2jLKTmuwWCowApAoeA",
                    "tenant": "slf"
                  }
                },
                "resetValidation": {
                  "summary": "Validate password reset",
                  "value": {
                    "email": "demo.demo@sap.com",
                    "captcha": "03AGdBq26Ca8rdqn0-odDV18kJCLnVytzGPXVPyW811IY4pqyQuak-o59MZlYfUIVS-ToLBiL4o7fBfPPvmkAhQLKoMXtqitKxRTG016wmGbFLvZWnOSkJKreB1Kx6n3dB7uYd302UVyVpJJ0BGFcmXWnWZmGnR3ZJC8IE1r7oVohcYVLttnKXtuhJwg5IdHe0HleYzOjxCBw9FnCJhVoSmaPn6FeVjWC9d8vSDwBq-18dA_cm6CQb7BhZm6LXWhMdW1_e_5DcSs1koj_vn3FGB7UQESsPp81WBfr6msCNiddNc1D4MRfF4wXeimJ1wplqoGOmMmI2Y_i-120grLrjkfzBNgDPQPWvfpUjeyW1f_T-5SaObYpUFEEZ4YW6Xt2revAWMmZ6i9_QOWWUcukaZU3jr_MzR1YIMscKrnBP3Zhl45zLXOY-0Bi28z6XxsMqqSHE8lY_C8B-7M-X3PNc_293qtrEnE2rhG9PU-RdFJG4dqBcwU6YfZJwwyXDWG7eyNG8iJoBDgCWrbib2jLKTmuwWCowApAoeA",
                    "hash": "dcff1ec7-cecb-4c2f-99da-47aeb1f83509",
                    "password": "Azerty123?",
                    "tenant": "slf"
                  }
                }
              }
            }
          }
        },
        "tags": [
          "Authentication"
        ],
        "responses": {
          "200": {
            "description": "Password reset notification sent successfully or password has been reset "
          },
          "500": {
            "$ref": "#/components/responses/BackendError"
          },
          "550": {
            "description": "Unknown tenant or user does not exist"
          }
        }
      }
    },
    "/auth/eula": {
      "get": {
        "description": "Get tenant EULA",
        "parameters": [
          {
            "in": "query",
            "name": "Language",
            "description": "Browser language",
            "schema": {
              "type": "string",
              "example": "en"
            }
          }
        ],
        "tags": [
          "Authentication"
        ],
        "responses": {
          "200": {
            "description": "Successfully retrieved tenant's EULA",
            "content": {
              "application/json": {
                "schema": {
                  "type": "object",
                  "required": [
                    "text"
                  ],
                  "properties": {
                    "text": {
                      "type": "string",
                      "example": "<h3>End-user Agreement Usage of the e-Mobility Software</h3>..."
                    }
                  }
                }
              }
            }
          },
          "500": {
            "$ref": "#/components/responses/BackendError"
          },
          "550": {
            "description": "Unknown tenant"
          }
        }
      }
    },
    "/auth/eula/check": {
      "get": {
        "description": "Check if a user accepted latest EULA",
        "parameters": [
          {
            "in": "query",
            "name": "Email",
            "required": true,
            "schema": {
              "type": "string",
              "example": "demo.demo@sap.com"
            }
          },
          {
            "in": "query",
            "name": "Tenant",
            "required": true,
            "schema": {
              "type": "string",
              "example": "slf"
            }
          }
        ],
        "tags": [
          "Authentication"
        ],
        "responses": {
          "200": {
            "description": "User accepted latest EULA",
            "content": {
              "application/json": {
                "examples": {
                  "Accepted latest": {
                    "value": {
                      "acceptedEula": true
                    }
                  },
                  "Not accepted latest": {
                    "value": {
                      "acceptedEula": false
                    }
                  }
                }
              }
            }
          },
          "500": {
            "$ref": "#/components/responses/BackendError"
          },
          "550": {
            "description": "Unknown tenant"
          }
        }
      }
    },
    "/auth/mail/check": {
      "get": {
        "description": "Verify email",
        "parameters": [
          {
            "in": "query",
            "name": "Email",
            "required": true,
            "schema": {
              "type": "string",
              "example": "demo.demo@sap.com"
            }
          },
          {
            "in": "query",
            "name": "Tenant",
            "required": true,
            "schema": {
              "type": "string",
              "example": "demo.demo@sap.com"
            }
          },
          {
            "in": "query",
            "name": "VerificationToken",
            "required": true,
            "schema": {
              "type": "string"
            }
          }
        ],
        "tags": [
          "Authentication"
        ],
        "responses": {
          "200": {
            "description": "Successfully validated email"
          },
          "500": {
            "$ref": "#/components/responses/BackendError"
          },
          "540": {
            "description": "Invalid verification token"
          },
          "550": {
            "description": "Unknown tenant or user does not exist"
          },
          "591": {
            "description": "Account already activated"
          }
        }
      }
    },
    "/auth/mail/resend": {
      "post": {
        "description": "Resend a verification email",
        "requestBody": {
          "content": {
            "application/json": {
              "schema": {
                "type": "object",
                "required": [
                  "email",
                  "tenant",
                  "captcha"
                ],
                "properties": {
                  "email": {
                    "type": "string",
                    "example": "demo.demo@sap.com"
                  },
                  "tenant": {
                    "type": "string",
                    "example": "slf"
                  },
                  "captcha": {
                    "type": "string",
                    "example": "03AGdBq261sQ2KzqROGD8E2Xb2ljxLkmQbUumIL9m6FqtJZau9Z5Aq4Pp8K-VzbjTwuvnBvdaZBgD-6VU0IY8PMSyGmSJNH9Ctkgde4l8XoQUVLYLhspglIRSjkPS15-DZQtJ2gLG910Kq3RXE-S5M9gkuXBfEh6Y-81qC9gRb-FFwN_Ao5_NO7j6iu1kZqJHpyxHvwVqtbLK5APvTngU_8gx9tRDfXUBtLMmgZAofmkIE1qbefMNTDceJsiNKtHHykP-xFIt-lNRN1H6h_HZ8EbRjncT5k_AeqjL8ClBTZy9Pdqwy9jkpvas4l5EH7WPVT-9VPV0C0tuwKkwwwesMhzYSo2Vso_wN15G5x1Zgji8xsndjvMthTkIWe4zyRNKNr2gc4z1Sgfy-dGcRkDc7lUnet0fJfII5bXKl_njo_S8no8KGVZ2IeOTzhTKigA7A0hdtNrKnAOmU"
                  }
                }
              }
            }
          }
        },
        "tags": [
          "Authentication"
        ],
        "responses": {
          "200": {
            "description": "Successfully resent email"
          },
          "500": {
            "$ref": "#/components/responses/BackendError"
          },
          "550": {
            "description": "Unknown tenant or user does not exist"
          },
          "591": {
            "description": "Account already activated"
          }
        }
      }
    },
    "/api/transactions": {
      "get": {
        "security": [
          {
            "bearerAuth": []
          }
        ],
        "description": "Retrieve a list of Transactions",
        "parameters": [
          {
            "$ref": "#/components/parameters/Issuer"
          },
          {
            "$ref": "#/components/parameters/Search"
          },
          {
            "$ref": "#/components/parameters/StartDateTime"
          },
          {
            "$ref": "#/components/parameters/EndDateTime"
          },
          {
            "$ref": "#/components/parameters/WithChargingStation"
          },
          {
            "$ref": "#/components/parameters/ChargingStationIDs"
          },
          {
            "$ref": "#/components/parameters/ConnectorIDs"
          },
          {
            "$ref": "#/components/parameters/WithCar"
          },
          {
            "$ref": "#/components/parameters/WithUser"
          },
          {
            "$ref": "#/components/parameters/UserIDs"
          },
          {
            "$ref": "#/components/parameters/WithTag"
          },
          {
            "$ref": "#/components/parameters/TagIDs"
          },
          {
            "$ref": "#/components/parameters/VisualTagIDs"
          },
          {
            "$ref": "#/components/parameters/SiteIDs"
          },
          {
            "$ref": "#/components/parameters/WithSite"
          },
          {
            "$ref": "#/components/parameters/SiteAreaIDs"
          },
          {
            "$ref": "#/components/parameters/WithSiteArea"
          },
          {
            "$ref": "#/components/parameters/WithCompany"
          },
          {
            "$ref": "#/components/parameters/InactivityStatuses"
          },
          {
            "$ref": "#/components/parameters/TransactionStatistics"
          },
          {
            "$ref": "#/components/parameters/RefundStatus"
          },
          {
            "$ref": "#/components/parameters/TransactionMinimalPrice"
          },
          {
            "$ref": "#/components/parameters/ReportIDs"
          },
          {
            "$ref": "#/components/parameters/Limit"
          },
          {
            "$ref": "#/components/parameters/Skip"
          },
          {
            "$ref": "#/components/parameters/SortFields"
          },
          {
            "$ref": "#/components/parameters/OnlyRecordCount"
          },
          {
            "$ref": "#/components/parameters/ProjectFields"
          }
        ],
        "tags": [
          "Transactions"
        ],
        "responses": {
          "200": {
            "description": "Return Transaction's list",
            "content": {
              "application/json": {
                "example": {
                  "count": 1,
                  "stats": {
                    "_id": null,
                    "firstTimestamp": "2017-06-07T07:09:20.000Z",
                    "lastTimestamp": "2020-02-21T11:53:36.000Z",
                    "totalConsumptionWattHours": 10701590.285,
                    "totalDurationSecs": 8956090.273,
                    "totalPrice": 1498.222641,
                    "totalInactivitySecs": 4324778.908,
                    "currency": "EUR",
                    "count": 500
                  },
                  "result": [
                    {
                      "issuer": true,
                      "siteID": "###",
                      "siteAreaID": "###",
                      "connectorId": 1,
                      "tagID": "###",
                      "userID": "###",
                      "chargeBoxID": "###",
                      "meterStart": 7157518,
                      "timestamp": "2021-03-05T16:37:56.000Z",
                      "price": 0,
                      "roundedPrice": 0,
                      "priceUnit": "EUR",
                      "stateOfCharge": 0,
                      "timezone": "###",
                      "currentStateOfCharge": 0,
                      "currentTotalInactivitySecs": 11640,
                      "currentInactivityStatus": "E",
                      "currentCumulatedPrice": 1.968,
                      "currentInstantWatts": 0,
                      "currentTotalConsumptionWh": 12793,
                      "currentTotalDurationSecs": 21480,
                      "ocpi": false,
                      "ocpiWithCdr": false,
                      "id": 123456789,
                      "stop": {
                        "userID": "####",
                        "timestamp": "2021-02-15T16:05:38.000Z",
                        "tagID": "####",
                        "meterStop": 1122046,
                        "stateOfCharge": 0,
                        "totalConsumptionWh": 16,
                        "totalInactivitySecs": 0,
                        "extraInactivitySecs": 1,
                        "inactivityStatus": "I",
                        "totalDurationSecs": 94,
                        "price": 0.002,
                        "priceUnit": "EUR",
                        "roundedPrice": 0,
                        "user": {
                          "email": "####",
                          "firstName": "####",
                          "name": "####",
                          "id": "####"
                        }
                      },
                      "billingData": {
                        "invoiceID": "###"
                      },
                      "user": {
                        "email": "####",
                        "firstName": "####",
                        "name": "####",
                        "id": "####"
                      },
                      "car": {
                        "licensePlate": "####"
                      },
                      "carCatalog": {
                        "vehicleMake": "###",
                        "vehicleModel": "###",
                        "vehicleModelVersion": "###"
                      }
                    }
                  ]
                }
              }
            }
          },
          "401": {
            "$ref": "#/components/responses/UnauthorizedError"
          },
          "403": {
            "$ref": "#/components/responses/ForbiddenError"
          },
          "500": {
            "$ref": "#/components/responses/BackendError"
          }
        }
      },
      "delete": {
        "security": [
          {
            "bearerAuth": []
          }
        ],
        "description": "Delete several Transactions",
        "requestBody": {
          "content": {
            "application/json": {
              "schema": {
                "type": "object",
                "properties": {
                  "transactionIDs": {
                    "type": "array",
                    "items": {
                      "type": "number"
                    }
                  }
                }
              }
            }
          }
        },
        "tags": [
          "Transactions"
        ],
        "responses": {
          "200": {
            "description": "Transaction deletion result",
            "content": {
              "application/json": {
                "example": {
                  "status": "Success",
                  "inSuccess": 42,
                  "inError": 0
                }
              }
            }
          },
          "401": {
            "$ref": "#/components/responses/UnauthorizedError"
          },
          "403": {
            "$ref": "#/components/responses/ForbiddenError"
          },
          "500": {
            "$ref": "#/components/responses/BackendError"
          }
        }
      }
    },
    "/api/transactions/status/completed": {
      "get": {
        "security": [
          {
            "bearerAuth": []
          }
        ],
        "description": "Retrieve a list of completed Transactions",
        "parameters": [
          {
            "$ref": "#/components/parameters/Issuer"
          },
          {
            "$ref": "#/components/parameters/Search"
          },
          {
            "$ref": "#/components/parameters/StartDateTime"
          },
          {
            "$ref": "#/components/parameters/EndDateTime"
          },
          {
            "$ref": "#/components/parameters/WithChargingStation"
          },
          {
            "$ref": "#/components/parameters/ChargingStationIDs"
          },
          {
            "$ref": "#/components/parameters/ConnectorIDs"
          },
          {
            "$ref": "#/components/parameters/WithCar"
          },
          {
            "$ref": "#/components/parameters/WithUser"
          },
          {
            "$ref": "#/components/parameters/UserIDs"
          },
          {
            "$ref": "#/components/parameters/WithTag"
          },
          {
            "$ref": "#/components/parameters/TagIDs"
          },
          {
            "$ref": "#/components/parameters/VisualTagIDs"
          },
          {
            "$ref": "#/components/parameters/SiteIDs"
          },
          {
            "$ref": "#/components/parameters/WithSite"
          },
          {
            "$ref": "#/components/parameters/SiteAreaIDs"
          },
          {
            "$ref": "#/components/parameters/WithSiteArea"
          },
          {
            "$ref": "#/components/parameters/WithCompany"
          },
          {
            "$ref": "#/components/parameters/InactivityStatuses"
          },
          {
            "$ref": "#/components/parameters/TransactionStatistics"
          },
          {
            "$ref": "#/components/parameters/RefundStatus"
          },
          {
            "$ref": "#/components/parameters/TransactionMinimalPrice"
          },
          {
            "$ref": "#/components/parameters/ReportIDs"
          },
          {
            "$ref": "#/components/parameters/Limit"
          },
          {
            "$ref": "#/components/parameters/Skip"
          },
          {
            "$ref": "#/components/parameters/SortFields"
          },
          {
            "$ref": "#/components/parameters/OnlyRecordCount"
          },
          {
            "$ref": "#/components/parameters/ProjectFields"
          }
        ],
        "tags": [
          "Transactions"
        ],
        "responses": {
          "200": {
            "description": "Return completed Transaction's list",
            "content": {
              "application/json": {
                "example": {
                  "count": 1,
                  "stats": {
                    "_id": null,
                    "count": 500
                  },
                  "result": [
                    {
                      "issuer": true,
                      "companyID": "###",
                      "siteID": "###",
                      "siteAreaID": "###",
                      "connectorId": 1,
                      "tagID": "###",
                      "carID": null,
                      "carCatalogID": null,
                      "userID": "###",
                      "chargeBoxID": "###",
                      "meterStart": 0,
                      "timestamp": "2021-07-06T09:29:55.309Z",
                      "stateOfCharge": 75,
                      "timezone": "Europe/Paris",
                      "stop": {
                        "userID": "###",
                        "timestamp": "2021-07-06T09:36:55.656Z",
                        "tagID": "###",
                        "meterStop": 3194,
                        "reason": null,
                        "stateOfCharge": 47,
                        "totalConsumptionWh": 3194,
                        "totalInactivitySecs": 0,
                        "extraInactivitySecs": 0,
                        "inactivityStatus": "I",
                        "totalDurationSecs": 420.347,
                        "price": 0.51104,
                        "roundedPrice": 0.51,
                        "priceUnit": "EUR"
                      },
                      "ocpi": false,
                      "ocpiWithCdr": false,
                      "id": 123456789
                    }
                  ]
                }
              }
            }
          },
          "401": {
            "$ref": "#/components/responses/UnauthorizedError"
          },
          "403": {
            "$ref": "#/components/responses/ForbiddenError"
          },
          "500": {
            "$ref": "#/components/responses/BackendError"
          }
        }
      }
    },
    "/api/transactions/status/active": {
      "get": {
        "security": [
          {
            "bearerAuth": []
          }
        ],
        "description": "Retrieve a list of active Transactions",
        "parameters": [
          {
            "$ref": "#/components/parameters/Issuer"
          },
          {
            "$ref": "#/components/parameters/Search"
          },
          {
            "$ref": "#/components/parameters/StartDateTime"
          },
          {
            "$ref": "#/components/parameters/EndDateTime"
          },
          {
            "$ref": "#/components/parameters/WithChargingStation"
          },
          {
            "$ref": "#/components/parameters/ChargingStationIDs"
          },
          {
            "$ref": "#/components/parameters/ConnectorIDs"
          },
          {
            "$ref": "#/components/parameters/WithCar"
          },
          {
            "$ref": "#/components/parameters/WithUser"
          },
          {
            "$ref": "#/components/parameters/UserIDs"
          },
          {
            "$ref": "#/components/parameters/WithTag"
          },
          {
            "$ref": "#/components/parameters/TagIDs"
          },
          {
            "$ref": "#/components/parameters/VisualTagIDs"
          },
          {
            "$ref": "#/components/parameters/SiteIDs"
          },
          {
            "$ref": "#/components/parameters/WithSite"
          },
          {
            "$ref": "#/components/parameters/SiteAreaIDs"
          },
          {
            "$ref": "#/components/parameters/WithSiteArea"
          },
          {
            "$ref": "#/components/parameters/WithCompany"
          },
          {
            "$ref": "#/components/parameters/InactivityStatuses"
          },
          {
            "$ref": "#/components/parameters/TransactionStatistics"
          },
          {
            "$ref": "#/components/parameters/RefundStatus"
          },
          {
            "$ref": "#/components/parameters/TransactionMinimalPrice"
          },
          {
            "$ref": "#/components/parameters/ReportIDs"
          },
          {
            "$ref": "#/components/parameters/Limit"
          },
          {
            "$ref": "#/components/parameters/Skip"
          },
          {
            "$ref": "#/components/parameters/SortFields"
          },
          {
            "$ref": "#/components/parameters/OnlyRecordCount"
          },
          {
            "$ref": "#/components/parameters/ProjectFields"
          }
        ],
        "tags": [
          "Transactions"
        ],
        "responses": {
          "200": {
            "description": "Return active Transaction's list",
            "content": {
              "application/json": {
                "example": {
                  "count": 1,
                  "stats": {
                    "_id": null,
                    "count": 1
                  },
                  "result": [
                    {
                      "issuer": true,
                      "companyID": "###",
                      "siteID": "###",
                      "siteAreaID": "###",
                      "connectorId": 1,
                      "tagID": "###",
                      "carID": null,
                      "carCatalogID": null,
                      "userID": "###",
                      "chargeBoxID": "###",
                      "meterStart": 0,
                      "timestamp": "2021-07-06T12:02:40.957Z",
                      "price": 0,
                      "roundedPrice": 0,
                      "priceUnit": "EUR",
                      "stateOfCharge": 21,
                      "timezone": "Europe/Paris",
                      "currentStateOfCharge": 77,
                      "currentTotalInactivitySecs": 0,
                      "currentInactivityStatus": "I",
                      "currentCumulatedPrice": 2.51456,
                      "currentInstantWatts": 16919.436018799373,
                      "currentTotalConsumptionWh": 15716,
                      "currentTotalDurationSecs": 2550.496,
                      "id": 123456789
                    }
                  ]
                }
              }
            }
          },
          "401": {
            "$ref": "#/components/responses/UnauthorizedError"
          },
          "403": {
            "$ref": "#/components/responses/ForbiddenError"
          },
          "500": {
            "$ref": "#/components/responses/BackendError"
          }
        }
      }
    },
    "/api/transactions/status/refund": {
      "get": {
        "security": [
          {
            "bearerAuth": []
          }
        ],
        "description": "Retrieve a list of Transactions to refund and refunded",
        "parameters": [
          {
            "$ref": "#/components/parameters/Issuer"
          },
          {
            "$ref": "#/components/parameters/Search"
          },
          {
            "$ref": "#/components/parameters/StartDateTime"
          },
          {
            "$ref": "#/components/parameters/EndDateTime"
          },
          {
            "$ref": "#/components/parameters/WithChargingStation"
          },
          {
            "$ref": "#/components/parameters/ChargingStationIDs"
          },
          {
            "$ref": "#/components/parameters/ConnectorIDs"
          },
          {
            "$ref": "#/components/parameters/WithCar"
          },
          {
            "$ref": "#/components/parameters/WithUser"
          },
          {
            "$ref": "#/components/parameters/UserIDs"
          },
          {
            "$ref": "#/components/parameters/WithTag"
          },
          {
            "$ref": "#/components/parameters/TagIDs"
          },
          {
            "$ref": "#/components/parameters/VisualTagIDs"
          },
          {
            "$ref": "#/components/parameters/SiteIDs"
          },
          {
            "$ref": "#/components/parameters/WithSite"
          },
          {
            "$ref": "#/components/parameters/SiteAreaIDs"
          },
          {
            "$ref": "#/components/parameters/WithSiteArea"
          },
          {
            "$ref": "#/components/parameters/WithCompany"
          },
          {
            "$ref": "#/components/parameters/InactivityStatuses"
          },
          {
            "$ref": "#/components/parameters/TransactionStatistics"
          },
          {
            "$ref": "#/components/parameters/RefundStatus"
          },
          {
            "$ref": "#/components/parameters/TransactionMinimalPrice"
          },
          {
            "$ref": "#/components/parameters/ReportIDs"
          },
          {
            "$ref": "#/components/parameters/Limit"
          },
          {
            "$ref": "#/components/parameters/Skip"
          },
          {
            "$ref": "#/components/parameters/SortFields"
          },
          {
            "$ref": "#/components/parameters/OnlyRecordCount"
          },
          {
            "$ref": "#/components/parameters/ProjectFields"
          }
        ],
        "tags": [
          "Transactions"
        ],
        "responses": {
          "200": {
            "description": "Return Transactions to refund and refunded list",
            "content": {
              "application/json": {
                "example": {
                  "count": 1,
                  "stats": {
                    "_id": null,
                    "count": 500
                  },
                  "result": [
                    {
                      "issuer": true,
                      "companyID": "###",
                      "siteID": "###",
                      "siteAreaID": "###",
                      "connectorId": 1,
                      "tagID": "AAE",
                      "carID": null,
                      "carCatalogID": null,
                      "userID": "###",
                      "chargeBoxID": "###",
                      "meterStart": 0,
                      "timestamp": "2021-07-06T09:29:55.309Z",
                      "stateOfCharge": 75,
                      "timezone": "Europe/Paris",
                      "stop": {
                        "userID": "###",
                        "timestamp": "2021-07-06T09:36:55.656Z",
                        "tagID": "###",
                        "reason": null,
                        "stateOfCharge": 47,
                        "totalConsumptionWh": 3194,
                        "totalInactivitySecs": 0,
                        "extraInactivitySecs": 0,
                        "inactivityStatus": "I",
                        "totalDurationSecs": 420.347,
                        "price": 0.51104,
                        "roundedPrice": 0.51,
                        "priceUnit": "EUR"
                      },
                      "id": 123456789
                    }
                  ]
                }
              }
            }
          },
          "401": {
            "$ref": "#/components/responses/UnauthorizedError"
          },
          "403": {
            "$ref": "#/components/responses/ForbiddenError"
          },
          "500": {
            "$ref": "#/components/responses/BackendError"
          }
        }
      }
    },
    "/api/transactions/status/in-error": {
      "get": {
        "security": [
          {
            "bearerAuth": []
          }
        ],
        "description": "Retrieve a list of Transactions in error",
        "parameters": [
          {
            "$ref": "#/components/parameters/Issuer"
          },
          {
            "$ref": "#/components/parameters/Search"
          },
          {
            "$ref": "#/components/parameters/StartDateTime"
          },
          {
            "$ref": "#/components/parameters/EndDateTime"
          },
          {
            "$ref": "#/components/parameters/ChargingStationIDs"
          },
          {
            "$ref": "#/components/parameters/ConnectorIDs"
          },
          {
            "$ref": "#/components/parameters/UserIDs"
          },
          {
            "$ref": "#/components/parameters/SiteIDs"
          },
          {
            "$ref": "#/components/parameters/SiteAreaIDs"
          },
          {
            "in": "query",
            "name": "ErrorType",
            "description": "Pipe separated error types (long_activity, negative_activity, negative_duration, low_duration, invalid_start_date, no_consumption, low_consumption, missing_user, missing_price, no_billing_data)",
            "schema": {
              "type": "string"
            }
          },
          {
            "$ref": "#/components/parameters/Limit"
          },
          {
            "$ref": "#/components/parameters/Skip"
          },
          {
            "$ref": "#/components/parameters/SortFields"
          },
          {
            "$ref": "#/components/parameters/ProjectFields"
          }
        ],
        "tags": [
          "Transactions"
        ],
        "responses": {
          "200": {
            "description": "Return Transactions in error list",
            "content": {
              "application/json": {
                "example": {
                  "count": 1,
                  "result": [
                    {
                      "issuer": true,
                      "siteID": "###",
                      "siteAreaID": "###",
                      "connectorId": 1,
                      "tagID": "###",
                      "userID": "###",
                      "chargeBoxID": "###",
                      "meterStart": 1152126,
                      "timestamp": "2020-12-07T11:15:41.314Z",
                      "stateOfCharge": 9,
                      "timezone": "Europe/Paris",
                      "stop": {
                        "userID": "###",
                        "tagID": "###",
                        "stateOfCharge": 9,
                        "totalConsumptionWh": 149,
                        "totalDurationSecs": 54
                      },
                      "companyID": "###",
                      "errorCode": "low_duration",
                      "uniqueId": "123456789#low_duration",
                      "id": 123456789
                    }
                  ]
                }
              }
            }
          },
          "401": {
            "$ref": "#/components/responses/UnauthorizedError"
          },
          "403": {
            "$ref": "#/components/responses/ForbiddenError"
          },
          "500": {
            "$ref": "#/components/responses/BackendError"
          }
        }
      }
    },
    "/api/transactions/status/unassigned/count": {
      "get": {
        "security": [
          {
            "bearerAuth": []
          }
        ],
        "description": "Count unassigned Transactions",
        "parameters": [
          {
            "$ref": "#/components/parameters/TagID"
          }
        ],
        "tags": [
          "Transactions"
        ],
        "responses": {
          "200": {
            "description": "Return unassigned Transactions count",
            "content": {
              "text/plain": {
                "example": 42
              }
            }
          },
          "401": {
            "$ref": "#/components/responses/UnauthorizedError"
          },
          "403": {
            "$ref": "#/components/responses/ForbiddenError"
          },
          "500": {
            "$ref": "#/components/responses/BackendError"
          }
        }
      }
    },
    "/api/transactions/{id}": {
      "get": {
        "security": [
          {
            "bearerAuth": []
          }
        ],
        "description": "Retrieve a Transaction",
        "parameters": [
          {
            "$ref": "#/components/parameters/transactionID"
          },
          {
            "$ref": "#/components/parameters/WithCar"
          },
          {
            "$ref": "#/components/parameters/WithUser"
          },
          {
            "$ref": "#/components/parameters/WithTag"
          }
        ],
        "tags": [
          "Transactions"
        ],
        "responses": {
          "200": {
            "description": "Returned Transaction",
            "content": {
              "application/json": {
                "example": {
                  "issuer": true,
                  "siteID": "###",
                  "siteAreaID": "###",
                  "connectorId": 1,
                  "tagID": "###",
                  "userID": "###",
                  "chargeBoxID": "###",
                  "meterStart": 0,
                  "timestamp": "2019-06-12T06:49:46.000Z",
                  "price": 0,
                  "roundedPrice": 0,
                  "priceUnit": "EUR",
                  "stateOfCharge": 0,
                  "timezone": "Europe/Paris",
                  "signedData": null,
                  "stop": {
                    "userID": "###",
                    "timestamp": "2019-06-12T09:54:18.000Z",
                    "tagID": "###",
                    "meterStop": 18540,
                    "stateOfCharge": 0,
                    "signedData": null,
                    "totalConsumptionWh": 18540,
                    "totalInactivitySecs": 0,
                    "inactivityStatus": "I",
                    "totalDurationSecs": 11072,
                    "price": 2.5956,
                    "roundedPrice": 2.59,
                    "priceUnit": "EUR",
                    "pricingSource": "simple"
                  },
                  "id": 1234567890
                }
              }
            }
          },
          "401": {
            "$ref": "#/components/responses/UnauthorizedError"
          },
          "403": {
            "$ref": "#/components/responses/ForbiddenError"
          },
          "500": {
            "$ref": "#/components/responses/BackendError"
          }
        }
      },
      "delete": {
        "security": [
          {
            "bearerAuth": []
          }
        ],
        "description": "Delete a Transaction",
        "parameters": [
          {
            "$ref": "#/components/parameters/transactionID"
          }
        ],
        "tags": [
          "Transactions"
        ],
        "responses": {
          "200": {
            "description": "Transaction deletion result",
            "content": {
              "application/json": {
                "example": {
                  "status": "Success",
                  "inSuccess": 1,
                  "inError": 0
                }
              }
            }
          },
          "401": {
            "$ref": "#/components/responses/UnauthorizedError"
          },
          "403": {
            "$ref": "#/components/responses/ForbiddenError"
          },
          "500": {
            "$ref": "#/components/responses/BackendError"
          }
        }
      }
    },
    "/api/transactions/{id}/ocpi/cdr": {
      "post": {
        "security": [
          {
            "bearerAuth": []
          }
        ],
        "description": "Push Transaction CDR",
        "parameters": [
          {
            "$ref": "#/components/parameters/transactionID"
          }
        ],
        "tags": [
          "Transactions"
        ],
        "responses": {
          "200": {
            "description": "Transaction CDR pushed successfully",
            "content": {
              "application/json": {
                "example": {
                  "status": "Success"
                }
              }
            }
          },
          "401": {
            "$ref": "#/components/responses/UnauthorizedError"
          },
          "403": {
            "$ref": "#/components/responses/ForbiddenError"
          },
          "500": {
            "$ref": "#/components/responses/BackendError"
          },
          "580": {
            "description": "The transaction belongs to an external organization"
          },
          "581": {
            "description": "The transaction has no OCPI or OICP session data"
          },
          "582": {
            "description": "The CDR of the transaction has already been pushed"
          }
        }
      }
    },
    "/api/transactions/{id}/ocpi/cdr/export": {
      "get": {
        "security": [
          {
            "bearerAuth": []
          }
        ],
        "parameters": [
          {
            "$ref": "#/components/parameters/WithUser"
          },
          {
            "$ref": "#/components/parameters/WithCar"
          },
          {
            "$ref": "#/components/parameters/WithTag"
          }
        ],
        "description": "Export Transaction CDR",
        "tags": [
          "Transactions"
        ],
        "responses": {
          "200": {
            "description": "Exported Transaction CDR",
            "content": {
              "application/json": {
                "example": {
                  "id": "###",
                  "start_date_time": "2020-06-30T14:08:50.000Z",
                  "stop_date_time": "2020-06-30T14:33:56.000Z",
                  "total_parking_time": 0,
                  "total_time": 1506,
                  "total_energy": 4.502,
                  "total_cost": 0.72,
                  "currency": "EUR",
                  "auth_id": "###",
                  "authorization_id": "###",
                  "auth_method": "AUTH_REQUEST",
                  "location": {
                    "id": "###",
                    "name": "###",
                    "address": "###",
                    "city": "###",
                    "postal_code": "###",
                    "country": "###",
                    "coordinates": {
                      "latitude": "###",
                      "longitude": "###"
                    },
                    "type": "UNKNOWN",
                    "evses": [
                      {
                        "uid": "###",
                        "evse_id": "###",
                        "status": "BLOCKED",
                        "capabilities": [
                          "REMOTE_START_STOP_CAPABLE",
                          "RFID_READER"
                        ],
                        "connectors": [
                          {
                            "id": "###",
                            "standard": "IEC_62196_T2",
                            "format": "SOCKET",
                            "voltage": 230,
                            "amperage": 96,
                            "power_type": "AC_3_PHASE",
                            "last_updated": "2020-06-30T14:08:47.621Z"
                          }
                        ],
                        "coordinates": {
                          "latitude": "###",
                          "longitude": "###"
                        },
                        "last_updated": "2020-06-30T14:08:47.621Z"
                      }
                    ],
                    "last_updated": "2020-05-06T09:18:10.227Z"
                  },
                  "charging_periods": [
                    {
                      "start_date_time": "2020-06-30T14:08:50.000Z",
                      "dimensions": [
                        {
                          "type": "ENERGY",
                          "volume": 0.108
                        },
                        {
                          "type": "MAX_CURRENT",
                          "volume": 96
                        }
                      ]
                    },
                    {
                      "start_date_time": "2020-06-30T14:10:50.000Z",
                      "dimensions": [
                        {
                          "type": "ENERGY",
                          "volume": 0.182
                        },
                        {
                          "type": "MAX_CURRENT",
                          "volume": 96
                        }
                      ]
                    }
                  ],
                  "last_updated": "2020-06-30T14:33:56.000Z"
                }
              }
            }
          },
          "401": {
            "$ref": "#/components/responses/UnauthorizedError"
          },
          "403": {
            "$ref": "#/components/responses/ForbiddenError"
          },
          "500": {
            "$ref": "#/components/responses/BackendError"
          },
          "580": {
            "description": "The transaction belongs to an external organization"
          },
          "581": {
            "description": "The transaction has no OCPI or OICP session data"
          },
          "582": {
            "description": "The CDR of the transaction has already been pushed"
          }
        }
      }
    },
    "/api/transactions/{id}/consumptions": {
      "get": {
        "security": [
          {
            "bearerAuth": []
          }
        ],
        "description": "Retrieve a Transaction consumption",
        "parameters": [
          {
            "$ref": "#/components/parameters/transactionID"
          },
          {
            "in": "query",
            "name": "LoadAllConsumptions",
            "description": "Load all consumptions",
            "schema": {
              "type": "boolean"
            }
          },
          {
            "$ref": "#/components/parameters/WithCar"
          },
          {
            "$ref": "#/components/parameters/WithUser"
          },
          {
            "$ref": "#/components/parameters/WithTag"
          }
        ],
        "tags": [
          "Transactions"
        ],
        "responses": {
          "200": {
            "description": "Return a Transaction consumption",
            "content": {
              "application/json": {
                "example": {
                  "issuer": true,
                  "siteID": "###",
                  "siteAreaID": "###",
                  "connectorId": 1,
                  "tagID": "###",
                  "userID": "###",
                  "chargeBoxID": "###",
                  "meterStart": 0,
                  "timestamp": "2019-06-12T06:49:46.000Z",
                  "stateOfCharge": 0,
                  "timezone": "Europe/Paris",
                  "stop": {
                    "userID": "###",
                    "timestamp": "2019-06-12T09:54:18.000Z",
                    "tagID": "###",
                    "stateOfCharge": 0,
                    "totalConsumptionWh": 18540,
                    "totalInactivitySecs": 0,
                    "inactivityStatus": "I",
                    "totalDurationSecs": 11072,
                    "price": 2.5956,
                    "roundedPrice": 2.59,
                    "priceUnit": "EUR",
                    "pricingSource": "simple"
                  },
                  "id": 1234567890,
                  "values": [
                    {
                      "startedAt": "2019-06-12T06:49:46.000Z",
                      "endedAt": "2019-06-12T06:50:46.000Z",
                      "cumulatedAmount": 0.01344,
                      "cumulatedConsumptionWh": 96,
                      "cumulatedConsumptionAmps": 0.417391304348,
                      "instantWatts": 5760,
                      "instantWattsL1": 0,
                      "instantWattsL2": 0,
                      "instantWattsL3": 0,
                      "instantWattsDC": 0,
                      "instantAmps": 25.04347826087,
                      "instantAmpsL1": 0,
                      "instantAmpsL2": 0,
                      "instantAmpsL3": 0,
                      "instantAmpsDC": 0,
                      "instantVolts": 0,
                      "instantVoltsL1": 0,
                      "instantVoltsL2": 0,
                      "instantVoltsL3": 0,
                      "instantVoltsDC": 0,
                      "stateOfCharge": 0,
                      "limitAmps": 96,
                      "limitWatts": 22080
                    }
                  ]
                }
              }
            }
          },
          "401": {
            "$ref": "#/components/responses/UnauthorizedError"
          },
          "403": {
            "$ref": "#/components/responses/ForbiddenError"
          },
          "500": {
            "$ref": "#/components/responses/BackendError"
          }
        }
      }
    },
    "/api/transactions/{id}/consumptions/rebuild": {
      "post": {
        "security": [
          {
            "bearerAuth": []
          }
        ],
        "description": "Rebuild a Transaction consumptions",
        "parameters": [
          {
            "$ref": "#/components/parameters/transactionID"
          }
        ],
        "tags": [
          "Transactions"
        ],
        "responses": {
          "200": {
            "description": "Consumptions rebuild result",
            "content": {
              "application/json": {
                "example": {
                  "status": "Success",
                  "nbrOfConsumptions": 1
                }
              }
            }
          },
          "401": {
            "$ref": "#/components/responses/UnauthorizedError"
          },
          "403": {
            "$ref": "#/components/responses/ForbiddenError"
          },
          "500": {
            "$ref": "#/components/responses/BackendError"
          }
        }
      }
    },
    "/api/transactions/{id}/soft-stop": {
      "put": {
        "security": [
          {
            "bearerAuth": []
          }
        ],
        "description": "Stop a Transaction",
        "parameters": [
          {
            "$ref": "#/components/parameters/transactionID"
          }
        ],
        "tags": [
          "Transactions"
        ],
        "responses": {
          "200": {
            "description": "Transaction stopped successfully",
            "content": {
              "application/json": {
                "example": {
                  "status": "Success"
                }
              }
            }
          },
          "401": {
            "$ref": "#/components/responses/UnauthorizedError"
          },
          "403": {
            "$ref": "#/components/responses/ForbiddenError"
          },
          "500": {
            "$ref": "#/components/responses/BackendError"
          }
        }
      }
    },
    "/api/transactions/action/refund": {
      "post": {
        "security": [
          {
            "bearerAuth": []
          }
        ],
        "description": "Refund Transactions",
        "requestBody": {
          "content": {
            "application/json": {
              "schema": {
                "type": "object",
                "properties": {
                  "transactionIds": {
                    "type": "array",
                    "items": {
                      "type": "number"
                    }
                  }
                }
              }
            }
          }
        },
        "tags": [
          "Transactions"
        ],
        "responses": {
          "200": {
            "description": "Transactions refund result",
            "content": {
              "application/json": {
                "example": {
                  "status": "Success",
                  "inSuccess": 42,
                  "inError": 1
                }
              }
            }
          },
          "401": {
            "$ref": "#/components/responses/UnauthorizedError"
          },
          "403": {
            "$ref": "#/components/responses/ForbiddenError"
          },
          "500": {
            "$ref": "#/components/responses/BackendError"
          },
          "552": {
            "description": "No Refund valid connection found"
          }
        }
      }
    },
    "/api/transactions/status/refund/export": {
      "get": {
        "security": [
          {
            "bearerAuth": []
          }
        ],
        "description": "Export Transactions to refund",
        "parameters": [
          {
            "$ref": "#/components/parameters/Issuer"
          },
          {
            "$ref": "#/components/parameters/Search"
          },
          {
            "$ref": "#/components/parameters/StartDateTime"
          },
          {
            "$ref": "#/components/parameters/EndDateTime"
          },
          {
            "$ref": "#/components/parameters/WithChargingStation"
          },
          {
            "$ref": "#/components/parameters/ChargingStationIDs"
          },
          {
            "$ref": "#/components/parameters/ConnectorIDs"
          },
          {
            "$ref": "#/components/parameters/WithCar"
          },
          {
            "$ref": "#/components/parameters/WithUser"
          },
          {
            "$ref": "#/components/parameters/UserIDs"
          },
          {
            "$ref": "#/components/parameters/WithTag"
          },
          {
            "$ref": "#/components/parameters/TagIDs"
          },
          {
            "$ref": "#/components/parameters/VisualTagIDs"
          },
          {
            "$ref": "#/components/parameters/SiteIDs"
          },
          {
            "$ref": "#/components/parameters/WithSite"
          },
          {
            "$ref": "#/components/parameters/SiteAreaIDs"
          },
          {
            "$ref": "#/components/parameters/WithSiteArea"
          },
          {
            "$ref": "#/components/parameters/WithCompany"
          },
          {
            "$ref": "#/components/parameters/InactivityStatuses"
          },
          {
            "$ref": "#/components/parameters/TransactionStatistics"
          },
          {
            "$ref": "#/components/parameters/RefundStatus"
          },
          {
            "in": "query",
            "name": "MinimalPrice",
            "description": "Transactions minimal price",
            "schema": {
              "type": "string"
            }
          },
          {
            "in": "query",
            "name": "ReportIDs",
            "description": "Pipe separated report IDs",
            "schema": {
              "type": "string"
            }
          },
          {
            "$ref": "#/components/parameters/Limit"
          },
          {
            "$ref": "#/components/parameters/Skip"
          },
          {
            "$ref": "#/components/parameters/SortFields"
          },
          {
            "$ref": "#/components/parameters/OnlyRecordCount"
          },
          {
            "$ref": "#/components/parameters/ProjectFields"
          }
        ],
        "tags": [
          "Transactions"
        ],
        "responses": {
          "200": {
            "description": "Exported Transactions to refund",
            "content": {
              "text/csv": {
                "example": "id,chargingStationID,connectorID,companyName,siteName,siteAreaName,userID,user,tagID,visualTagID,tagDescription,timezone,startDate,startTime,endDate,endTime,totalConsumptionkWh,totalDurationMins,totalInactivityMins,price,priceUnit\n123456789,\"###\",2,,,,\"\",\"\",\"###\",,\"\",\"Europe/Paris\",\"2021-07-07\",\"10:08:25\",\"2021-07-07\",\"10:08:32\",0,0.11,0.11,0,\"EUR\""
              }
            }
          },
          "401": {
            "$ref": "#/components/responses/UnauthorizedError"
          },
          "403": {
            "$ref": "#/components/responses/ForbiddenError"
          },
          "500": {
            "$ref": "#/components/responses/BackendError"
          }
        }
      }
    },
    "/api/transactions/status/refund/synchronize": {
      "post": {
        "security": [
          {
            "bearerAuth": []
          }
        ],
        "description": "Synchronize refunded Transactions",
        "tags": [
          "Transactions"
        ],
        "responses": {
          "200": {
            "description": "Synchronized refunded transactions successfully",
            "content": {
              "application/json": {
                "example": {
                  "status": "Success"
                }
              }
            }
          },
          "401": {
            "$ref": "#/components/responses/UnauthorizedError"
          },
          "403": {
            "$ref": "#/components/responses/ForbiddenError"
          },
          "500": {
            "$ref": "#/components/responses/BackendError"
          }
        }
      }
    },
    "/api/transactions/status/refund/reports": {
      "get": {
        "security": [
          {
            "bearerAuth": []
          }
        ],
        "description": "Retrieve Transactions refund reports",
        "parameters": [
          {
            "$ref": "#/components/parameters/SiteAreaIDs"
          },
          {
            "$ref": "#/components/parameters/SiteIDs"
          },
          {
            "$ref": "#/components/parameters/Limit"
          },
          {
            "$ref": "#/components/parameters/Skip"
          },
          {
            "$ref": "#/components/parameters/SortFields"
          },
          {
            "$ref": "#/components/parameters/OnlyRecordCount"
          }
        ],
        "tags": [
          "Transactions"
        ],
        "responses": {
          "200": {
            "description": "Retrieved Transactions refund reports",
            "content": {
              "application/json": {
                "example": {
                  "count": 1,
                  "result": [
                    {
                      "id": "###",
                      "user": {
                        "id": "###",
                        "name": "###",
                        "firstName": "###",
                        "email": "###"
                      }
                    }
                  ]
                }
              }
            }
          },
          "401": {
            "$ref": "#/components/responses/UnauthorizedError"
          },
          "403": {
            "$ref": "#/components/responses/ForbiddenError"
          },
          "500": {
            "$ref": "#/components/responses/BackendError"
          }
        }
      }
    },
    "/api/transactions/action/assign-user": {
      "put": {
        "security": [
          {
            "bearerAuth": []
          }
        ],
        "description": "Assign Transactions to a user",
        "parameters": [
          {
            "in": "query",
            "name": "TagID",
            "description": "Tag ID",
            "required": true,
            "schema": {
              "type": "string"
            }
          },
          {
            "in": "query",
            "name": "UserID",
            "description": "User ID",
            "required": true,
            "schema": {
              "type": "string"
            }
          }
        ],
        "tags": [
          "Transactions"
        ],
        "responses": {
          "200": {
            "description": "Transactions successfully assigned",
            "content": {
              "application/json": {
                "example": {
                  "status": "Success"
                }
              }
            }
          },
          "401": {
            "$ref": "#/components/responses/UnauthorizedError"
          },
          "403": {
            "$ref": "#/components/responses/ForbiddenError"
          },
          "500": {
            "$ref": "#/components/responses/BackendError"
          }
        }
      }
    },
    "/api/transactions/action/export": {
      "get": {
        "security": [
          {
            "bearerAuth": []
          }
        ],
        "description": "Export Transactions",
        "parameters": [
          {
            "$ref": "#/components/parameters/Issuer"
          },
          {
            "$ref": "#/components/parameters/Search"
          },
          {
            "$ref": "#/components/parameters/StartDateTime"
          },
          {
            "$ref": "#/components/parameters/EndDateTime"
          },
          {
            "$ref": "#/components/parameters/WithChargingStation"
          },
          {
            "$ref": "#/components/parameters/ChargingStationIDs"
          },
          {
            "$ref": "#/components/parameters/ConnectorIDs"
          },
          {
            "$ref": "#/components/parameters/WithCar"
          },
          {
            "$ref": "#/components/parameters/WithUser"
          },
          {
            "$ref": "#/components/parameters/UserIDs"
          },
          {
            "$ref": "#/components/parameters/TagIDs"
          },
          {
            "$ref": "#/components/parameters/VisualTagIDs"
          },
          {
            "$ref": "#/components/parameters/SiteIDs"
          },
          {
            "$ref": "#/components/parameters/WithSite"
          },
          {
            "$ref": "#/components/parameters/SiteAreaIDs"
          },
          {
            "$ref": "#/components/parameters/WithSiteArea"
          },
          {
            "$ref": "#/components/parameters/WithCompany"
          },
          {
            "$ref": "#/components/parameters/InactivityStatuses"
          },
          {
            "$ref": "#/components/parameters/TransactionStatistics"
          },
          {
            "$ref": "#/components/parameters/RefundStatus"
          },
          {
            "in": "query",
            "name": "MinimalPrice",
            "description": "Transactions minimal price",
            "schema": {
              "type": "string"
            }
          },
          {
            "in": "query",
            "name": "ReportIDs",
            "description": "Pipe separated report IDs",
            "schema": {
              "type": "string"
            }
          },
          {
            "$ref": "#/components/parameters/Limit"
          },
          {
            "$ref": "#/components/parameters/Skip"
          },
          {
            "$ref": "#/components/parameters/SortFields"
          },
          {
            "$ref": "#/components/parameters/OnlyRecordCount"
          },
          {
            "$ref": "#/components/parameters/ProjectFields"
          }
        ],
        "tags": [
          "Transactions"
        ],
        "responses": {
          "200": {
            "description": "Transactions successfully exported",
            "content": {
              "text/csv": {
                "example": "id,chargingStationID,connectorID,companyName,siteName,siteAreaName,userID,user,tagID,visualTagID,tagDescription,timezone,startDate,startTime,endDate,endTime,totalConsumptionkWh,totalDurationMins,totalInactivityMins,price,priceUnit\n1155141205,\"###\",1,,,,\"\",\"\",\"###\",\"###\",\"###\",\"Europe/Paris\",\"2021-07-07\",\"16:21:59\",\"2021-07-07\",\"16:22:27\",0,0.46,0.46,0,\"EUR\""
              }
            }
          },
          "401": {
            "$ref": "#/components/responses/UnauthorizedError"
          },
          "403": {
            "$ref": "#/components/responses/ForbiddenError"
          },
          "500": {
            "$ref": "#/components/responses/BackendError"
          }
        }
      }
    },
    "/api/charging-stations": {
      "get": {
        "security": [
          {
            "bearerAuth": []
          }
        ],
        "description": "Retrieve a list of Charging Stations",
        "parameters": [
          {
            "$ref": "#/components/parameters/Issuer"
          },
          {
            "$ref": "#/components/parameters/Search"
          },
          {
            "$ref": "#/components/parameters/WithNoSiteArea"
          },
          {
            "$ref": "#/components/parameters/SiteIDs"
          },
          {
            "$ref": "#/components/parameters/WithSite"
          },
          {
            "$ref": "#/components/parameters/SiteAreaIDs"
          },
          {
            "$ref": "#/components/parameters/WithSiteArea"
          },
          {
            "$ref": "#/components/parameters/ConnectorStatuses"
          },
          {
            "$ref": "#/components/parameters/ConnectorTypes"
          },
          {
            "$ref": "#/components/parameters/ChargingStationIDs"
          },
          {
            "$ref": "#/components/parameters/IncludeDeleted"
          },
          {
            "$ref": "#/components/parameters/LocLongitude"
          },
          {
            "$ref": "#/components/parameters/LocLatitude"
          },
          {
            "$ref": "#/components/parameters/LocMaxDistanceMeters"
          },
          {
            "$ref": "#/components/parameters/Limit"
          },
          {
            "$ref": "#/components/parameters/Skip"
          },
          {
            "$ref": "#/components/parameters/SortFields"
          },
          {
            "$ref": "#/components/parameters/OnlyRecordCount"
          },
          {
            "$ref": "#/components/parameters/ProjectFields"
          }
        ],
        "tags": [
          "Charging Stations"
        ],
        "responses": {
          "200": {
            "description": "Return Charging Stations list",
            "content": {
              "application/json": {
                "example": {
                  "count": 1,
                  "result": [
                    {
                      "chargeBoxSerialNumber": "###",
                      "chargePointModel": "###",
                      "chargePointSerialNumber": "###",
                      "chargePointVendor": "###",
                      "connectors": [
                        {
                          "connectorId": 1,
                          "currentInstantWatts": 0,
                          "currentStateOfCharge": 0,
                          "currentTotalInactivitySecs": 0,
                          "currentTotalConsumptionWh": 0,
                          "currentTagID": null,
                          "status": "Available",
                          "errorCode": "NoError",
                          "power": 22080,
                          "type": "T2",
                          "currentTransactionID": 0
                        },
                        {
                          "connectorId": 2,
                          "currentInstantWatts": 0,
                          "currentStateOfCharge": 0,
                          "currentTotalInactivitySecs": 0,
                          "currentTotalConsumptionWh": 0,
                          "currentTagID": null,
                          "status": "Available",
                          "errorCode": "NoError",
                          "power": 22080,
                          "type": "T2",
                          "currentTransactionID": 0
                        }
                      ],
                      "createdOn": "2020-06-19T14:30:01.191Z",
                      "firmwareVersion": "###",
                      "lastReboot": "2020-12-09T18:00:10.199Z",
                      "ocppVersion": "1.6",
                      "siteAreaID": "###",
                      "maximumPower": 44160,
                      "ocppProtocol": "json",
                      "powerLimitUnit": "A",
                      "coordinates": [
                        -0.390899731877199,
                        49.20079707133
                      ],
                      "issuer": true,
                      "chargePoints": [
                        {
                          "chargePointID": 1,
                          "currentType": "AC",
                          "voltage": null,
                          "amperage": 192,
                          "numberOfConnectedPhase": 3,
                          "cannotChargeInParallel": false,
                          "sharePowerToAllConnectors": false,
                          "excludeFromPowerLimitation": false,
                          "ocppParamForPowerLimitation": "maxintensitysocket",
                          "power": 44160,
                          "efficiency": null,
                          "connectorIDs": [
                            1,
                            2
                          ]
                        }
                      ],
                      "voltage": 230,
                      "public": false,
                      "lastSeen": "2021-02-17T08:32:52.393Z",
                      "siteID": "###",
                      "inactive": true,
                      "siteArea": {
                        "name": "###",
                        "siteID": "###",
                        "address": {
                          "address1": "###",
                          "address2": "",
                          "postalCode": "###",
                          "city": "###",
                          "department": "###",
                          "region": "###",
                          "country": "###",
                          "coordinates": [
                            -0.39091984844480976,
                            49.20079970020356
                          ]
                        },
                        "id": "###"
                      },
                      "id": "###"
                    }
                  ]
                }
              }
            }
          },
          "401": {
            "$ref": "#/components/responses/UnauthorizedError"
          },
          "403": {
            "$ref": "#/components/responses/ForbiddenError"
          },
          "500": {
            "$ref": "#/components/responses/BackendError"
          }
        }
      }
    },
    "/api/charging-stations/{id}": {
      "get": {
        "security": [
          {
            "bearerAuth": []
          }
        ],
        "description": "Retrieve a Charging Station",
        "parameters": [
          {
            "$ref": "#/components/parameters/chargingStationID"
          },
          {
            "$ref": "#/components/parameters/ProjectFields"
          }
        ],
        "tags": [
          "Charging Stations"
        ],
        "responses": {
          "200": {
            "description": "Charging Station",
            "content": {
              "application/json": {
                "example": {
                  "id": "####",
                  "chargeBoxSerialNumber": "####",
                  "chargePointModel": "####",
                  "chargePointSerialNumber": "####",
                  "chargePointVendor": "####",
                  "connectors": [
                    {
                      "connectorId": 1,
                      "currentInstantWatts": 0,
                      "currentStateOfCharge": 0,
                      "currentTotalInactivitySecs": 0,
                      "currentTotalConsumptionWh": 0,
                      "currentTransactionDate": null,
                      "currentTagID": null,
                      "status": "Available",
                      "errorCode": "NoError",
                      "info": "",
                      "vendorErrorCode": "",
                      "power": 22080,
                      "type": "T2",
                      "voltage": 0,
                      "amperage": 96,
                      "amperageLimit": 96,
                      "currentTransactionID": 0,
                      "userID": null,
                      "statusLastChangedOn": "2020-12-15T09:57:16.000Z",
                      "currentInactivityStatus": "I",
                      "numberOfConnectedPhase": null,
                      "currentType": null,
                      "chargePointID": 1,
                      "phaseAssignmentToGrid": null
                    },
                    {
                      "connectorId": 2,
                      "currentInstantWatts": 0,
                      "currentStateOfCharge": 0,
                      "currentTotalInactivitySecs": 0,
                      "currentTotalConsumptionWh": 0,
                      "currentTransactionDate": null,
                      "currentTagID": null,
                      "status": "Available",
                      "errorCode": "NoError",
                      "info": "",
                      "vendorErrorCode": "",
                      "power": 22080,
                      "type": "T2",
                      "voltage": 0,
                      "amperage": 96,
                      "amperageLimit": 96,
                      "currentTransactionID": 0,
                      "userID": null,
                      "statusLastChangedOn": "2020-12-15T12:10:31.000Z",
                      "currentInactivityStatus": "I",
                      "numberOfConnectedPhase": null,
                      "currentType": null,
                      "chargePointID": 1,
                      "phaseAssignmentToGrid": null
                    }
                  ],
                  "endpoint": "####",
                  "firmwareVersion": "3",
                  "lastReboot": "2020-12-08T09:06:14.948Z",
                  "ocppVersion": "1.5",
                  "siteAreaID": "####",
                  "chargingStationURL": "wss://####",
                  "maximumPower": 44160,
                  "ocppProtocol": "soap",
                  "powerLimitUnit": "A",
                  "createdOn": "2019-03-20T07:41:57.583Z",
                  "currentIPAddress": "####",
                  "coordinates": [
                    7,
                    43
                  ],
                  "capabilities": {
                    "supportStaticLimitation": true,
                    "supportChargingProfiles": true,
                    "supportRemoteStartStopTransaction": true,
                    "supportUnlockConnector": true,
                    "supportReservation": false,
                    "supportCreditCard": false,
                    "supportRFIDCard": false
                  },
                  "issuer": true,
                  "chargePoints": [
                    {
                      "chargePointID": 1,
                      "currentType": "AC",
                      "voltage": null,
                      "amperage": 192,
                      "numberOfConnectedPhase": 3,
                      "cannotChargeInParallel": false,
                      "sharePowerToAllConnectors": false,
                      "excludeFromPowerLimitation": false,
                      "ocppParamForPowerLimitation": "maxintensitysocket",
                      "power": 44160,
                      "efficiency": null,
                      "connectorIDs": [
                        1,
                        2
                      ]
                    }
                  ],
                  "excludeFromSmartCharging": false,
                  "voltage": 230,
                  "public": false,
                  "forceInactive": false,
                  "lastSeen": "2020-12-20T22:34:37.468Z",
                  "inactive": true,
                  "siteArea": {
                    "name": "####",
                    "siteID": "####",
                    "smartCharging": true,
                    "id": "####",
                    "site": {
                      "name": "####",
                      "id": "####"
                    }
                  }
                }
              }
            }
          },
          "401": {
            "$ref": "#/components/responses/UnauthorizedError"
          },
          "403": {
            "$ref": "#/components/responses/ForbiddenError"
          },
          "500": {
            "$ref": "#/components/responses/BackendError"
          }
        }
      },
      "delete": {
        "security": [
          {
            "bearerAuth": []
          }
        ],
        "description": "Delete a Charging Station",
        "parameters": [
          {
            "$ref": "#/components/parameters/chargingStationID"
          }
        ],
        "tags": [
          "Charging Stations"
        ],
        "responses": {
          "200": {
            "description": "Charging Station has been successfully deleted"
          },
          "401": {
            "$ref": "#/components/responses/UnauthorizedError"
          },
          "403": {
            "$ref": "#/components/responses/ForbiddenError"
          },
          "500": {
            "$ref": "#/components/responses/BackendError"
          },
          "550": {
            "description": "Charging Station does not exist"
          },
          "570": {
            "description": "Charging Station can't be deleted due to existing active transactions"
          }
        }
      }
    },
    "/api/charging-stations/{id}/reset": {
      "put": {
        "security": [
          {
            "bearerAuth": []
          }
        ],
        "description": "Reset a Charging Station",
        "parameters": [
          {
            "$ref": "#/components/parameters/chargingStationID"
          }
        ],
        "requestBody": {
          "content": {
            "application/json": {
              "schema": {
                "type": "object",
                "properties": {
                  "args": {
                    "type": "object",
                    "properties": {
                      "type": {
                        "type": "string",
                        "description": "Required. This contains the type of reset that the Charge Point should perform.",
                        "enum": [
                          "Soft",
                          "Hard"
                        ],
                        "example": "Soft"
                      }
                    },
                    "required": [
                      "type"
                    ]
                  }
                },
                "required": [
                  "args"
                ]
              }
            }
          }
        },
        "tags": [
          "Charging Stations"
        ],
        "responses": {
          "200": {
            "description": "Charging Station has been successfully reset"
          },
          "401": {
            "$ref": "#/components/responses/UnauthorizedError"
          },
          "403": {
            "$ref": "#/components/responses/ForbiddenError"
          },
          "500": {
            "$ref": "#/components/responses/BackendError"
          }
        }
      }
    },
    "/api/charging-stations/{id}/cache/clear": {
      "put": {
        "security": [
          {
            "bearerAuth": []
          }
        ],
        "description": "Clear a Charging Station cache",
        "parameters": [
          {
            "$ref": "#/components/parameters/chargingStationID"
          }
        ],
        "tags": [
          "Charging Stations"
        ],
        "responses": {
          "200": {
            "description": "Charging Station cache has been successfully cleared",
            "content": {
              "application/json": {
                "schema": {
                  "type": "object",
                  "properties": {
                    "status": {
                      "type": "string"
                    }
                  }
                },
                "examples": {
                  "accepted": {
                    "summary": "Accepted",
                    "value": {
                      "status": "Accepted"
                    }
                  },
                  "rejected": {
                    "summary": "Rejected",
                    "value": {
                      "status": "Rejected"
                    }
                  }
                }
              }
            }
          },
          "401": {
            "$ref": "#/components/responses/UnauthorizedError"
          },
          "403": {
            "$ref": "#/components/responses/ForbiddenError"
          },
          "500": {
            "$ref": "#/components/responses/BackendError"
          }
        }
      }
    },
    "/api/charging-stations/{id}/data/transfer": {
      "put": {
        "security": [
          {
            "bearerAuth": []
          }
        ],
        "description": "Trigger Data Transfer",
        "parameters": [
          {
            "$ref": "#/components/parameters/chargingStationID"
          }
        ],
        "requestBody": {
          "content": {
            "application/json": {
              "schema": {
                "type": "object",
                "properties": {
                  "args": {
                    "type": "object",
                    "properties": {
                      "vendorId": {
                        "type": "string",
                        "description": "Mandatory. Vendor of the charging station.",
                        "example": ""
                      },
                      "messageId": {
                        "type": "string",
                        "description": "Optional. Message to send.",
                        "example": ""
                      },
                      "data": {
                        "type": "string",
                        "description": "Optional. Data to send.",
                        "example": ""
                      }
                    }
                  }
                }
              }
            }
          }
        },
        "tags": [
          "Charging Stations"
        ],
        "responses": {
          "200": {
            "description": "Data Transfer has been successfully executed",
            "content": {
              "application/json": {
                "schema": {
                  "type": "object",
                  "properties": {
                    "status": {
                      "type": "string"
                    }
                  }
                },
                "examples": {
                  "accepted": {
                    "summary": "Accepted",
                    "value": {
                      "status": "Accepted"
                    }
                  },
                  "rejected": {
                    "summary": "Rejected",
                    "value": {
                      "status": "Rejected"
                    }
                  }
                }
              }
            }
          },
          "401": {
            "$ref": "#/components/responses/UnauthorizedError"
          },
          "403": {
            "$ref": "#/components/responses/ForbiddenError"
          },
          "500": {
            "$ref": "#/components/responses/BackendError"
          }
        }
      }
    },
    "/api/charging-stations/{id}/configuration/retrieve": {
      "put": {
        "security": [
          {
            "bearerAuth": []
          }
        ],
        "description": "Get the Charging Station's configuration",
        "parameters": [
          {
            "$ref": "#/components/parameters/chargingStationID"
          }
        ],
        "requestBody": {
          "content": {
            "application/json": {
              "schema": {
                "type": "object",
                "properties": {
                  "args": {
                    "type": "object",
                    "properties": {
                      "key": {
                        "type": "array",
                        "description": "Optional. List of keys for which the configuration value is requested.",
                        "items": {
                          "type": "string"
                        },
                        "example": []
                      }
                    }
                  }
                }
              }
            }
          }
        },
        "tags": [
          "Charging Stations"
        ],
        "responses": {
          "200": {
            "description": "Return the configuration",
            "content": {
              "application/json": {
                "schema": {
                  "type": "object",
                  "required": [
                    "configurationKey"
                  ],
                  "properties": {
                    "configurationKey": {
                      "type": "array",
                      "items": {
                        "type": "object",
                        "required": [
                          "key",
                          "readonly"
                        ],
                        "properties": {
                          "key": {
                            "type": "string"
                          },
                          "value": {
                            "type": "string"
                          },
                          "readonly": {
                            "type": "boolean"
                          },
                          "custom": {
                            "type": "boolean"
                          }
                        }
                      }
                    },
                    "unknownKey": {
                      "type": "array",
                      "items": {
                        "type": "string"
                      }
                    }
                  }
                }
              }
            }
          },
          "401": {
            "$ref": "#/components/responses/UnauthorizedError"
          },
          "403": {
            "$ref": "#/components/responses/ForbiddenError"
          },
          "500": {
            "$ref": "#/components/responses/BackendError"
          }
        }
      }
    },
    "/api/charging-stations/{id}/configuration": {
      "put": {
        "security": [
          {
            "bearerAuth": []
          }
        ],
        "description": "Update the Charging Station's configuration",
        "parameters": [
          {
            "$ref": "#/components/parameters/chargingStationID"
          }
        ],
        "requestBody": {
          "content": {
            "application/json": {
              "schema": {
                "type": "object",
                "properties": {
                  "args": {
                    "type": "object",
                    "properties": {
                      "key": {
                        "type": "string",
                        "description": "Required. Configuration key to update",
                        "example": ""
                      },
                      "value": {
                        "type": "string",
                        "description": "Required. Value to set",
                        "example": ""
                      }
                    }
                  }
                }
              }
            }
          }
        },
        "tags": [
          "Charging Stations"
        ],
        "responses": {
          "200": {
            "description": "Return command success status",
            "content": {
              "application/json": {
                "schema": {
                  "$ref": "#/components/schemas/OcppConfigurationStatus"
                }
              }
            }
          },
          "401": {
            "$ref": "#/components/responses/UnauthorizedError"
          },
          "403": {
            "$ref": "#/components/responses/ForbiddenError"
          },
          "500": {
            "$ref": "#/components/responses/BackendError"
          }
        }
      }
    },
    "/api/charging-stations/{id}/remote/start": {
      "put": {
        "security": [
          {
            "bearerAuth": []
          }
        ],
        "description": "Start a remote transaction",
        "parameters": [
          {
            "$ref": "#/components/parameters/chargingStationID"
          }
        ],
        "requestBody": {
          "content": {
            "application/json": {
              "schema": {
                "type": "object",
                "properties": {
                  "carID": {
                    "type": "string",
                    "example": ""
                  },
                  "userID": {
                    "type": "string",
                    "example": ""
                  },
                  "args": {
                    "type": "object",
                    "properties": {
                      "tagID": {
                        "type": "string",
                        "description": "The identifier that Charge Point must use to start a transaction.",
                        "example": "123456"
                      },
                      "visualTagID": {
                        "type": "string",
                        "description": "The identifier that Charge Point must use to start a transaction.",
                        "example": "123456-123456"
                      },
                      "connectorId": {
                        "type": "integer",
                        "description": "Optional. Number of the connector on which to start the transaction. connectorId SHALL be > 0",
                        "minimum": 1,
                        "example": 1
                      }
                    }
                  }
                },
                "required": [
                  "args"
                ]
              }
            }
          }
        },
        "tags": [
          "Charging Stations"
        ],
        "responses": {
          "200": {
            "description": "Remote transaction started",
            "content": {
              "application/json": {
                "schema": {
                  "type": "object",
                  "required": [
                    "status"
                  ],
                  "properties": {
                    "status": {
                      "type": "string"
                    }
                  }
                },
                "examples": {
                  "accepted": {
                    "summary": "Accepted",
                    "value": {
                      "status": "Accepted"
                    }
                  },
                  "rejected": {
                    "summary": "Rejected",
                    "value": {
                      "status": "Rejected"
                    }
                  }
                }
              }
            }
          },
          "401": {
            "$ref": "#/components/responses/UnauthorizedError"
          },
          "403": {
            "$ref": "#/components/responses/ForbiddenError"
          },
          "500": {
            "$ref": "#/components/responses/BackendError"
          },
          "570": {
            "$ref": "#/components/responses/NoBadgeError"
          }
        }
      }
    },
    "/api/charging-stations/{id}/remote/stop": {
      "put": {
        "security": [
          {
            "bearerAuth": []
          }
        ],
        "description": "Stop a remote transaction",
        "parameters": [
          {
            "$ref": "#/components/parameters/chargingStationID"
          }
        ],
        "requestBody": {
          "content": {
            "application/json": {
              "schema": {
                "type": "object",
                "properties": {
                  "args": {
                    "type": "object",
                    "properties": {
                      "transactionId": {
                        "type": "number",
                        "description": "Required. The identifier of the transaction which Charge Point is requested to stop.",
                        "example": 12345
                      }
                    },
                    "required": [
                      "transactionId"
                    ]
                  }
                },
                "required": [
                  "args"
                ]
              }
            }
          }
        },
        "tags": [
          "Charging Stations"
        ],
        "responses": {
          "200": {
            "description": "Remote transaction stopped",
            "content": {
              "application/json": {
                "schema": {
                  "type": "object",
                  "required": [
                    "status"
                  ],
                  "properties": {
                    "status": {
                      "type": "string"
                    }
                  }
                },
                "examples": {
                  "accepted": {
                    "summary": "Accepted",
                    "value": {
                      "status": "Accepted"
                    }
                  },
                  "rejected": {
                    "summary": "Rejected",
                    "value": {
                      "status": "Rejected"
                    }
                  }
                }
              }
            }
          },
          "401": {
            "$ref": "#/components/responses/UnauthorizedError"
          },
          "403": {
            "$ref": "#/components/responses/ForbiddenError"
          },
          "500": {
            "$ref": "#/components/responses/BackendError"
          },
          "570": {
            "$ref": "#/components/responses/NoBadgeError"
          }
        }
      }
    },
    "/api/charging-stations/{id}/connectors/{connectorId}/unlock": {
      "put": {
        "security": [
          {
            "bearerAuth": []
          }
        ],
        "description": "Unlock a connector",
        "parameters": [
          {
            "$ref": "#/components/parameters/chargingStationID"
          },
          {
            "$ref": "#/components/parameters/connectorID"
          }
        ],
        "tags": [
          "Charging Stations"
        ],
        "responses": {
          "200": {
            "description": "Connector unlocked",
            "content": {
              "application/json": {
                "schema": {
                  "type": "object",
                  "required": [
                    "status"
                  ],
                  "properties": {
                    "status": {
                      "type": "string"
                    }
                  }
                },
                "examples": {
                  "unlocked": {
                    "summary": "Unlocked",
                    "value": {
                      "status": "Unlocked"
                    }
                  },
                  "unlockedFailed": {
                    "summary": "Unlocked failed",
                    "value": {
                      "status": "UnlockedFailed"
                    }
                  }
                }
              }
            }
          },
          "401": {
            "$ref": "#/components/responses/UnauthorizedError"
          },
          "403": {
            "$ref": "#/components/responses/ForbiddenError"
          },
          "500": {
            "$ref": "#/components/responses/BackendError"
          }
        }
      }
    },
    "/api/charging-stations/{id}/compositeschedule": {
      "put": {
        "security": [
          {
            "bearerAuth": []
          }
        ],
        "description": "Get Charging Station composite schedule",
        "parameters": [
          {
            "$ref": "#/components/parameters/chargingStationID"
          }
        ],
        "requestBody": {
          "content": {
            "application/json": {
              "schema": {
                "type": "object",
                "properties": {
                  "args": {
                    "type": "object",
                    "properties": {
                      "connectorId": {
                        "type": "integer",
                        "description": "Required. The ID of the Connector for which the schedule is requested. When ConnectorId=0, the Charge Point will calculate the expected consumption for the grid connection.",
                        "example": 0
                      },
                      "duration": {
                        "type": "integer",
                        "description": "Required. Time in seconds. length of requested schedule",
                        "minimum": 1,
                        "example": 36000
                      },
                      "chargingRateUnit": {
                        "type": "string",
                        "description": "Optional. Can be used to force a power or current profile",
                        "example": "A",
                        "enum": [
                          "W",
                          "A"
                        ]
                      }
                    },
                    "required": [
                      "connectorId",
                      "duration"
                    ]
                  }
                },
                "required": [
                  "args"
                ]
              }
            }
          }
        },
        "tags": [
          "Charging Stations"
        ],
        "responses": {
          "200": {
            "description": "Return composite schedule",
            "content": {
              "application/json": {
                "schema": {
                  "type": "object",
                  "required": [
                    "status"
                  ],
                  "properties": {
                    "status": {
                      "type": "string"
                    },
                    "connectorId": {
                      "type": "number"
                    },
                    "scheduleStart": {
                      "type": "string",
                      "format": "date-time"
                    },
                    "chargingSchedule": {
                      "type": "object",
                      "required": [
                        "chargingRateUnit",
                        "chargingSchedulePeriod"
                      ],
                      "properties": {
                        "duration": {
                          "type": "number"
                        },
                        "startSchedule": {
                          "type": "string",
                          "format": "date-time"
                        },
                        "chargingRateUnit": {
                          "type": "string"
                        },
                        "chargingSchedulePeriod": {
                          "type": "array",
                          "items": {
                            "type": "object",
                            "required": [
                              "startPeriod",
                              "limit"
                            ],
                            "properties": {
                              "startPeriod": {
                                "type": "number"
                              },
                              "limit": {
                                "type": "number"
                              },
                              "numberPhases": {
                                "type": "number"
                              }
                            }
                          }
                        },
                        "minChargeRate": {
                          "type": "number"
                        }
                      }
                    }
                  }
                }
              }
            }
          },
          "401": {
            "$ref": "#/components/responses/UnauthorizedError"
          },
          "403": {
            "$ref": "#/components/responses/ForbiddenError"
          },
          "500": {
            "$ref": "#/components/responses/BackendError"
          },
          "585": {
            "$ref": "#/components/responses/NotSupportedError"
          }
        }
      }
    },
    "/api/charging-stations/{id}/diagnostics": {
      "put": {
        "security": [
          {
            "bearerAuth": []
          }
        ],
        "description": "Get Charging Station diagnostics",
        "parameters": [
          {
            "$ref": "#/components/parameters/chargingStationID"
          }
        ],
        "requestBody": {
          "content": {
            "application/json": {
              "schema": {
                "type": "object",
                "properties": {
                  "args": {
                    "type": "object",
                    "properties": {
                      "location": {
                        "type": "string",
                        "description": "Required. This contains the location (directory) where the diagnostics file shall be uploaded to.",
                        "example": ""
                      },
                      "retries": {
                        "type": "integer",
                        "description": "Optional. This specifies how many times Charge Point must try to upload the diagnostics before giving up. If this field is not present, it is left to Charge Point to decide how many times it wants to retry.",
                        "minimum": 1,
                        "example": 1
                      },
                      "retryInterval": {
                        "type": "integer",
                        "description": "Optional. The interval in seconds after which a retry may be attempted. If this field is not present, it is left to Charge Point to decide how long to wait between attempts.",
                        "minimum": 1,
                        "example": 5
                      },
                      "startTime": {
                        "type": "string",
                        "description": "Optional. This contains the date and time of the oldest logging information to include in the diagnostics.",
                        "format": "date-time"
                      },
                      "stopTime": {
                        "type": "string",
                        "description": "Optional. This contains the date and time of the latest logging information to include in the diagnostics.",
                        "format": "date-time"
                      }
                    },
                    "required": [
                      "location"
                    ]
                  }
                },
                "required": [
                  "args"
                ]
              }
            }
          }
        },
        "tags": [
          "Charging Stations"
        ],
        "responses": {
          "200": {
            "description": "Return charging station diagnostic filename",
            "content": {
              "application/json": {
                "schema": {
                  "type": "object",
                  "required": [
                    "fileName"
                  ],
                  "properties": {
                    "fileName": {
                      "type": "string"
                    }
                  }
                }
              }
            }
          },
          "401": {
            "$ref": "#/components/responses/UnauthorizedError"
          },
          "403": {
            "$ref": "#/components/responses/ForbiddenError"
          },
          "500": {
            "$ref": "#/components/responses/BackendError"
          }
        }
      }
    },
    "/api/charging-stations/{id}/firmware/update": {
      "put": {
        "security": [
          {
            "bearerAuth": []
          }
        ],
        "description": "Update Charging Station firmware",
        "parameters": [
          {
            "$ref": "#/components/parameters/chargingStationID"
          }
        ],
        "requestBody": {
          "content": {
            "application/json": {
              "schema": {
                "type": "object",
                "properties": {
                  "args": {
                    "type": "object",
                    "properties": {
                      "location": {
                        "type": "string",
                        "description": "Required. This contains a string containing a URI pointing to a location from which to retrieve the firmware.",
                        "example": ""
                      },
                      "retrieveDate": {
                        "type": "string",
                        "description": "Required. This contains the date and time after which the Charge Point is allowed to retrieve the (new) firmware.",
                        "format": "date-time"
                      },
                      "retries": {
                        "type": "integer",
                        "minimum": 1,
                        "description": "Optional. This specifies how many times Charge Point must try to download the firmware before giving up. If this field is not present, it is left to Charge Point to decide how many times it wants to retry.",
                        "example": 1
                      },
                      "retryInterval": {
                        "type": "integer",
                        "description": "Optional. The interval in seconds after which a retry may be attempted. If this field is not present, it is left to Charge Point to decide how long to wait between attempts.",
                        "minimum": 1,
                        "example": 5
                      }
                    },
                    "required": [
                      "location",
                      "retrieveDate"
                    ]
                  }
                },
                "required": [
                  "args"
                ]
              }
            }
          }
        },
        "tags": [
          "Charging Stations"
        ],
        "responses": {
          "200": {
            "description": "Firmware updated"
          },
          "401": {
            "$ref": "#/components/responses/UnauthorizedError"
          },
          "403": {
            "$ref": "#/components/responses/ForbiddenError"
          },
          "500": {
            "$ref": "#/components/responses/BackendError"
          }
        }
      }
    },
    "/api/charging-stations/{id}/availability/change": {
      "put": {
        "security": [
          {
            "bearerAuth": []
          }
        ],
        "description": "Update Charging Station availability",
        "parameters": [
          {
            "$ref": "#/components/parameters/chargingStationID"
          }
        ],
        "requestBody": {
          "content": {
            "application/json": {
              "schema": {
                "type": "object",
                "properties": {
                  "args": {
                    "type": "object",
                    "properties": {
                      "connectorId": {
                        "type": "integer",
                        "description": "Required. The id of the connector for which availability needs to change. Id '0' (zero) is used if the availability of the Charge Point and all its connectors needs to change.",
                        "minimum": 0,
                        "example": 1
                      },
                      "type": {
                        "type": "string",
                        "example": "Operative",
                        "description": "Required. This contains the type of availability change that the Charge Point should perform.",
                        "enum": [
                          "Inoperative",
                          "Operative"
                        ]
                      }
                    },
                    "required": [
                      "connectorId",
                      "type"
                    ]
                  }
                },
                "required": [
                  "args"
                ]
              }
            }
          }
        },
        "tags": [
          "Charging Stations"
        ],
        "responses": {
          "200": {
            "description": "Return command success status",
            "content": {
              "application/json": {
                "schema": {
                  "type": "object",
                  "properties": {
                    "status": {
                      "type": "string"
                    }
                  }
                },
                "examples": {
                  "accepted": {
                    "summary": "Accepted",
                    "value": {
                      "status": "Accepted"
                    }
                  },
                  "rejected": {
                    "summary": "Rejected",
                    "value": {
                      "status": "Rejected"
                    }
                  },
                  "scheduled": {
                    "summary": "Scheduled",
                    "value": {
                      "status": "Scheduled"
                    }
                  }
                }
              }
            }
          },
          "401": {
            "$ref": "#/components/responses/UnauthorizedError"
          },
          "403": {
            "$ref": "#/components/responses/ForbiddenError"
          },
          "500": {
            "$ref": "#/components/responses/BackendError"
          }
        }
      }
    },
    "/api/charging-stations/{id}/connectors/{connectorId}/qrcode/generate": {
      "get": {
        "security": [
          {
            "bearerAuth": []
          }
        ],
        "description": "Generate connector's QRCode",
        "parameters": [
          {
            "$ref": "#/components/parameters/chargingStationID"
          },
          {
            "$ref": "#/components/parameters/connectorID"
          }
        ],
        "tags": [
          "Charging Stations"
        ],
        "responses": {
          "200": {
            "description": "Return genereated QRCode",
            "content": {
              "application/json": {
                "schema": {
                  "type": "object",
                  "required": [
                    "image"
                  ],
                  "properties": {
                    "image": {
                      "type": "string",
                      "description": "Base 64 encoded",
                      "example": "data:image/png;base64,iVBORw0KGgoAAAANSUhEUgAAASwAAAEsCAYAAAB5fY51AAAABGdBTUEAALGPC/xhBQAAACBjSFJNAAB6JgAAgIQAAPoAAACA6AAAdTAAAOpgAAA6mAAAF3CculE8AAAABmJLR0QAAAAAAAD5Q7t/AAAACXBIWXMAAABgAAAAYADwa0LPAAAQuElEQVR42u3dwXLdNhKFYXjWkhd2+S39ACk/gCtr+y218ELK/s7CxclU4nsBs9E4fYj/q+IqQxIAqZ6IOmm8u91utwYABv6jHgAAjKJgAbBBwQJgg4IFwAYFC4ANChYAGxQsADYoWABsULAA2KBgAbBBwQJgg4IFwAYFC4ANChYAGxQsADYoWABsULAA2KBgAbBBwQJgg4IFwAYFC4ANChYAGxQsADYoWABsULAA2KBgAbBBwQJgg4IFwAYFC4ANChYAGxQsADYoWABsULAA2ChTsD5+/NjevXt32SPb9+/f2/Pz87/u+/z83L5//875yXh/13h3u91u6kG09vOB//jxQz2MNNnL/Pz83P76669f/rOnp6f29vbG+Yl4f9egYC2Svcy9/xfs3X/386N4f9co8yshAPRQsADYoGABsEHBQmvt54fpM/+stTblg3bk/jPOhwcKFlprrX39+vWXP9hPT0/tzz//vHve29tb++OPP2T3n3U+TNyK+PDhw621dvd4eXlRDzE0/p5v377dnp6e/nXe09PT7du3b93zH917xmO+N77RI+v+o+uTff3d399VbGINLy8v7dOnT+phnh5/b5mjOaLsP+s/Gt+IzPvPyFlFr7/7+7sKvxIW8agYRArFivGp7z9jbNXXHz9RsADYoGABsEHBAmCDglVE5RxS9IP2jBxU5flhHQpWEVVzSNGc1awcVNX5YTF1ruIQzbG0k/mg0SM6/uqiOavPnz/fXl9fp98/O2e16vnz/s5xmRxWdpOx3jK55FjuieasXl9f2/Pzc8r9s3NWI6LPn/d3Dn4lRGstnjWKFKve/bNzVvBBwQJgg4IFwAYFC4ANChamyMxqZee44IOChSm+fPkSKlrZ/azuXR9m1LmKw+45lmhO6N4xq59W1qHuZ/X6+nr7/PkzOSxyWL9n9xxLNCf0yIx+WpnU/aze3t7a+/fvH14/+vyv/v6uwq+ERWTmhKpnkNT9rKIZMqxDwQJgg4IFwAYFC4ANClYRmX9yj/bTcp77jDFUGB9+omAVkZUTivbTylZl30D2NTShzlUcyLH82mhOKNqPSq36vow9vL9rkMMa1FumzBzLSE4o2o9Krfq+jD28v2vwK6GBkULkXKxaY19AjKFgAbBBwQJgg4IFwAYFy8AO++ZV3pcRdVCwittl37yq+zKiGHWu4hDNsaip+2FlX//soe53VeX5X/39XeUyOSw1dT+s7OtHqPtdrbD7+7sKvxIWkV1MlFkmdb8rXAcFC4ANChYAGxQsADYoWBdQvd9V9hzd54ZxFCxz1ftdzULOCq21OgGLXg7E/ejpnd/rd5W9L9+9+8/a1y+as1Kfv/v7u4pNDstdb5l7/ZB6/a6y9+V7dP8Z+/pFc1bq83d/f1ehYC0SLVicX/v83d/fVfiGBcAGBQuADQoWABsUrCIiOaOR//C3979R96NSnq/+D6cxjoJVxNmc0Wi/rC9fvjz8wVT3o1Kdv0u/sctQ5yowJqufVZV+UtXXDzWUiTXgscx+VhX6SWXL7jeGNShYJtQbbbqLrt/V18cF37AA2KBgAbBBwQJgg4JlYMUH8at/dI+01nFuy3M1FKziVuWEejktd2f7gdFvqxh1ruKg2jevd0T7Ka06ov2q3OcfHf/Z+bn066q+r+OoMrEG5b55PdF+SitE+1W5zz86/h51vy31+VWUKVjZOaOo3jKpx589vurzj46/R91vS31+FXzDAmCDggXABgULgA0K1oDq+/5VGF/lrFJ0bNF+YyvO3wUFq6P6vn9Vxld138Nojirab2zV+dtQ5yoOTZxD6u37l2XW+LL3JVTPL6pqTmzW0ZP1fFe7TKwhmkPq7fuXacb4svcljLwmFda/ck5sht7zuUqs4TIFy/2BqXM22eujXv/qObEo9fNdhW9YAGxQsADYoGABsHGJgrVi37vdRbJAFXJEV3/G2ftOVmFfsFbte7e7s/2yquSIqubEZsned7IMda7i0IrmdFb1G+rNX31+9nF2fXtHtN+TOke2qp+ZC5tYgzKns6LfkDqWoP6zf298kRxVtN+TOke2op+ZC5uClT3M6gVDfX627PFF35/q72f2/Kuw/4YFYB8ULAA2KFgAbJQpWOqcSPT+7uNX6o1vxgfj7BxZ5kft6LWrP//fUaZgqXMi0fu7j1+lN75ZOa7sHFnWvo7R+Vd//r9NnasYldXPqEpOpTdO9f3pV1X7iD4fl30Ly8QaejL7GVXIqVT/szn9qmqLPh+XfQttClZ2Tki9DNULlvr+eCz6fNTPf1SZb1gA0EPBAmCDggXABgWr1cipqHNUle+Px2asnfr5j9q+YFXJqahzVFXvj8dmPR/18x+mzlWMask5FXU/rLPX7x2rcjRZ48vuRxW9vvr83WwTa8jc12/G+T3KflDq8WX3o4peX33+TrYpWL1pqvtRqecfVf35RMfv/v5cxfbfsAD4oGABsEHBAmDDomBl9wOa0e8oO8cSuUb1uECFfmOR6zu8P1dRvmBl9wOa1e8oO8dyNqdULkdzcnyq9b3K+3MZ6lzFIdoP6WzOKnpUyWmpZT2f6PpmPz+X9+cq71+ZWEO0H1IkZxVVIaelFu2nlZmD68m+fvb9d3r/yhQsdY4nKnr/Io/hNHUOifdnj/ev/DcsADhQsADYoGABsHGZghXJuajv756zmfHBNnNfyBnnZj6jGdfu/cfjkfMruUzBOptzUd/fPWcza9/ArH0he7KvP+v+PffeP/W+itOpcxWHlrRf26x+S1n3P7jmiEaPqKvkiM5SPbdq63uZWMMjM/otZd6/Ne8c0Yjoa3aVHNFZym3QKq3vFgWrNf+cjfr62fPvuUqOKGv+2aqs72W+YQG4PgoWABsULAA2yhQsdRZJmbOZ8UEzmsPJpO5XdQU7zHFEmYKl3pdOlbOZlWOK5nCyqPtVXYX656MMda4iajRHpabOQfUO9b55qn5Y1Y9oDmpWzrCKMrGGiJEclXqa6hxUj3rfPGU/rOqiOagZOUP1z8/hEgWrtfo5HXWOpqe3Pu77ArrLXt/s+89S5hsWAPRQsADYoGABsHGJgqXOGY2o/Cdp9b6A2f203LGv5d/sC5Y6ZzSqao5GvS9gdj8td+xr+Q/qXMWoaM4m+/rtZI5mVk4mmoNSP5/o86tqVY5tFzaxhmjOpjdN5b5zM3Iy0RxUVHYOyuQ1/aUVObZd2BQs935R2fdXP0b1+lVXPSfowv4bFoB9ULAA2KBgAbBhU7CccyQV9tVzdoX57d7PaxabguWaI6myr56rq8xv935e06hzFQf1vnMtOQeVPb/sfQ3V6+e+PurxVZ//qDKxBvW+c9E/y/dyNNnzy97XsCd7/aLU66MeX/X5jypTsNQ5FXXOKzo/dY5LfX/Gd+2c38HmGxYAULAA2KBgAbBBwZqk91EyO4ej7ElV5YNslhU5qeznd5WsFwVrknv7Ah6yczjRflC98d/j0o/srFU5qeznd5l+YepcxaEl9bMazZH07n/2yM5Zreq3lX2on68qB5b9/GZdv4rLxBqiOafM9ijZOasV/bayqZ+vMgeW/fxmXL9ImbhODqv6vnbRZa4+vyj1883+MVA/v+rrM4pvWABsULAA2KBgAbBBwVogO2fl/udq9b6I2Ub+4JKZo+qd65Sjo2Aly85ZufdTUu+LmG00p5aVo+qtj12OTp2rOLRgDiT7/Ko5nVnrq94XTz3/rPFHD3W/tFnrMwuxhsHzK+d0RqjnV33+0R8D5b6WK8ZXpEyQw5p1vnr+6uvvPn/3HF/2/WfhGxYAGxQsADYoWABsbFOw1P2qepT9sirkmJznvyLHpOxXVuH9OGxTsNT9qnpU/bKq5Jhc578qx6TqV1bl/fgfda7i0JJzVC2Yc1Hv66bet/Hq48/KUbkc6hzeqG1iDY847Oum3rcxqvr4M3NUDtQ5vFEUrCLX76meo3Iff/V+YdnU6z9qm29YAPxRsADYoGABsFGmYEVzMpn9glZc/xH1B+mo6uOvPj78rUzBiuZksvoFrbr+PXb9iszGX318+Ad1rgI/Zfcrys6RVe+3FB1fVk5pdF/As/d323ewp0ysYXfZ/Yqyc2TV+y1Fx5eZUxrZFzByf6d9B3soWEW458jUObUe9/FF7189BzeqzDcsAOihYAGwQcECYIOCtYnMLJhDv6VKPZ3OyFxjp7WhYG3ibI7scK8fk0u/pej81c72w+rNv1y/qx51ruLw4cMHeU+gzKMn+/r3jOZ0okc0x5SVI5uVU4r2+8pa9yr9xmYpE2v4+PFj+/Hjh3oYaXrLrPyz+0hOJyqaY8rMkc3IKUX7fWW2t6nQb2wWCtYilQvWjPtXH190/dXnRxX5MQ/jGxYAGxQsADYoWABsULCKUP/JPfP+2fsKRs+d8UG6es7pKh/dKVhFqHNCWffP3lcwev9Z/bCq55yiOa4y1LmKQy+H9fLyoh5iaPxnqXNC2f2aouOLXn/0yHZ2fbNzdNVyXDaxhpeXl/bp0yf1ME+PP7LM6pxQdr+m6Pii1x+R/WPSizU8Wt/sHF2lHBcFa9H4o8tcPSeknl/0+j3qghV9PlFFygTfsAD4oGABsEHBAmCDgmUic9/GGTml6v2aKu8NWeWDtgMKlomsfRtn5ZSq92vK6gcWxb6Iv0mdqzhEc1gtKYdyHNHx90RzSFnnZx/ZOatZOTP10aO+/yqXiTWo/6wbjTVEc0iZ52fLzlnNyJmp9d4f9fu/Cr8SFvGoWIwUkszzlXOfcY3e9bM2SMV8FCwANihYAGxQsADYoGBtovdRW9naJjtnVaEfVdbcVsyx0vpRsDbRyxGp+nFl56yq9KM6K5qzW3X/ZdS5isPuOazo/c/Oq0q/o+x+WNH1O9vva1U/sV2QwxrUW6ZoDkvZXqRCv6Psflg9kX5UPSv6ie2CXwkhzWCNjKHC+KLNCTOvvxMKFgAbFCwANihYAGxQsNBa0/dkUueoMu+vXtsroWChtabft06do8q6P/2uJlPnKg7ksGr3Qzp7VNlXMDq+7H5hqvWpksMbRQ5rUG+ZnHNY2SrsKxgdX3a/sOiPYWR8FXJ4o/iVEOmy+12tuHaFLFjW+KrP7f9RsADYoGABsEHBAmCDgnURlXoWZYwte37KfmHqnFfld+efKFgXoepn1VNlX8EeVb8wdc6rXL+rHnWu4hDNYampc1j3zNp3z7VfU3T+VXJK0RxY7/mp+5GNukwOS02dw3pkxr57zv2aovOvkFOK5sB6z0/dj2wUvxJuYEahcS1WM8ZeIacUHUNvDar3IztQsADYoGABsEHBAmCDgrWJipEHl/mr127FB291P7JRFKxNVM1pVZ+/Oqe0qp+Wuh/ZMHWu4tDLMbkfPdHzzxrNKfWo+zGpc0TR+1fvt1WFTQ7LXW+ZM3NYPSM5pd791f2Y1Dmi6P2r99uqgoK1SOWCNeP+0QaC0fntvn49RX7Mw/iGBcAGBQuADQoWABsUrCLUOZjo/dU5p53XT3nt1ShYRahzMNH7q3NOu65fT7kcVVCZvxICQA//hgXABgULgA0KFgAbFCwANihYAGxQsADYoGABsEHBAmCDggXABgULgA0KFgAbFCwANihYAGxQsADYoGABsEHBAmCDggXABgULgA0KFgAbFCwANihYAGxQsADYoGABsEHBAmCDggXABgULgA0KFgAbFCwANihYAGxQsADYoGABsEHBAmCDggXAxn8Bf73JG078WWUAAAAldEVYdGRhdGU6Y3JlYXRlADIwMjEtMDEtMjFUMTM6MTU6NDMrMDA6MDAEwg5nAAAAJXRFWHRkYXRlOm1vZGlmeQAyMDIxLTAxLTIxVDEzOjE1OjQzKzAwOjAwdZ+22wAAAABJRU5ErkJggg=="
                    }
                  }
                }
              }
            }
          },
          "401": {
            "$ref": "#/components/responses/UnauthorizedError"
          },
          "403": {
            "$ref": "#/components/responses/ForbiddenError"
          },
          "500": {
            "$ref": "#/components/responses/BackendError"
          }
        }
      }
    },
    "/api/charging-stations/qrcode/download": {
      "get": {
        "security": [
          {
            "bearerAuth": []
          }
        ],
        "description": "Download connector QRCode as PDF",
        "parameters": [
          {
            "$ref": "#/components/parameters/ChargingStationID"
          },
          {
            "$ref": "#/components/parameters/ConnectorID"
          },
          {
            "$ref": "#/components/parameters/SiteAreaID"
          },
          {
            "$ref": "#/components/parameters/SiteIDs"
          }
        ],
        "tags": [
          "Charging Stations"
        ],
        "responses": {
          "200": {
            "description": "Return connector's QRCode as PDF",
            "content": {
              "application/json": {
                "schema": {
                  "type": "object",
                  "properties": {
                    "status": {
                      "type": "string"
                    }
                  }
                }
              }
            }
          },
          "401": {
            "$ref": "#/components/responses/UnauthorizedError"
          },
          "403": {
            "$ref": "#/components/responses/ForbiddenError"
          },
          "500": {
            "$ref": "#/components/responses/BackendError"
          }
        }
      }
    },
    "/api/charging-stations/{id}/ocpp/parameters": {
      "get": {
        "security": [
          {
            "bearerAuth": []
          }
        ],
        "description": "Get Charging Station OCPP Parameters",
        "parameters": [
          {
            "$ref": "#/components/parameters/chargingStationID"
          }
        ],
        "tags": [
          "Charging Stations"
        ],
        "responses": {
          "200": {
            "description": "Return Charging Station OCPP Parameters",
            "content": {
              "application/json": {
                "schema": {
                  "type": "object",
                  "properties": {
                    "count": {
                      "type": "number"
                    },
                    "result": {
                      "type": "array",
                      "items": {
                        "type": "object",
                        "properties": {
                          "key": {
                            "type": "string"
                          },
                          "readonly": {
                            "type": "boolean"
                          },
                          "value": {
                            "type": "string"
                          }
                        }
                      }
                    }
                  }
                },
                "example": {
                  "count": 2,
                  "result": [
                    {
                      "key": "AllowOfflineTxForUnknownId",
                      "readonly": false,
                      "value": "true"
                    },
                    {
                      "key": "allowpluggedcable",
                      "readonly": true,
                      "value": "true"
                    }
                  ]
                }
              }
            }
          },
          "401": {
            "$ref": "#/components/responses/UnauthorizedError"
          },
          "403": {
            "$ref": "#/components/responses/ForbiddenError"
          },
          "500": {
            "$ref": "#/components/responses/BackendError"
          }
        }
      }
    },
    "/api/charging-stations/ocpp/parameters": {
      "post": {
        "security": [
          {
            "bearerAuth": []
          }
        ],
        "description": "Request Charging Station OCPP Parameters",
        "requestBody": {
          "content": {
            "application/json": {
              "schema": {
                "type": "object",
                "properties": {
                  "chargingStationID": {
                    "type": "string",
                    "example": ""
                  },
                  "forceUpdateOCPPParamsFromTemplate": {
                    "type": "boolean",
                    "example": false
                  }
                },
                "required": [
                  "chargingStationID",
                  "forceUpdateOCPPParamsFromTemplate"
                ]
              }
            }
          }
        },
        "tags": [
          "Charging Stations"
        ],
        "responses": {
          "200": {
            "description": "Return command success status",
            "content": {
              "application/json": {
                "schema": {
                  "$ref": "#/components/schemas/OcppConfigurationStatus"
                }
              }
            }
          },
          "401": {
            "$ref": "#/components/responses/UnauthorizedError"
          },
          "403": {
            "$ref": "#/components/responses/ForbiddenError"
          },
          "500": {
            "$ref": "#/components/responses/BackendError"
          }
        }
      }
    },
    "/api/charging-stations/ocpp/parameters/export": {
      "get": {
        "security": [
          {
            "bearerAuth": []
          }
        ],
        "description": "Export Charging Station OCPP Parameters as CSV file",
        "parameters": [
          {
            "$ref": "#/components/parameters/ChargingStationIDs"
          }
        ],
        "tags": [
          "Charging Stations"
        ],
        "responses": {
          "200": {
            "description": "Return Charging Station OCPP Parameters CSV file",
            "content": {
              "text/csv": {
                "schema": {
                  "type": "string",
                  "example": "Charging Station\tName\tValue\tSite Area\tSite\nSAP-Mougins-03\tAllowOfflineTxForUnknownId\ttrue\tMougins - South\tSAP Labs Mougins\nSAP-Mougins-03\tallowpluggedcable\true\tMougins - South\tSAP Labs Mougins"
                }
              }
            }
          },
          "401": {
            "$ref": "#/components/responses/UnauthorizedError"
          },
          "403": {
            "$ref": "#/components/responses/ForbiddenError"
          },
          "500": {
            "$ref": "#/components/responses/BackendError"
          }
        }
      }
    },
    "/api/charging-stations/{id}/parameters": {
      "put": {
        "security": [
          {
            "bearerAuth": []
          }
        ],
        "description": "Update Charging Station parameters",
        "parameters": [
          {
            "$ref": "#/components/parameters/chargingStationID"
          }
        ],
        "requestBody": {
          "content": {
            "application/json": {
              "schema": {
                "type": "object",
                "properties": {
                  "chargingStationUrl": {
                    "type": "string"
                  },
                  "maximumPower": {
                    "type": "number",
                    "example": 50000
                  },
                  "excludeFromSmartCharging": {
                    "type": "boolean",
                    "example": false
                  },
                  "forceInactive": {
                    "type": "boolean",
                    "example": false
                  },
                  "manualConfiguration": {
                    "type": "boolean"
                  },
                  "public": {
                    "type": "boolean",
                    "example": false
                  },
                  "siteAreaID": {
                    "type": "string",
                    "example": ""
                  },
                  "coordinates": {
                    "$ref": "#/components/schemas/Address/properties/coordinates"
                  },
                  "connectors": {
                    "type": "array",
                    "items": {
                      "$ref": "#/components/schemas/Connector"
                    }
                  },
                  "chargePoints": {
                    "type": "array",
                    "items": {
                      "$ref": "#/components/schemas/ChargePoint"
                    }
                  }
                }
              }
            }
          }
        },
        "tags": [
          "Charging Stations"
        ],
        "responses": {
          "200": {
            "description": "Updated Charging Station parameters with success"
          },
          "401": {
            "$ref": "#/components/responses/UnauthorizedError"
          },
          "403": {
            "$ref": "#/components/responses/ForbiddenError"
          },
          "500": {
            "$ref": "#/components/responses/BackendError"
          },
          "539": {
            "description": "Site area is single phased."
          }
        }
      }
    },
    "/api/charging-stations/{id}/power/limit": {
      "put": {
        "security": [
          {
            "bearerAuth": []
          }
        ],
        "description": "Limit Charging Station power",
        "parameters": [
          {
            "$ref": "#/components/parameters/chargingStationID"
          }
        ],
        "requestBody": {
          "content": {
            "application/json": {
              "schema": {
                "type": "object",
                "required": [
                  "chargePointID",
                  "ampLimitValue",
                  "forceUpdateChargingPlan"
                ],
                "properties": {
                  "chargePointID": {
                    "type": "string",
                    "example": 1
                  },
                  "connectorId": {
                    "type": "number",
                    "example": 0
                  },
                  "ampLimitValue": {
                    "type": "number",
                    "example": 192
                  },
                  "forceUpdateChargingPlan": {
                    "type": "boolean",
                    "example": false
                  }
                }
              }
            }
          }
        },
        "tags": [
          "Charging Stations"
        ],
        "responses": {
          "200": {
            "description": "Updated Charging Station power limit with success"
          },
          "401": {
            "$ref": "#/components/responses/UnauthorizedError"
          },
          "403": {
            "$ref": "#/components/responses/ForbiddenError"
          },
          "500": {
            "$ref": "#/components/responses/BackendError"
          },
          "556": {
            "description": "Cannot set the limit power to the given value"
          },
          "585": {
            "$ref": "#/components/responses/NotSupportedError"
          }
        }
      }
    },
    "/api/charging-stations/{id}/transactions": {
      "get": {
        "security": [
          {
            "bearerAuth": []
          }
        ],
        "description": "Get Charging Station transactions",
        "parameters": [
          {
            "$ref": "#/components/parameters/chargingStationID"
          },
          {
            "$ref": "#/components/parameters/Search"
          },
          {
            "$ref": "#/components/parameters/Issuer"
          },
          {
            "in": "query",
            "name": "StartDateTime",
            "required": false,
            "description": "Start date time",
            "schema": {
              "type": "string",
              "format": "date-time",
              "example": "2020-12-31T23:00:00.000Z"
            }
          },
          {
            "in": "query",
            "name": "EndDateTime",
            "required": false,
            "description": "End date time",
            "schema": {
              "type": "string",
              "format": "date-time"
            }
          },
          {
            "$ref": "#/components/parameters/TagIDs"
          },
          {
            "$ref": "#/components/parameters/VisualTagIDs"
          },
          {
            "in": "query",
            "name": "ConnectorID",
            "description": "Pipe separated Connector IDs",
            "required": false,
            "schema": {
              "type": "string"
            }
          },
          {
            "$ref": "#/components/parameters/SiteIDs"
          },
          {
            "$ref": "#/components/parameters/SiteAreaIDs"
          },
          {
            "$ref": "#/components/parameters/InactivityStatuses"
          },
          {
            "$ref": "#/components/parameters/RefundStatus"
          },
          {
            "in": "query",
            "name": "MinimalPrice",
            "required": false,
            "description": "Minimal price",
            "schema": {
              "type": "number"
            }
          },
          {
            "$ref": "#/components/parameters/TransactionStatistics"
          },
          {
            "in": "query",
            "name": "UserID",
            "required": false,
            "description": "Pipe separated User IDs",
            "schema": {
              "type": "string"
            }
          },
          {
            "in": "query",
            "name": "ReportIDs",
            "required": false,
            "description": "Pipe separated Report IDs",
            "schema": {
              "type": "string"
            }
          },
          {
            "$ref": "#/components/parameters/Skip"
          },
          {
            "$ref": "#/components/parameters/Limit"
          },
          {
            "$ref": "#/components/parameters/SortFields"
          },
          {
            "$ref": "#/components/parameters/OnlyRecordCount"
          },
          {
            "$ref": "#/components/parameters/ProjectFields"
          }
        ],
        "tags": [
          "Charging Stations"
        ],
        "responses": {
          "200": {
            "description": "Return Charging Station transactions list",
            "content": {
              "application/json": {
                "example": {
                  "count": 1,
                  "stats": {
                    "_id": null,
                    "firstTimestamp": "2017-06-07T07:09:20.000Z",
                    "lastTimestamp": "2020-02-21T11:53:36.000Z",
                    "totalConsumptionWattHours": 10701590.285,
                    "totalDurationSecs": 8956090.273,
                    "totalPrice": 1498.222641,
                    "totalInactivitySecs": 4324778.908,
                    "currency": "EUR",
                    "count": 500
                  },
                  "result": [
                    {
                      "issuer": true,
                      "siteID": "###",
                      "siteAreaID": "###",
                      "connectorId": 1,
                      "tagID": "###",
                      "userID": "###",
                      "chargeBoxID": "###",
                      "meterStart": 7157518,
                      "timestamp": "2021-03-05T16:37:56.000Z",
                      "stateOfCharge": 0,
                      "timezone": "###",
                      "currentStateOfCharge": 0,
                      "currentTotalInactivitySecs": 11640,
                      "currentInactivityStatus": "E",
                      "currentInstantWatts": 0,
                      "currentTotalConsumptionWh": 12793,
                      "currentTotalDurationSecs": 21480,
                      "ocpi": false,
                      "ocpiWithCdr": false,
                      "id": 123456789,
                      "stop": {
                        "userID": "####",
                        "timestamp": "2021-02-15T16:05:38.000Z",
                        "tagID": "####",
                        "meterStop": 1122046,
                        "stateOfCharge": 0,
                        "totalConsumptionWh": 16,
                        "totalInactivitySecs": 0,
                        "extraInactivitySecs": 1,
                        "inactivityStatus": "I",
                        "totalDurationSecs": 94,
                        "price": 0.002,
                        "priceUnit": "EUR",
                        "roundedPrice": 0,
                        "user": {
                          "email": "####",
                          "firstName": "####",
                          "name": "####",
                          "id": "####"
                        }
                      },
                      "billingData": {
                        "invoiceID": "###"
                      },
                      "user": {
                        "email": "####",
                        "firstName": "####",
                        "name": "####",
                        "id": "####"
                      },
                      "car": {
                        "licensePlate": "####"
                      },
                      "carCatalog": {
                        "vehicleMake": "###",
                        "vehicleModel": "###",
                        "vehicleModelVersion": "###"
                      }
                    }
                  ]
                }
              }
            }
          },
          "401": {
            "$ref": "#/components/responses/UnauthorizedError"
          },
          "403": {
            "$ref": "#/components/responses/ForbiddenError"
          },
          "500": {
            "$ref": "#/components/responses/BackendError"
          }
        }
      }
    },
    "/api/charging-stations/status/in-error": {
      "get": {
        "security": [
          {
            "bearerAuth": []
          }
        ],
        "description": "Get Charging Station in error",
        "parameters": [
          {
            "$ref": "#/components/parameters/Search"
          },
          {
            "$ref": "#/components/parameters/SiteIDs"
          },
          {
            "$ref": "#/components/parameters/SiteAreaIDs"
          },
          {
            "$ref": "#/components/parameters/ErrorTypes"
          },
          {
            "$ref": "#/components/parameters/Skip"
          },
          {
            "$ref": "#/components/parameters/Limit"
          },
          {
            "$ref": "#/components/parameters/SortFields"
          },
          {
            "$ref": "#/components/parameters/OnlyRecordCount"
          },
          {
            "$ref": "#/components/parameters/ProjectFields"
          }
        ],
        "tags": [
          "Charging Stations"
        ],
        "responses": {
          "200": {
            "description": "Return Charging Stations in error list"
          },
          "401": {
            "$ref": "#/components/responses/UnauthorizedError"
          },
          "403": {
            "$ref": "#/components/responses/ForbiddenError"
          },
          "500": {
            "$ref": "#/components/responses/BackendError"
          }
        }
      }
    },
    "/api/charging-stations/action/export": {
      "get": {
        "security": [
          {
            "bearerAuth": []
          }
        ],
        "description": "Export Charging Stations as CSV file",
        "parameters": [
          {
            "$ref": "#/components/parameters/Issuer"
          },
          {
            "$ref": "#/components/parameters/Search"
          },
          {
            "$ref": "#/components/parameters/WithNoSiteArea"
          },
          {
            "$ref": "#/components/parameters/SiteIDs"
          },
          {
            "$ref": "#/components/parameters/SiteAreaIDs"
          },
          {
            "$ref": "#/components/parameters/ConnectorStatuses"
          },
          {
            "$ref": "#/components/parameters/ConnectorTypes"
          },
          {
            "$ref": "#/components/parameters/ChargingStationIDs"
          },
          {
            "$ref": "#/components/parameters/IncludeDeleted"
          },
          {
            "$ref": "#/components/parameters/LocLongitude"
          },
          {
            "$ref": "#/components/parameters/LocLatitude"
          },
          {
            "$ref": "#/components/parameters/LocMaxDistanceMeters"
          },
          {
            "$ref": "#/components/parameters/SortFields"
          },
          {
            "$ref": "#/components/parameters/ProjectFields"
          }
        ],
        "tags": [
          "Charging Stations"
        ],
        "responses": {
          "200": {
            "description": "Return Charging Station CSV file",
            "content": {
              "text/csv": {
                "example": "Name,Created On,Number of Connectors,Site Area,Latitude,Longitude,Charge Point S/N,Model,Charge Box S/N,Vendor,Firmware,Version,OCPP Version,OCPP Protocol,Last Seen,Last Reboot,Maximum Power (Watt),Power Limit,Unit,####,####,2,####,49,-0.3,####,MONOBLOCK,####,####,3,1.6,json,12/20/2020 11:54 PM,12/09/2020 7:00 PM,44160,A"
              }
            }
          },
          "401": {
            "$ref": "#/components/responses/UnauthorizedError"
          },
          "403": {
            "$ref": "#/components/responses/ForbiddenError"
          },
          "500": {
            "$ref": "#/components/responses/BackendError"
          }
        }
      }
    },
    "/api/charging-stations/firmware/download": {
      "get": {
        "security": [
          {
            "bearerAuth": []
          }
        ],
        "description": "Get Charging Station firmware",
        "parameters": [
          {
            "in": "query",
            "name": "FileName",
            "description": "Firmware file name",
            "required": true,
            "schema": {
              "type": "string"
            }
          }
        ],
        "tags": [
          "Charging Stations"
        ],
        "responses": {
          "200": {
            "description": "Return Charging Station firmware file",
            "content": {
              "application/octet-stream": {}
            }
          },
          "401": {
            "$ref": "#/components/responses/UnauthorizedError"
          },
          "403": {
            "$ref": "#/components/responses/ForbiddenError"
          },
          "404": {
            "description": "Firmware not found"
          },
          "500": {
            "$ref": "#/components/responses/BackendError"
          }
        }
      }
    },
    "/api/charging-stations/smartcharging/connection/check": {
      "get": {
        "security": [
          {
            "bearerAuth": []
          }
        ],
        "description": "Check smart charging connection",
        "tags": [
          "Charging Stations"
        ],
        "responses": {
          "200": {
            "description": "Smart Charging is enabled"
          },
          "401": {
            "$ref": "#/components/responses/UnauthorizedError"
          },
          "403": {
            "$ref": "#/components/responses/ForbiddenError"
          },
          "500": {
            "$ref": "#/components/responses/BackendError"
          }
        }
      }
    },
    "/api/charging-stations/smartcharging/trigger": {
      "get": {
        "security": [
          {
            "bearerAuth": []
          }
        ],
        "description": "Trigger smart charging",
        "parameters": [
          {
            "$ref": "#/components/parameters/SiteAreaID"
          }
        ],
        "tags": [
          "Charging Stations"
        ],
        "responses": {
          "200": {
            "description": "Smart Charging triggered successfully on site area"
          },
          "401": {
            "$ref": "#/components/responses/UnauthorizedError"
          },
          "403": {
            "$ref": "#/components/responses/ForbiddenError"
          },
          "500": {
            "$ref": "#/components/responses/BackendError"
          }
        }
      }
    },
    "/api/charging-stations/notifications/boot": {
      "get": {
        "security": [
          {
            "bearerAuth": []
          }
        ],
        "description": "Get Charging Stations boot notifications",
        "parameters": [
          {
            "$ref": "#/components/parameters/Limit"
          },
          {
            "$ref": "#/components/parameters/Skip"
          },
          {
            "$ref": "#/components/parameters/SortFields"
          }
        ],
        "tags": [
          "Charging Stations"
        ],
        "responses": {
          "200": {
            "description": "Return the boot notification list",
            "content": {
              "application/json": {
                "example": {
                  "count": 1,
                  "result": [
                    {
                      "_id": "###",
                      "chargeBoxID": "###",
                      "chargePointVendor": "###",
                      "chargePointModel": "###",
                      "chargePointSerialNumber": "###",
                      "chargeBoxSerialNumber": null,
                      "firmwareVersion": "4.3.0.25",
                      "ocppVersion": "1.6",
                      "ocppProtocol": "json",
                      "endpoint": "###",
                      "timestamp": "2020-11-03T09:56:02.908Z",
                      "createdBy": null,
                      "lastChangedBy": null
                    }
                  ]
                }
              }
            }
          },
          "401": {
            "$ref": "#/components/responses/UnauthorizedError"
          },
          "403": {
            "$ref": "#/components/responses/ForbiddenError"
          },
          "500": {
            "$ref": "#/components/responses/BackendError"
          }
        }
      }
    },
    "/api/charging-stations/notifications/status": {
      "get": {
        "security": [
          {
            "bearerAuth": []
          }
        ],
        "description": "Get Charging Stations status notifications",
        "parameters": [
          {
            "$ref": "#/components/parameters/Limit"
          },
          {
            "$ref": "#/components/parameters/Skip"
          },
          {
            "$ref": "#/components/parameters/SortFields"
          }
        ],
        "tags": [
          "Charging Stations"
        ],
        "responses": {
          "200": {
            "description": "Return the status notification list",
            "content": {
              "application/json": {
                "example": {
                  "count": 1,
                  "result": [
                    {
                      "_id": "####",
                      "chargeBoxID": "####",
                      "connectorId": 2,
                      "timestamp": "2019-03-25T10:45:42.000Z",
                      "status": "####",
                      "errorCode": "####",
                      "info": null,
                      "vendorId": null,
                      "vendorErrorCode": null
                    }
                  ]
                }
              }
            }
          },
          "401": {
            "$ref": "#/components/responses/UnauthorizedError"
          },
          "403": {
            "$ref": "#/components/responses/ForbiddenError"
          },
          "500": {
            "$ref": "#/components/responses/BackendError"
          }
        }
      }
    },
    "/api/assets/{id}/consumption": {
      "post": {
        "security": [
          {
            "bearerAuth": []
          }
        ],
        "description": "Push latest asset consumption",
        "parameters": [
          {
            "$ref": "#/components/parameters/assetID"
          }
        ],
        "tags": [
          "Assets"
        ],
        "requestBody": {
          "content": {
            "application/json": {
              "schema": {
                "$ref": "#/components/schemas/AssetConsumption"
              }
            }
          }
        },
        "responses": {
          "201": {
            "description": "Asset consumption created successfully",
            "content": {
              "application/json": {
                "example": {
                  "consumption": "###",
                  "status": "Success"
                }
              }
            }
          },
          "401": {
            "$ref": "#/components/responses/UnauthorizedError"
          },
          "403": {
            "$ref": "#/components/responses/ForbiddenError"
          },
          "500": {
            "$ref": "#/components/responses/BackendError"
          },
          "550": {
            "description": "Asset does not exist"
          }
        }
      }
    },
    "/api/charging-profiles": {
      "get": {
        "security": [
          {
            "bearerAuth": []
          }
        ],
        "description": "Get Charging Profiles",
        "parameters": [
          {
            "$ref": "#/components/parameters/ChargingStationIDs"
          },
          {
            "$ref": "#/components/parameters/ConnectorID"
          },
          {
            "$ref": "#/components/parameters/Search"
          },
          {
            "in": "query",
            "name": "WithChargingStation",
            "description": "With Charging Station attribute",
            "schema": {
              "type": "boolean",
              "example": false
            }
          },
          {
            "in": "query",
            "name": "WithSiteArea",
            "description": "With Site Area attribute",
            "schema": {
              "type": "boolean",
              "example": false
            }
          },
          {
            "$ref": "#/components/parameters/SiteIDs"
          },
          {
            "$ref": "#/components/parameters/Skip"
          },
          {
            "$ref": "#/components/parameters/Limit"
          },
          {
            "$ref": "#/components/parameters/SortFields"
          },
          {
            "$ref": "#/components/parameters/OnlyRecordCount"
          },
          {
            "$ref": "#/components/parameters/ProjectFields"
          }
        ],
        "tags": [
          "Charging Profiles"
        ],
        "responses": {
          "200": {
            "description": "Return profiles list",
            "content": {
              "application/json": {
                "example": {
                  "count": 1,
                  "result": [
                    {
                      "chargePointID": 1,
                      "chargingStationID": "###",
                      "connectorID": 1,
                      "profile": {
                        "chargingProfileId": 1,
                        "chargingProfileKind": "###",
                        "chargingProfilePurpose": "###",
                        "transactionId": 123456789,
                        "stackLevel": 2,
                        "chargingSchedule": {
                          "chargingRateUnit": "A",
                          "chargingSchedulePeriod": [
                            {
                              "startPeriod": 0,
                              "limit": 96
                            },
                            {
                              "startPeriod": 900,
                              "limit": 96
                            },
                            {
                              "startPeriod": 1800,
                              "limit": 96
                            },
                            {
                              "startPeriod": 2700,
                              "limit": 96
                            },
                            {
                              "startPeriod": 3600,
                              "limit": 96
                            },
                            {
                              "startPeriod": 4500,
                              "limit": 96
                            },
                            {
                              "startPeriod": 5400,
                              "limit": 96
                            },
                            {
                              "startPeriod": 6300,
                              "limit": 96
                            },
                            {
                              "startPeriod": 7200,
                              "limit": 96
                            },
                            {
                              "startPeriod": 8100,
                              "limit": 96
                            },
                            {
                              "startPeriod": 9000,
                              "limit": 96
                            },
                            {
                              "startPeriod": 9900,
                              "limit": 96
                            },
                            {
                              "startPeriod": 10800,
                              "limit": 96
                            },
                            {
                              "startPeriod": 11700,
                              "limit": 96
                            },
                            {
                              "startPeriod": 12600,
                              "limit": 96
                            },
                            {
                              "startPeriod": 13500,
                              "limit": 96
                            },
                            {
                              "startPeriod": 14400,
                              "limit": 96
                            },
                            {
                              "startPeriod": 15300,
                              "limit": 96
                            },
                            {
                              "startPeriod": 16200,
                              "limit": 96
                            },
                            {
                              "startPeriod": 17100,
                              "limit": 96
                            },
                            {
                              "startPeriod": 18000,
                              "limit": 96
                            },
                            {
                              "startPeriod": 18900,
                              "limit": 79.209
                            }
                          ],
                          "startSchedule": "2021-04-06T07:30:00.000Z",
                          "duration": 19800
                        }
                      },
                      "chargingStation": {
                        "id": "###",
                        "siteArea": {
                          "id": "###",
                          "name": "###",
                          "maximumPower": "###"
                        }
                      },
                      "id": "###"
                    }
                  ]
                }
              }
            }
          },
          "401": {
            "$ref": "#/components/responses/UnauthorizedError"
          },
          "403": {
            "$ref": "#/components/responses/ForbiddenError"
          },
          "500": {
            "$ref": "#/components/responses/BackendError"
          }
        }
      },
      "post": {
        "security": [
          {
            "bearerAuth": []
          }
        ],
        "description": "Create a Charging Station profile",
        "tags": [
          "Charging Profiles"
        ],
        "requestBody": {
          "content": {
            "application/json": {
              "schema": {
                "$ref": "#/components/schemas/ChargingProfile"
              }
            }
          }
        },
        "responses": {
          "201": {
            "description": "Charging station profile created successfully",
            "content": {
              "application/json": {
                "schema": {
                  "type": "object",
                  "properties": {
                    "id": {
                      "type": "string"
                    },
                    "status": {
                      "type": "string",
                      "example": "Success"
                    }
                  }
                }
              }
            }
          },
          "401": {
            "$ref": "#/components/responses/UnauthorizedError"
          },
          "403": {
            "$ref": "#/components/responses/ForbiddenError"
          },
          "500": {
            "$ref": "#/components/responses/BackendError"
          },
          "585": {
            "$ref": "#/components/responses/NotSupportedError"
          }
        }
      }
    },
    "/api/charging-profiles/{id}": {
      "put": {
        "security": [
          {
            "bearerAuth": []
          }
        ],
        "description": "Update a Charging Station profile",
        "parameters": [
          {
            "$ref": "#/components/parameters/chargingProfileID"
          }
        ],
        "tags": [
          "Charging Profiles"
        ],
        "requestBody": {
          "content": {
            "application/json": {
              "schema": {
                "$ref": "#/components/schemas/ChargingProfile"
              }
            }
          }
        },
        "responses": {
          "200": {
            "description": "Charging station profile updated successfully",
            "content": {
              "application/json": {
                "schema": {
                  "type": "object",
                  "properties": {
                    "id": {
                      "type": "string"
                    },
                    "status": {
                      "type": "string",
                      "example": "Success"
                    }
                  }
                }
              }
            }
          },
          "401": {
            "$ref": "#/components/responses/UnauthorizedError"
          },
          "403": {
            "$ref": "#/components/responses/ForbiddenError"
          },
          "500": {
            "$ref": "#/components/responses/BackendError"
          },
          "585": {
            "$ref": "#/components/responses/NotSupportedError"
          }
        }
      },
      "delete": {
        "security": [
          {
            "bearerAuth": []
          }
        ],
        "description": "Delete a Charging Station profile",
        "parameters": [
          {
            "$ref": "#/components/parameters/chargingProfileID"
          }
        ],
        "tags": [
          "Charging Profiles"
        ],
        "responses": {
          "200": {
            "description": "Charging Station deleted successfully"
          },
          "401": {
            "$ref": "#/components/responses/UnauthorizedError"
          },
          "403": {
            "$ref": "#/components/responses/ForbiddenError"
          },
          "500": {
            "$ref": "#/components/responses/BackendError"
          },
          "537": {
            "description": "Error occured while clearing Charging Profile"
          }
        }
      }
    },
    "/api/users": {
      "get": {
        "security": [
          {
            "bearerAuth": []
          }
        ],
        "description": "Retrieve a list of Users",
        "parameters": [
          {
            "$ref": "#/components/parameters/Issuer"
          },
          {
            "$ref": "#/components/parameters/Search"
          },
          {
            "$ref": "#/components/parameters/SiteIDs"
          },
          {
            "$ref": "#/components/parameters/UserIDs"
          },
          {
            "$ref": "#/components/parameters/UserRoles"
          },
          {
            "$ref": "#/components/parameters/UserStatuses"
          },
          {
            "$ref": "#/components/parameters/UserExcludeSiteID"
          },
          {
            "$ref": "#/components/parameters/Skip"
          },
          {
            "$ref": "#/components/parameters/Limit"
          },
          {
            "$ref": "#/components/parameters/SortFields"
          },
          {
            "$ref": "#/components/parameters/OnlyRecordCount"
          },
          {
            "$ref": "#/components/parameters/ProjectFields"
          }
        ],
        "tags": [
          "Users"
        ],
        "responses": {
          "200": {
            "description": "Return users list",
            "content": {
              "application/json": {
                "example": {
                  "count": 1,
                  "result": [
                    {
                      "createdBy": null,
                      "createdOn": "2019-10-29T10:33:23.498Z",
                      "email": "###",
                      "firstName": "###",
                      "lastChangedBy": {
                        "firstName": "###",
                        "name": "###",
                        "id": "###"
                      },
                      "locale": "fr_FR",
                      "name": "###",
                      "role": "A",
                      "status": "A",
                      "eulaAcceptedOn": "2021-03-08T10:23:32.842Z",
                      "eulaAcceptedVersion": 310,
                      "lastChangedOn": "2021-03-08T10:23:46.445Z",
                      "issuer": true,
                      "id": "###",
                      "canRead": true,
                      "canUpdate": true,
                      "canDelete": false
                    }
                  ]
                }
              }
            }
          },
          "401": {
            "$ref": "#/components/responses/UnauthorizedError"
          },
          "403": {
            "$ref": "#/components/responses/ForbiddenError"
          },
          "500": {
            "$ref": "#/components/responses/BackendError"
          }
        }
      },
      "post": {
        "security": [
          {
            "bearerAuth": []
          }
        ],
        "description": "Create a User",
        "tags": [
          "Users"
        ],
        "requestBody": {
          "content": {
            "application/json": {
              "schema": {
                "$ref": "#/components/schemas/User"
              }
            }
          }
        },
        "responses": {
          "201": {
            "description": "User created successfully",
            "content": {
              "application/json": {
                "example": {
                  "id": "###",
                  "status": "Success"
                }
              }
            }
          },
          "401": {
            "$ref": "#/components/responses/UnauthorizedError"
          },
          "403": {
            "$ref": "#/components/responses/ForbiddenError"
          },
          "500": {
            "$ref": "#/components/responses/BackendError"
          },
          "510": {
            "$ref": "#/components/responses/EmailAlreadyUsed"
          }
        }
      }
    },
    "/api/users/{id}": {
      "get": {
        "security": [
          {
            "bearerAuth": []
          }
        ],
        "description": "Retrieve a User",
        "parameters": [
          {
            "$ref": "#/components/parameters/userID"
          },
          {
            "$ref": "#/components/parameters/ProjectFields"
          }
        ],
        "tags": [
          "Users"
        ],
        "responses": {
          "200": {
            "description": "Retrieved user",
            "content": {
              "application/json": {
                "example": {
                  "address": {
                    "address1": "",
                    "address2": "",
                    "postalCode": "",
                    "city": "",
                    "department": "",
                    "region": "",
                    "country": "",
                    "coordinates": []
                  },
                  "costCenter": null,
                  "deleted": false,
                  "email": "###",
                  "firstName": "###",
                  "iNumber": null,
                  "locale": "fr_FR",
                  "mobile": null,
                  "name": "###",
                  "phone": null,
                  "role": "A",
                  "status": "A",
                  "notifications": {
                    "sendSessionStarted": false,
                    "sendOptimalChargeReached": false,
                    "sendEndOfCharge": false,
                    "sendEndOfSession": false,
                    "sendUserAccountStatusChanged": false,
                    "sendNewRegisteredUser": false,
                    "sendUnknownUserBadged": false,
                    "sendChargingStationStatusError": true,
                    "sendChargingStationRegistered": false,
                    "sendOcpiPatchStatusError": false,
                    "sendSmtpError": false,
                    "sendUserAccountInactivity": false,
                    "sendPreparingSessionNotStarted": false,
                    "sendOfflineChargingStations": false,
                    "sendBillingSynchronizationFailed": false,
                    "sendSessionNotStarted": false,
                    "sendCarCatalogSynchronizationFailed": false,
                    "sendEndUserErrorNotification": true,
                    "sendComputeAndApplyChargingProfilesFailed": false,
                    "sendBillingNewInvoice": false,
                    "sendAccountVerificationNotification": false,
                    "sendAdminAccountVerificationNotification": true
                  },
                  "notificationsActive": true,
                  "plateID": "###",
                  "issuer": true,
                  "id": "###"
                }
              }
            }
          },
          "401": {
            "$ref": "#/components/responses/UnauthorizedError"
          },
          "403": {
            "$ref": "#/components/responses/ForbiddenError"
          },
          "500": {
            "$ref": "#/components/responses/BackendError"
          },
          "550": {
            "$ref": "#/components/responses/ResourceDoesNotExists"
          }
        }
      },
      "put": {
        "security": [
          {
            "bearerAuth": []
          }
        ],
        "description": "Update a User",
        "tags": [
          "Users"
        ],
        "parameters": [
          {
            "$ref": "#/components/parameters/userID"
          }
        ],
        "requestBody": {
          "content": {
            "application/json": {
              "schema": {
                "type": "object",
                "properties": {
                  "costCenter": {
                    "type": "string",
                    "example": "######"
                  },
                  "name": {
                    "type": "string",
                    "example": "Demo"
                  },
                  "firstName": {
                    "type": "string",
                    "example": "User"
                  },
                  "iNumber": {
                    "type": "string",
                    "example": "1234567"
                  },
                  "image": {
                    "type": "string"
                  },
                  "mobile": {
                    "type": "string",
                    "example": "0000000000"
                  },
                  "locale": {
                    "type": "string",
                    "example": "en_EN"
                  },
                  "address": {
                    "$ref": "#/components/schemas/Address"
                  },
                  "password": {
                    "type": "string",
                    "example": "DeM*Us$r1"
                  },
                  "phone": {
                    "type": "string",
                    "example": "0000000000"
                  },
                  "email": {
                    "type": "string",
                    "example": "user.demo@sap.com"
                  },
                  "issuer": {
                    "type": "boolean"
                  },
                  "notifcationsActive": {
                    "type": "boolean"
                  },
                  "status": {
                    "type": "string",
                    "enum": [
                      "P",
                      "A",
                      "I",
                      "B",
                      "L"
                    ]
                  },
                  "plateID": {
                    "type": "string",
                    "example": "DEMO"
                  },
                  "role": {
                    "type": "string",
                    "enum": [
                      "S",
                      "A",
                      "B",
                      "D"
                    ],
                    "example": "B"
                  },
                  "notifications": {
                    "$ref": "#/components/schemas/Notifications"
                  }
                }
              }
            }
          }
        },
        "responses": {
          "200": {
            "description": "User updated successfully",
            "content": {
              "application/json": {
                "example": {
                  "status": "Success"
                }
              }
            }
          },
          "401": {
            "$ref": "#/components/responses/UnauthorizedError"
          },
          "403": {
            "$ref": "#/components/responses/ForbiddenError"
          },
          "500": {
            "$ref": "#/components/responses/BackendError"
          },
          "510": {
            "$ref": "#/components/responses/EmailAlreadyUsed"
          },
          "550": {
            "$ref": "#/components/responses/ResourceDoesNotExists"
          }
        }
      },
      "delete": {
        "security": [
          {
            "bearerAuth": []
          }
        ],
        "description": "Delete a User",
        "tags": [
          "Users"
        ],
        "parameters": [
          {
            "$ref": "#/components/parameters/userID"
          }
        ],
        "responses": {
          "200": {
            "description": "User deleted successfully",
            "content": {
              "application/json": {
                "example": {
                  "status": "Success"
                }
              }
            }
          },
          "401": {
            "$ref": "#/components/responses/UnauthorizedError"
          },
          "403": {
            "$ref": "#/components/responses/ForbiddenError"
          },
          "500": {
            "$ref": "#/components/responses/BackendError"
          },
          "510": {
            "description": "User cannot be deleted due to billing constraints"
          },
          "550": {
            "$ref": "#/components/responses/ResourceDoesNotExists"
          }
        }
      }
    },
    "/api/users/{id}/default-car-tag": {
      "get": {
        "security": [
          {
            "bearerAuth": []
          }
        ],
        "description": "Get the User's default car tag",
        "parameters": [
          {
            "$ref": "#/components/parameters/userID"
          }
        ],
        "tags": [
          "Users"
        ],
        "responses": {
          "200": {
            "description": "Retrieved default car tag and car",
            "content": {
              "application/json": {
                "example": {
                  "tag": {
                    "active": true,
                    "description": "###",
                    "id": "###",
                    "default": "###"
                  },
                  "car": {
                    "licensePlate": "###",
                    "default": "###",
                    "type": "#",
                    "converter": {
                      "powerWatts": "###",
                      "numberOfPhases": "###"
                    },
                    "carCatalog": {
                      "vehicleMake": "###",
                      "vehicleModel": "###",
                      "vehicleModelVersion": "###",
                      "image": "###",
                      "batteryCapacityFull": "###",
                      "fastChargePowerMax": "###"
                    },
                    "id": "###"
                  }
                }
              }
            }
          },
          "401": {
            "$ref": "#/components/responses/UnauthorizedError"
          },
          "403": {
            "$ref": "#/components/responses/ForbiddenError"
          },
          "500": {
            "$ref": "#/components/responses/BackendError"
          },
          "550": {
            "$ref": "#/components/responses/ResourceDoesNotExists"
          }
        }
      }
    },
    "/api/users/{id}/sites": {
      "get": {
        "security": [
          {
            "bearerAuth": []
          }
        ],
        "description": "Get user's assigned sites",
        "parameters": [
          {
            "$ref": "#/components/parameters/userID"
          }
        ],
        "tags": [
          "Users"
        ],
        "responses": {
          "200": {
            "description": "Retrieved assigned sites list",
            "content": {
              "application/json": {
                "example": {
                  "count": 1,
                  "result": [
                    {
                      "userID": "###",
                      "siteAdmin": false,
                      "site": {
                        "address": {
                          "city": "###",
                          "country": "###"
                        },
                        "name": "###",
                        "id": "###"
                      }
                    }
                  ]
                }
              }
            }
          },
          "401": {
            "$ref": "#/components/responses/UnauthorizedError"
          },
          "403": {
            "$ref": "#/components/responses/ForbiddenError"
          },
          "500": {
            "$ref": "#/components/responses/BackendError"
          },
          "550": {
            "$ref": "#/components/responses/ResourceDoesNotExists"
          }
        }
      },
      "post": {
        "security": [
          {
            "bearerAuth": []
          }
        ],
        "description": "Assign sites to a user",
        "parameters": [
          {
            "$ref": "#/components/parameters/userID"
          }
        ],
        "tags": [
          "Users"
        ],
        "requestBody": {
          "content": {
            "application/json": {
              "schema": {
                "properties": {
                  "siteIDs": {
                    "type": "array",
                    "items": {
                      "type": "string"
                    }
                  }
                }
              }
            }
          }
        },
        "responses": {
          "200": {
            "description": "User successfully assigned to sites",
            "content": {
              "application/json": {
                "example": {
                  "status": "Success"
                }
              }
            }
          },
          "401": {
            "$ref": "#/components/responses/UnauthorizedError"
          },
          "403": {
            "$ref": "#/components/responses/ForbiddenError"
          },
          "500": {
            "$ref": "#/components/responses/BackendError"
          },
          "550": {
            "$ref": "#/components/responses/ResourceDoesNotExists"
          }
        }
      },
      "put": {
        "security": [
          {
            "bearerAuth": []
          }
        ],
        "description": "Unassign sites to a user",
        "parameters": [
          {
            "$ref": "#/components/parameters/userID"
          }
        ],
        "tags": [
          "Users"
        ],
        "requestBody": {
          "content": {
            "application/json": {
              "schema": {
                "properties": {
                  "siteIDs": {
                    "type": "array",
                    "items": {
                      "type": "string"
                    }
                  }
                }
              }
            }
          }
        },
        "responses": {
          "200": {
            "description": "User successfully unassigned to sites",
            "content": {
              "application/json": {
                "example": {
                  "status": "Success"
                }
              }
            }
          },
          "401": {
            "$ref": "#/components/responses/UnauthorizedError"
          },
          "403": {
            "$ref": "#/components/responses/ForbiddenError"
          },
          "500": {
            "$ref": "#/components/responses/BackendError"
          },
          "550": {
            "$ref": "#/components/responses/ResourceDoesNotExists"
          }
        }
      }
    },
    "/api/users/{id}/mobile-token": {
      "put": {
        "security": [
          {
            "bearerAuth": []
          }
        ],
        "description": "Update user's mobile tokens",
        "parameters": [
          {
            "$ref": "#/components/parameters/userID"
          }
        ],
        "tags": [
          "Users"
        ],
        "requestBody": {
          "content": {
            "application/json": {
              "schema": {
                "required": [
                  "mobileToken"
                ],
                "properties": {
                  "mobileToken": {
                    "type": "string"
                  },
                  "mobileOS": {
                    "type": "string"
                  }
                }
              }
            }
          }
        },
        "responses": {
          "200": {
            "description": "Mobile token successfully updated",
            "content": {
              "application/json": {
                "example": {
                  "status": "Success"
                }
              }
            }
          },
          "401": {
            "$ref": "#/components/responses/UnauthorizedError"
          },
          "403": {
            "$ref": "#/components/responses/ForbiddenError"
          },
          "500": {
            "$ref": "#/components/responses/BackendError"
          },
          "550": {
            "$ref": "#/components/responses/ResourceDoesNotExists"
          }
        }
      }
    },
    "/api/users/{id}/image": {
      "get": {
        "security": [
          {
            "bearerAuth": []
          }
        ],
        "description": "Get user's image",
        "parameters": [
          {
            "$ref": "#/components/parameters/userID"
          }
        ],
        "tags": [
          "Users"
        ],
        "responses": {
          "200": {
            "description": "Retrieved user image",
            "content": {
              "application/json": {
                "schema": {
                  "required": [
                    "id"
                  ],
                  "properties": {
                    "id": {
                      "type": "string",
                      "description": "User ID"
                    },
                    "image": {
                      "type": "string",
                      "description": "Base 64 encoded image"
                    }
                  }
                },
                "example": {
                  "id": "###",
                  "image": "data:image/png;base64,iVBORw0KGgoAAAANSUhEUgAAAQAAAAEAC..."
                }
              }
            }
          },
          "401": {
            "$ref": "#/components/responses/UnauthorizedError"
          },
          "403": {
            "$ref": "#/components/responses/ForbiddenError"
          },
          "500": {
            "$ref": "#/components/responses/BackendError"
          },
          "550": {
            "$ref": "#/components/responses/ResourceDoesNotExists"
          }
        }
      }
    },
    "/api/users/status/in-error": {
      "get": {
        "security": [
          {
            "bearerAuth": []
          }
        ],
        "description": "Retrieve a list of Users in error",
        "parameters": [
          {
            "$ref": "#/components/parameters/UserRoles"
          },
          {
            "$ref": "#/components/parameters/Search"
          },
          {
            "in": "query",
            "name": "ErrorType",
            "required": false,
            "description": "Pipe separated error types (inactive_user, unassigned_user, inactive_user_account, failed_billing_synchro, no_billing_data)",
            "schema": {
              "type": "string"
            }
          },
          {
            "$ref": "#/components/parameters/Skip"
          },
          {
            "$ref": "#/components/parameters/Limit"
          },
          {
            "$ref": "#/components/parameters/SortFields"
          },
          {
            "$ref": "#/components/parameters/OnlyRecordCount"
          },
          {
            "$ref": "#/components/parameters/ProjectFields"
          }
        ],
        "tags": [
          "Users"
        ],
        "responses": {
          "200": {
            "description": "Return users in error list",
            "content": {
              "application/json": {
                "example": {
                  "count": 1,
                  "result": [
                    {
                      "email": "###",
                      "createdOn": "2021-04-23T09:08:16.451Z",
                      "firstName": "###",
                      "issuer": true,
                      "name": "###",
                      "status": "P",
                      "role": "B",
                      "errorCode": "inactive_user",
                      "id": "###",
                      "canRead": true,
                      "canUpdate": true,
                      "canDelete": true
                    }
                  ]
                }
              }
            }
          },
          "401": {
            "$ref": "#/components/responses/UnauthorizedError"
          },
          "403": {
            "$ref": "#/components/responses/ForbiddenError"
          },
          "500": {
            "$ref": "#/components/responses/BackendError"
          }
        }
      }
    },
    "/api/users/action/import": {
      "post": {
        "security": [
          {
            "bearerAuth": []
          }
        ],
        "description": "Import users from file",
        "requestBody": {
          "content": {
            "text/csv": {
              "schema": {
                "type": "string",
                "format": "binary"
              }
            }
          }
        },
        "tags": [
          "Users"
        ],
        "responses": {
          "200": {
            "description": "Users importation results",
            "content": {
              "application/json": {
                "example": {
                  "status": "Success",
                  "inSuccess": 42,
                  "inError": 0
                }
              }
            }
          },
          "401": {
            "$ref": "#/components/responses/UnauthorizedError"
          },
          "403": {
            "$ref": "#/components/responses/ForbiddenError"
          },
          "500": {
            "$ref": "#/components/responses/BackendError"
          },
          "583": {
            "$ref": "#/components/responses/InvalidFileFormat"
          },
          "584": {
            "$ref": "#/components/responses/InvalidCSVHeaderFormat"
          }
        }
      }
    },
    "/api/users/action/export": {
      "get": {
        "security": [
          {
            "bearerAuth": []
          }
        ],
        "description": "Export users",
        "parameters": [
          {
            "$ref": "#/components/parameters/Issuer"
          },
          {
            "$ref": "#/components/parameters/Search"
          },
          {
            "$ref": "#/components/parameters/SiteIDs"
          },
          {
            "$ref": "#/components/parameters/UserIDs"
          },
          {
            "$ref": "#/components/parameters/UserRoles"
          },
          {
            "$ref": "#/components/parameters/UserStatuses"
          },
          {
            "$ref": "#/components/parameters/UserExcludeSiteID"
          },
          {
            "$ref": "#/components/parameters/Skip"
          },
          {
            "$ref": "#/components/parameters/Limit"
          },
          {
            "$ref": "#/components/parameters/SortFields"
          },
          {
            "$ref": "#/components/parameters/OnlyRecordCount"
          },
          {
            "$ref": "#/components/parameters/ProjectFields"
          }
        ],
        "tags": [
          "Users"
        ],
        "responses": {
          "200": {
            "description": "Users exported successfully",
            "content": {
              "text/csv": {
                "example": "id,name,firstName,locale,role,status,email,eulaAcceptedOn,createdOn,changedOn,changedBy\n\"###\",\"DEMO\",\"User\",\"en_EN\",\"B\",\"P\",\"user.demo@sap.com\",\"2021-06-09\",\"2021-04-23\",\"2021-06-09\",\"\""
              }
            }
          },
          "401": {
            "$ref": "#/components/responses/UnauthorizedError"
          },
          "403": {
            "$ref": "#/components/responses/ForbiddenError"
          },
          "500": {
            "$ref": "#/components/responses/BackendError"
          },
          "583": {
            "description": "Invalid file format"
          },
          "584": {
            "description": "Invalid CSV header format"
          }
        }
      }
    },
    "/api/tags": {
      "get": {
        "security": [
          {
            "bearerAuth": []
          }
        ],
        "description": "Retrieve a list of Tags",
        "parameters": [
          {
            "$ref": "#/components/parameters/Issuer"
          },
          {
            "$ref": "#/components/parameters/Search"
          },
          {
            "$ref": "#/components/parameters/UserID"
          },
          {
            "$ref": "#/components/parameters/TagActive"
          },
          {
            "$ref": "#/components/parameters/TagWithUser"
          },
          {
            "$ref": "#/components/parameters/Skip"
          },
          {
            "$ref": "#/components/parameters/SortFields"
          },
          {
            "$ref": "#/components/parameters/Limit"
          },
          {
            "$ref": "#/components/parameters/OnlyRecordCount"
          },
          {
            "$ref": "#/components/parameters/ProjectFields"
          }
        ],
        "tags": [
          "Tags"
        ],
        "responses": {
          "200": {
            "description": "Return tags list",
            "content": {
              "application/json": {
                "example": {
                  "count": 1,
                  "result": [
                    {
                      "active": true,
                      "createdBy": {
                        "firstName": "###",
                        "name": "###"
                      },
                      "createdOn": "2021-03-10T09:58:10.560Z",
                      "default": false,
                      "description": "##########",
                      "issuer": true,
                      "ocpiToken": null,
                      "userID": "###",
                      "user": {
                        "email": "###",
                        "firstName": "###",
                        "name": "###",
                        "id": "###"
                      },
                      "id": "###"
                    }
                  ]
                }
              }
            }
          },
          "401": {
            "$ref": "#/components/responses/UnauthorizedError"
          },
          "403": {
            "$ref": "#/components/responses/ForbiddenError"
          },
          "500": {
            "$ref": "#/components/responses/BackendError"
          }
        }
      },
      "post": {
        "security": [
          {
            "bearerAuth": []
          }
        ],
        "description": "Create a Tag",
        "tags": [
          "Tags"
        ],
        "requestBody": {
          "content": {
            "application/json": {
              "schema": {
                "$ref": "#/components/schemas/Tag"
              }
            }
          }
        },
        "responses": {
          "201": {
            "description": "Tag created successfully",
            "content": {
              "application/json": {
                "example": {
                  "id": "###",
                  "status": "Success"
                }
              }
            }
          },
          "401": {
            "$ref": "#/components/responses/UnauthorizedError"
          },
          "403": {
            "$ref": "#/components/responses/ForbiddenError"
          },
          "500": {
            "$ref": "#/components/responses/BackendError"
          },
          "550": {
            "description": "User does not exist"
          },
          "576": {
            "description": "Tag already exists"
          }
        }
      },
      "delete": {
        "security": [
          {
            "bearerAuth": []
          }
        ],
        "description": "Delete several Tags",
        "requestBody": {
          "content": {
            "application/json": {
              "schema": {
                "type": "object",
                "properties": {
                  "tagsIDs": {
                    "type": "array",
                    "items": {
                      "type": "string"
                    }
                  }
                }
              }
            }
          }
        },
        "tags": [
          "Tags"
        ],
        "responses": {
          "200": {
            "description": "Tags deletion result",
            "content": {
              "application/json": {
                "example": {
                  "inSuccess": 42,
                  "inError": 0,
                  "status": "Success"
                }
              }
            }
          },
          "401": {
            "$ref": "#/components/responses/UnauthorizedError"
          },
          "403": {
            "$ref": "#/components/responses/ForbiddenError"
          },
          "500": {
            "$ref": "#/components/responses/BackendError"
          },
          "550": {
            "$ref": "#/components/responses/ResourceDoesNotExists"
          }
        }
      }
    },
    "/api/tags/{id}": {
      "get": {
        "security": [
          {
            "bearerAuth": []
          }
        ],
        "description": "Retrieve a Tag",
        "parameters": [
          {
            "$ref": "#/components/parameters/tagID"
          },
          {
            "$ref": "#/components/parameters/ProjectFields"
          }
        ],
        "tags": [
          "Tags"
        ],
        "responses": {
          "200": {
            "description": "Return tag",
            "content": {
              "application/json": {
                "example": {
                  "active": true,
                  "createdBy": {
                    "firstName": "###",
                    "name": "###"
                  },
                  "createdOn": "2021-03-10T09:58:10.560Z",
                  "default": false,
                  "description": "##########",
                  "issuer": true,
                  "ocpiToken": null,
                  "userID": "###",
                  "user": {
                    "email": "###",
                    "firstName": "###",
                    "name": "###",
                    "id": "###"
                  },
                  "visualID": "###",
                  "id": "###"
                }
              }
            }
          },
          "401": {
            "$ref": "#/components/responses/UnauthorizedError"
          },
          "403": {
            "$ref": "#/components/responses/ForbiddenError"
          },
          "500": {
            "$ref": "#/components/responses/BackendError"
          },
          "550": {
            "$ref": "#/components/responses/ResourceDoesNotExists"
          }
        }
      },
      "put": {
        "security": [
          {
            "bearerAuth": []
          }
        ],
        "description": "Update a Tag",
        "parameters": [
          {
            "$ref": "#/components/parameters/tagID"
          }
        ],
        "requestBody": {
          "content": {
            "application/json": {
              "schema": {
                "required": [
                  "userID",
                  "active",
                  "visualID"
                ],
                "properties": {
                  "userID": {
                    "type": "string",
                    "example": "###"
                  },
                  "visualID": {
                    "type": "string",
                    "example": "###"
                  },
                  "active": {
                    "type": "boolean",
                    "example": true
                  },
                  "description": {
                    "type": "string",
                    "example": "Badge description"
                  },
                  "default": {
                    "type": "boolean",
                    "example": true
                  }
                }
              }
            }
          }
        },
        "tags": [
          "Tags"
        ],
        "responses": {
          "200": {
            "description": "Tag updated successfully",
            "content": {
              "application/json": {
                "example": {
                  "status": "Success"
                }
              }
            }
          },
          "401": {
            "$ref": "#/components/responses/UnauthorizedError"
          },
          "403": {
            "$ref": "#/components/responses/ForbiddenError"
          },
          "500": {
            "$ref": "#/components/responses/BackendError"
          },
          "550": {
            "$ref": "#/components/responses/ResourceDoesNotExists"
          },
          "575": {
            "$ref": "#/components/responses/TagHasTransactionsError"
          }
        }
      },
      "delete": {
        "security": [
          {
            "bearerAuth": []
          }
        ],
        "description": "Delete a Tag",
        "parameters": [
          {
            "$ref": "#/components/parameters/tagID"
          }
        ],
        "tags": [
          "Tags"
        ],
        "responses": {
          "200": {
            "description": "Tag deleted successfully",
            "content": {
              "application/json": {
                "example": {
                  "status": "Success"
                }
              }
            }
          },
          "401": {
            "$ref": "#/components/responses/UnauthorizedError"
          },
          "403": {
            "$ref": "#/components/responses/ForbiddenError"
          },
          "500": {
            "$ref": "#/components/responses/BackendError"
          },
          "550": {
            "$ref": "#/components/responses/ResourceDoesNotExists"
          }
        }
      }
    },
    "/api/tags/action/import": {
      "post": {
        "security": [
          {
            "bearerAuth": []
          }
        ],
        "description": "Import a Tag file",
        "requestBody": {
          "content": {
            "text/csv": {
              "schema": {
                "type": "string",
                "format": "binary",
                "example": "id,visualID,description,firstName,name,email\n\"###\",\"###\",\"###\",\"###\",\"###\",\"###\""
              }
            }
          }
        },
        "tags": [
          "Tags"
        ],
        "responses": {
          "200": {
            "description": "Tag importation results",
            "content": {
              "application/json": {
                "example": {
                  "inSuccess": 42,
                  "inError": 0,
                  "status": "Success"
                }
              }
            }
          },
          "401": {
            "$ref": "#/components/responses/UnauthorizedError"
          },
          "403": {
            "$ref": "#/components/responses/ForbiddenError"
          },
          "500": {
            "$ref": "#/components/responses/BackendError"
          },
          "583": {
            "$ref": "#/components/responses/InvalidFileFormat"
          },
          "584": {
            "$ref": "#/components/responses/InvalidCSVHeaderFormat"
          }
        }
      }
    },
    "/api/tags/action/export": {
      "get": {
        "security": [
          {
            "bearerAuth": []
          }
        ],
        "description": "Export Tags",
        "parameters": [
          {
            "$ref": "#/components/parameters/Search"
          },
          {
            "$ref": "#/components/parameters/UserIDs"
          },
          {
            "$ref": "#/components/parameters/Issuer"
          },
          {
            "$ref": "#/components/parameters/TagActive"
          },
          {
            "$ref": "#/components/parameters/TagWithUser"
          },
          {
            "$ref": "#/components/parameters/Skip"
          },
          {
            "$ref": "#/components/parameters/Limit"
          },
          {
            "$ref": "#/components/parameters/ProjectFields"
          }
        ],
        "tags": [
          "Tags"
        ],
        "responses": {
          "200": {
            "description": "Return exported tags",
            "content": {
              "text/csv": {
                "example": "id,visualID,description,firstName,name,email\n\"###\",\"###\",\"###\",\"###\",\"###\",\"###\""
              }
            }
          },
          "401": {
            "$ref": "#/components/responses/UnauthorizedError"
          },
          "403": {
            "$ref": "#/components/responses/ForbiddenError"
          },
          "500": {
            "$ref": "#/components/responses/BackendError"
          },
          "583": {
            "$ref": "#/components/responses/InvalidFileFormat"
          },
          "584": {
            "$ref": "#/components/responses/InvalidCSVHeaderFormat"
          }
        }
      }
    },
    "/api/loggings": {
      "get": {
        "security": [
          {
            "bearerAuth": []
          }
        ],
        "description": "Retrieve a list of logs",
        "parameters": [
          {
            "$ref": "#/components/parameters/StartDateTime"
          },
          {
            "$ref": "#/components/parameters/EndDateTime"
          },
          {
            "$ref": "#/components/parameters/LogLevel"
          },
          {
            "$ref": "#/components/parameters/LogSource"
          },
          {
            "$ref": "#/components/parameters/LogHost"
          },
          {
            "$ref": "#/components/parameters/LogType"
          },
          {
            "$ref": "#/components/parameters/LogAction"
          },
          {
            "$ref": "#/components/parameters/UserID"
          },
          {
            "$ref": "#/components/parameters/Search"
          },
          {
            "$ref": "#/components/parameters/Skip"
          },
          {
            "$ref": "#/components/parameters/SortFields"
          },
          {
            "$ref": "#/components/parameters/Limit"
          },
          {
            "$ref": "#/components/parameters/OnlyRecordCount"
          },
          {
            "$ref": "#/components/parameters/ProjectFields"
          }
        ],
        "tags": [
          "Loggings"
        ],
        "responses": {
          "200": {
            "description": "Return logs list",
            "content": {
              "application/json": {
                "example": {
                  "count": 1,
                  "result": [
                    {
                      "level": "D",
                      "source": "###",
                      "host": "###",
                      "process": "###",
                      "type": "S",
                      "timestamp": "2021-08-18T09:09:57.129Z",
                      "module": "###",
                      "method": "###",
                      "action": "###",
                      "message": "###",
                      "user": {
                        "firstName": "###",
                        "name": "###"
                      },
                      "hasDetailedMessages": true,
                      "id": "###"
                    }
                  ]
                }
              }
            }
          },
          "401": {
            "$ref": "#/components/responses/UnauthorizedError"
          },
          "403": {
            "$ref": "#/components/responses/ForbiddenError"
          },
          "500": {
            "$ref": "#/components/responses/BackendError"
          }
        }
      }
    },
    "/api/loggings/{id}": {
      "get": {
        "security": [
          {
            "bearerAuth": []
          }
        ],
        "description": "Retrieve a log",
        "parameters": [
          {
            "in": "path",
            "name": "id",
            "description": "Log ID",
            "required": true,
            "schema": {
              "type": "string"
            }
          }
        ],
        "tags": [
          "Loggings"
        ],
        "responses": {
          "200": {
            "description": "Returned log",
            "content": {
              "application/json": {
                "example": {
                  "level": "D",
                  "source": "###",
                  "host": "###",
                  "process": "###",
                  "type": "S",
                  "timestamp": "2021-08-18T08:53:00.924Z",
                  "action": "###",
                  "message": "###",
                  "detailedMessages": "###",
                  "user": {
                    "firstName": "###",
                    "name": "###"
                  },
                  "hasDetailedMessages": true,
                  "id": "###"
                }
              }
            }
          },
          "401": {
            "$ref": "#/components/responses/UnauthorizedError"
          },
          "403": {
            "$ref": "#/components/responses/ForbiddenError"
          },
          "500": {
            "$ref": "#/components/responses/BackendError"
          },
          "550": {
            "$ref": "#/components/responses/ResourceDoesNotExists"
          }
        }
      }
    },
    "/api/loggings/action/export": {
      "get": {
        "security": [
          {
            "bearerAuth": []
          }
        ],
        "description": "Export loggings as CSV file",
        "parameters": [
          {
            "$ref": "#/components/parameters/StartDateTime"
          },
          {
            "$ref": "#/components/parameters/EndDateTime"
          },
          {
            "$ref": "#/components/parameters/LogLevel"
          },
          {
            "$ref": "#/components/parameters/LogSource"
          },
          {
            "$ref": "#/components/parameters/LogHost"
          },
          {
            "$ref": "#/components/parameters/LogType"
          },
          {
            "$ref": "#/components/parameters/LogAction"
          },
          {
            "$ref": "#/components/parameters/UserID"
          },
          {
            "$ref": "#/components/parameters/Search"
          },
          {
            "$ref": "#/components/parameters/Skip"
          },
          {
            "$ref": "#/components/parameters/SortFields"
          },
          {
            "$ref": "#/components/parameters/Limit"
          },
          {
            "$ref": "#/components/parameters/ProjectFields"
          }
        ],
        "tags": [
          "Loggings"
        ],
        "responses": {
          "200": {
            "description": "Return exported logs",
            "content": {
              "text/csv": {
                "example": "date,time,level,type,action,message,method,module,source,host,process\n\"2021-08-18\",\"11:36:37\",\"D\",\"S\",\"###\",\"###\",\"###\",\"###\",\"###\",\"###\",\"###\""
              }
            }
          },
          "401": {
            "$ref": "#/components/responses/UnauthorizedError"
          },
          "403": {
            "$ref": "#/components/responses/ForbiddenError"
          },
          "500": {
            "$ref": "#/components/responses/BackendError"
          }
        }
      }
    },
    "/api/connections": {
      "get": {
        "security": [
          {
            "bearerAuth": []
          }
        ],
        "description": "Get integration connections",
        "parameters": [
          {
            "in": "query",
            "name": "UserID",
            "description": "User ID",
            "required": true,
            "schema": {
              "type": "string"
            }
          }
        ],
        "tags": [
          "Connections"
        ],
        "responses": {
          "200": {
            "description": "Return connections list",
            "content": {
              "application/json": {
                "example": {
                  "count": 1,
                  "result": [
                    {
                      "id": "###",
                      "connectorId": "###",
                      "createdAt": "###",
                      "validUntil": "###",
                      "lastChangedOn": "###",
                      "createdOn": "###",
                      "createdBy": {
                        "name": "###",
                        "firstName": "###"
                      },
                      "lastChangedBy": {
                        "name": "###",
                        "firstName": "###"
                      }
                    }
                  ]
                }
              }
            }
          },
          "401": {
            "$ref": "#/components/responses/UnauthorizedError"
          },
          "403": {
            "$ref": "#/components/responses/ForbiddenError"
          },
          "500": {
            "$ref": "#/components/responses/BackendError"
          }
        }
      },
      "post": {
        "security": [
          {
            "bearerAuth": []
          }
        ],
        "description": "Create an integration connection",
        "requestBody": {
          "content": {
            "application/json": {
              "schema": {
                "type": "object",
                "properties": {
                  "connectorId": {
                    "type": "number"
                  },
                  "userId": {
                    "type": "string"
                  },
                  "data": {
                    "type": "object"
                  }
                }
              }
            }
          }
        },
        "tags": [
          "Connections"
        ],
        "responses": {
          "200": {
            "description": "Connection created successfully",
            "content": {
              "application/json": {
                "example": {
                  "status": "Success",
                  "id": "###"
                }
              }
            }
          },
          "401": {
            "$ref": "#/components/responses/UnauthorizedError"
          },
          "403": {
            "$ref": "#/components/responses/ForbiddenError"
          },
          "500": {
            "$ref": "#/components/responses/BackendError"
          }
        }
      }
    },
    "/api/connections/{id}": {
      "get": {
        "security": [
          {
            "bearerAuth": []
          }
        ],
        "description": "Get integration connection",
        "parameters": [
          {
            "$ref": "#/components/parameters/connectionID"
          }
        ],
        "tags": [
          "Connections"
        ],
        "responses": {
          "200": {
            "description": "Return connection",
            "content": {
              "application/json": {
                "example": {
                  "id": "###",
                  "connectorId": "###",
                  "createdAt": "###",
                  "validUntil": "###",
                  "lastChangedOn": "###",
                  "createdOn": "###",
                  "createdBy": {
                    "name": "###",
                    "firstName": "###"
                  },
                  "lastChangedBy": {
                    "name": "###",
                    "firstName": "###"
                  }
                }
              }
            }
          },
          "401": {
            "$ref": "#/components/responses/UnauthorizedError"
          },
          "403": {
            "$ref": "#/components/responses/ForbiddenError"
          },
          "500": {
            "$ref": "#/components/responses/BackendError"
          },
          "550": {
            "$ref": "#/components/responses/ResourceDoesNotExists"
          }
        }
      },
      "delete": {
        "security": [
          {
            "bearerAuth": []
          }
        ],
        "description": "Delete an integration connection",
        "parameters": [
          {
            "$ref": "#/components/parameters/connectionID"
          }
        ],
        "tags": [
          "Connections"
        ],
        "responses": {
          "200": {
            "description": "Connection successfully deleted",
            "content": {
              "application/json": {
                "example": {
                  "status": "Success"
                }
              }
            }
          },
          "401": {
            "$ref": "#/components/responses/UnauthorizedError"
          },
          "403": {
            "$ref": "#/components/responses/ForbiddenError"
          },
          "500": {
            "$ref": "#/components/responses/BackendError"
          },
          "550": {
            "$ref": "#/components/responses/ResourceDoesNotExists"
          }
        }
      }
    },
    "/api/car-catalogs": {
      "get": {
        "security": [
          {
            "bearerAuth": []
          }
        ],
        "description": "Get car catalogs list",
        "parameters": [
          {
            "$ref": "#/components/parameters/CarMakers"
          },
          {
            "$ref": "#/components/parameters/Search"
          },
          {
            "$ref": "#/components/parameters/Limit"
          },
          {
            "$ref": "#/components/parameters/Skip"
          },
          {
            "$ref": "#/components/parameters/SortFields"
          },
          {
            "$ref": "#/components/parameters/OnlyRecordCount"
          },
          {
            "$ref": "#/components/parameters/ProjectFields"
          }
        ],
        "tags": [
          "Cars"
        ],
        "responses": {
          "200": {
            "description": "Return car catalogs list",
            "content": {
              "application/json": {
                "example": {
                  "count": 1,
                  "result": [
                    {
                      "vehicleMake": "Tesla",
                      "vehicleModel": "Model S",
                      "vehicleModelVersion": "Standard Range",
                      "drivetrainPowerHP": 333,
                      "performanceAcceleration": 4.4,
                      "performanceTopspeed": 225,
                      "rangeWLTP": 0,
                      "rangeReal": 385,
                      "efficiencyReal": 18.8,
                      "chargePlug": "Type 2",
                      "chargeStandardPower": 16.5,
                      "chargeStandardPhase": 3,
                      "chargeStandardPhaseAmp": 24,
                      "chargeAlternativePower": 0,
                      "chargeAlternativePhase": 0,
                      "chargeAlternativePhaseAmp": 0,
                      "chargeOptionPower": 0,
                      "chargeOptionPhase": 0,
                      "chargeOptionPhaseAmp": 0,
                      "fastChargePlug": "Supercharger",
                      "fastChargePowerMax": 100,
                      "batteryCapacityFull": 75,
                      "image": "###",
                      "id": "###",
                      "canRead": true,
                      "canDelete": false,
                      "canUpdate": false
                    }
                  ]
                }
              }
            }
          },
          "401": {
            "$ref": "#/components/responses/UnauthorizedError"
          },
          "403": {
            "$ref": "#/components/responses/ForbiddenError"
          },
          "500": {
            "$ref": "#/components/responses/BackendError"
          }
        }
      }
    },
    "/api/car-catalogs/{id}": {
      "get": {
        "security": [
          {
            "bearerAuth": []
          }
        ],
        "description": "Get car catalog",
        "parameters": [
          {
            "$ref": "#/components/parameters/carCatalogID"
          }
        ],
        "tags": [
          "Cars"
        ],
        "responses": {
          "200": {
            "description": "Return car catalog",
            "content": {
              "application/json": {
                "example": {
                  "vehicleMake": "Tesla",
                  "vehicleModel": "Model S",
                  "vehicleModelVersion": "Standard Range",
                  "drivetrainPropulsion": "AWD",
                  "drivetrainPowerHP": 333,
                  "drivetrainTorque": 525,
                  "performanceAcceleration": 4.4,
                  "performanceTopspeed": 225,
                  "rangeWLTP": 0,
                  "rangeReal": 385,
                  "efficiencyReal": 18.8,
                  "chargePlug": "Type 2",
                  "chargePlugLocation": "Left Side - Rear",
                  "chargeStandardPower": 16.5,
                  "chargeStandardPhase": 3,
                  "chargeStandardChargeTime": 315,
                  "chargeStandardChargeSpeed": 73,
                  "chargeAlternativePower": 0,
                  "chargeAlternativePhase": 0,
                  "chargeAlternativePhaseAmp": 0,
                  "chargeOptionPower": 0,
                  "chargeOptionPhase": 0,
                  "chargeOptionPhaseAmp": 0,
                  "fastChargePlug": "Supercharger",
                  "fastChargePowerMax": 100,
                  "batteryCapacityUseable": 72.5,
                  "batteryCapacityFull": 75,
                  "miscBody": "Liftback Sedan",
                  "miscSegment": "F - Luxury",
                  "miscSeats": 5,
                  "miscIsofix": true,
                  "miscIsofixSeats": 2,
                  "miscTurningCircle": 12.4,
                  "hash": null,
                  "image": "###",
                  "id": "###",
                  "canRead": true,
                  "canDelete": false,
                  "canUpdate": false
                }
              }
            }
          },
          "401": {
            "$ref": "#/components/responses/UnauthorizedError"
          },
          "403": {
            "$ref": "#/components/responses/ForbiddenError"
          },
          "500": {
            "$ref": "#/components/responses/BackendError"
          }
        }
      }
    },
    "/api/car-catalogs/{id}/image": {
      "get": {
        "security": [
          {
            "bearerAuth": []
          }
        ],
        "description": "Get car catalog image",
        "parameters": [
          {
            "$ref": "#/components/parameters/carCatalogID"
          }
        ],
        "tags": [
          "Cars"
        ],
        "responses": {
          "200": {
            "description": "Return car catalog image"
          },
          "401": {
            "$ref": "#/components/responses/UnauthorizedError"
          },
          "403": {
            "$ref": "#/components/responses/ForbiddenError"
          },
          "500": {
            "$ref": "#/components/responses/BackendError"
          },
          "550": {
            "$ref": "#/components/responses/ResourceDoesNotExists"
          }
        }
      }
    },
    "/api/car-catalogs/{id}/images": {
      "get": {
        "security": [
          {
            "bearerAuth": []
          }
        ],
        "description": "Get car catalog images",
        "parameters": [
          {
            "$ref": "#/components/parameters/carCatalogID"
          },
          {
            "$ref": "#/components/parameters/Limit"
          },
          {
            "$ref": "#/components/parameters/Skip"
          }
        ],
        "tags": [
          "Cars"
        ],
        "responses": {
          "200": {
            "description": "Return car catalog images",
            "content": {
              "application/json": {
                "example": {
                  "count": 1,
                  "result": [
                    {
                      "id": "###",
                      "image": "###"
                    }
                  ]
                }
              }
            }
          },
          "401": {
            "$ref": "#/components/responses/UnauthorizedError"
          },
          "403": {
            "$ref": "#/components/responses/ForbiddenError"
          },
          "500": {
            "$ref": "#/components/responses/BackendError"
          },
          "550": {
            "$ref": "#/components/responses/ResourceDoesNotExists"
          }
        }
      }
    },
    "/api/car-catalogs/action/synchronize": {
      "post": {
        "security": [
          {
            "bearerAuth": []
          }
        ],
        "description": "Synchronize car catalogs",
        "tags": [
          "Cars"
        ],
        "responses": {
          "200": {
            "description": "Return car catalogs list",
            "content": {
              "application/json": {
                "example": {
                  "status": "Success"
                }
              }
            }
          },
          "401": {
            "$ref": "#/components/responses/UnauthorizedError"
          },
          "403": {
            "$ref": "#/components/responses/ForbiddenError"
          },
          "500": {
            "$ref": "#/components/responses/BackendError"
          }
        }
      }
    },
    "/api/car-makers": {
      "get": {
        "security": [
          {
            "bearerAuth": []
          }
        ],
        "description": "Get car makers list",
        "parameters": [
          {
            "$ref": "#/components/parameters/Search"
          },
          {
            "$ref": "#/components/parameters/Limit"
          },
          {
            "$ref": "#/components/parameters/Skip"
          },
          {
            "$ref": "#/components/parameters/SortFields"
          },
          {
            "$ref": "#/components/parameters/OnlyRecordCount"
          },
          {
            "$ref": "#/components/parameters/ProjectFields"
          }
        ],
        "tags": [
          "Cars"
        ],
        "responses": {
          "200": {
            "description": "Return car makers list",
            "content": {
              "application/json": {
                "example": {
                  "count": 1,
                  "result": [
                    {
                      "carMaker": "###"
                    }
                  ]
                }
              }
            }
          },
          "401": {
            "$ref": "#/components/responses/UnauthorizedError"
          },
          "403": {
            "$ref": "#/components/responses/ForbiddenError"
          },
          "500": {
            "$ref": "#/components/responses/BackendError"
          }
        }
      }
    },
    "/api/cars": {
      "get": {
        "security": [
          {
            "bearerAuth": []
          }
        ],
        "description": "Get cars list",
        "parameters": [
          {
            "$ref": "#/components/parameters/Search"
          },
          {
            "$ref": "#/components/parameters/CarMakers"
          },
          {
            "$ref": "#/components/parameters/WithUser"
          },
          {
            "$ref": "#/components/parameters/UserID"
          },
          {
            "$ref": "#/components/parameters/Limit"
          },
          {
            "$ref": "#/components/parameters/Skip"
          },
          {
            "$ref": "#/components/parameters/SortFields"
          },
          {
            "$ref": "#/components/parameters/OnlyRecordCount"
          },
          {
            "$ref": "#/components/parameters/ProjectFields"
          }
        ],
        "tags": [
          "Cars"
        ],
        "responses": {
          "200": {
            "description": "Return cars list",
            "content": {
              "application/json": {
                "example": {
                  "count": 1,
                  "result": [
                    {
                      "converter": {
                        "powerWatts": 11,
                        "amperagePerPhase": 16,
                        "numberOfPhases": 3,
                        "type": "S"
                      },
                      "createdOn": "2021-01-08T10:13:19.650Z",
                      "lastChangedBy": {
                        "firstName": "###",
                        "name": "###"
                      },
                      "licensePlate": "###",
                      "type": "C",
                      "vin": "###",
                      "default": true,
                      "lastChangedOn": "2021-09-02T14:25:20.771Z",
                      "userID": "###",
                      "carCatalog": {
                        "vehicleMake": "Tesla",
                        "vehicleModel": "Model 3",
                        "vehicleModelVersion": "Long Range Dual Motor",
                        "fastChargePowerMax": 250,
                        "batteryCapacityFull": 78,
                        "image": "###",
                        "id": "###"
                      },
                      "user": {
                        "firstName": "###",
                        "name": "###",
                        "id": "###"
                      },
                      "id": "###",
                      "canRead": true,
                      "canDelete": true,
                      "canUpdate": true
                    }
                  ]
                }
              }
            }
          },
          "401": {
            "$ref": "#/components/responses/UnauthorizedError"
          },
          "403": {
            "$ref": "#/components/responses/ForbiddenError"
          },
          "500": {
            "$ref": "#/components/responses/BackendError"
          }
        }
      },
      "post": {
        "security": [
          {
            "bearerAuth": []
          }
        ],
        "description": "Create car",
        "requestBody": {
          "content": {
            "application/json": {
              "schema": {
                "$ref": "#/components/schemas/Car"
              }
            }
          }
        },
        "tags": [
          "Cars"
        ],
        "responses": {
          "200": {
            "description": "Car successfully created",
            "content": {
              "application/json": {
                "example": {
                  "id": "###",
                  "status": "Success"
                }
              }
            }
          },
          "401": {
            "$ref": "#/components/responses/UnauthorizedError"
          },
          "403": {
            "$ref": "#/components/responses/ForbiddenError"
          },
          "500": {
            "$ref": "#/components/responses/BackendError"
          },
          "591": {
            "description": "The Car with the given VIN and given License plate already exists"
          }
        }
      }
    },
    "/api/cars/{id}": {
      "get": {
        "security": [
          {
            "bearerAuth": []
          }
        ],
        "description": "Get car",
        "parameters": [
          {
            "$ref": "#/components/parameters/carID"
          }
        ],
        "tags": [
          "Cars"
        ],
        "responses": {
          "200": {
            "description": "Return car",
            "content": {
              "application/json": {
                "example": {
                  "carCatalogID": 1234,
                  "converter": {
                    "powerWatts": 11,
                    "amperagePerPhase": 16,
                    "numberOfPhases": 3,
                    "type": "S"
                  },
                  "createdOn": "2021-01-08T10:13:19.650Z",
                  "licensePlate": "###",
                  "type": "C",
                  "vin": "###",
                  "default": true,
                  "lastChangedOn": "2021-09-02T14:25:20.771Z",
                  "userID": "###",
                  "carCatalog": {
                    "vehicleMake": "Tesla",
                    "vehicleModel": "Model 3",
                    "vehicleModelVersion": "Long Range Dual Motor",
                    "chargeStandardPower": 11,
                    "chargeStandardPhase": 3,
                    "chargeStandardPhaseAmp": 16,
                    "chargeAlternativePower": 0,
                    "chargeAlternativePhase": 0,
                    "chargeAlternativePhaseAmp": 0,
                    "chargeOptionPower": 0,
                    "chargeOptionPhase": 0,
                    "chargeOptionPhaseAmp": 0,
                    "image": "###"
                  },
                  "user": {
                    "firstName": "###",
                    "name": "###",
                    "id": "###"
                  },
                  "id": "###",
                  "canRead": true,
                  "canDelete": true,
                  "canUpdate": true,
                  "carConnectorData": {
                    "carConnectorName": "string",
                    "carConnectorMeterID": "string"
                  }
                }
              }
            }
          },
          "401": {
            "$ref": "#/components/responses/UnauthorizedError"
          },
          "403": {
            "$ref": "#/components/responses/ForbiddenError"
          },
          "500": {
            "$ref": "#/components/responses/BackendError"
          },
          "550": {
            "$ref": "#/components/responses/ResourceDoesNotExists"
          }
        }
      },
      "post": {
        "security": [
          {
            "bearerAuth": []
          }
        ],
        "description": "Create car",
        "requestBody": {
          "content": {
            "application/json": {
              "schema": {
                "$ref": "#/components/schemas/Car"
              }
            }
          }
        },
        "tags": [
          "Cars"
        ],
        "responses": {
          "200": {
            "description": "Car successfully created",
            "content": {
              "application/json": {
                "example": {
                  "id": "###",
                  "status": "Success"
                }
              }
            }
          },
          "401": {
            "$ref": "#/components/responses/UnauthorizedError"
          },
          "403": {
            "$ref": "#/components/responses/ForbiddenError"
          },
          "500": {
            "$ref": "#/components/responses/BackendError"
          },
          "591": {
            "description": "The Car with the given VIN and given License plate already exists"
          }
        }
      },
      "put": {
        "security": [
          {
            "bearerAuth": []
          }
        ],
        "description": "Update a car",
        "parameters": [
          {
            "$ref": "#/components/parameters/carID"
          }
        ],
        "requestBody": {
          "content": {
            "application/json": {
              "schema": {
                "$ref": "#/components/schemas/Car"
              }
            }
          }
        },
        "tags": [
          "Cars"
        ],
        "responses": {
          "200": {
            "description": "Car successfully updated",
            "content": {
              "application/json": {
                "example": {
                  "id": "###",
                  "status": "Success"
                }
              }
            }
          },
          "401": {
            "$ref": "#/components/responses/UnauthorizedError"
          },
          "403": {
            "$ref": "#/components/responses/ForbiddenError"
          },
          "500": {
            "$ref": "#/components/responses/BackendError"
          },
          "591": {
            "description": "The Car with the given VIN and given License plate already exists"
          }
        }
      },
      "delete": {
        "security": [
          {
            "bearerAuth": []
          }
        ],
        "description": "Delete a car",
        "parameters": [
          {
            "$ref": "#/components/parameters/carID"
          }
        ],
        "tags": [
          "Cars"
        ],
        "responses": {
          "200": {
            "description": "Car successfully deleted",
            "content": {
              "application/json": {
                "example": {
                  "status": "Success"
                }
              }
            }
          },
          "401": {
            "$ref": "#/components/responses/UnauthorizedError"
          },
          "403": {
            "$ref": "#/components/responses/ForbiddenError"
          },
          "500": {
            "$ref": "#/components/responses/BackendError"
          },
          "550": {
            "$ref": "#/components/responses/ResourceDoesNotExists"
          }
        }
      }
    },
    "/api/assets": {
      "get": {
        "security": [
          {
            "bearerAuth": []
          }
        ],
        "description": "Get assets list",
        "parameters": [
          {
            "$ref": "#/components/parameters/Search"
          },
          {
            "$ref": "#/components/parameters/Issuer"
          },
          {
            "$ref": "#/components/parameters/SiteAreaIDs"
          },
          {
            "$ref": "#/components/parameters/SiteIDs"
          },
          {
            "$ref": "#/components/parameters/WithSiteArea"
          },
          {
            "$ref": "#/components/parameters/WithNoSiteArea"
          },
          {
            "in": "query",
            "name": "DynamicOnly",
            "description": "Dynamic assets only",
            "schema": {
              "type": "boolean"
            }
          },
          {
            "$ref": "#/components/parameters/Limit"
          },
          {
            "$ref": "#/components/parameters/Skip"
          },
          {
            "$ref": "#/components/parameters/SortFields"
          },
          {
            "$ref": "#/components/parameters/OnlyRecordCount"
          },
          {
            "$ref": "#/components/parameters/ProjectFields"
          }
        ],
        "tags": [
          "Assets"
        ],
        "responses": {
          "200": {
            "description": "Return assets list",
            "content": {
              "application/json": {
                "example": {
                  "count": 1,
                  "result": [
                    {
                      "assetType": "###",
                      "connectionID": "###",
                      "coordinates": [
                        7.01672,
                        43.6121039
                      ],
                      "currentInstantWatts": 300,
                      "dynamicAsset": true,
                      "issuer": true,
                      "meterID": "###",
                      "name": "###",
                      "siteAreaID": "###",
                      "currentStateOfCharge": 52,
                      "siteID": "###",
                      "id": "###"
                    }
                  ]
                }
              }
            }
          },
          "401": {
            "$ref": "#/components/responses/UnauthorizedError"
          },
          "403": {
            "$ref": "#/components/responses/ForbiddenError"
          },
          "500": {
            "$ref": "#/components/responses/BackendError"
          }
        }
      },
      "post": {
        "security": [
          {
            "bearerAuth": []
          }
        ],
        "description": "Create an Asset",
        "requestBody": {
          "content": {
            "application/json": {
              "schema": {
                "$ref": "#/components/schemas/Asset"
              }
            }
          }
        },
        "tags": [
          "Assets"
        ],
        "responses": {
          "200": {
            "description": "Asset created successfully",
            "content": {
              "application/json": {
                "example": {
                  "status": "Success",
                  "id": "###"
                }
              }
            }
          },
          "401": {
            "$ref": "#/components/responses/UnauthorizedError"
          },
          "403": {
            "$ref": "#/components/responses/ForbiddenError"
          },
          "500": {
            "$ref": "#/components/responses/BackendError"
          }
        }
      }
    },
    "/api/assets/{id}": {
      "get": {
        "security": [
          {
            "bearerAuth": []
          }
        ],
        "description": "Get asset",
        "parameters": [
          {
            "$ref": "#/components/parameters/assetID"
          },
          {
            "$ref": "#/components/parameters/WithSiteArea"
          }
        ],
        "tags": [
          "Assets"
        ],
        "responses": {
          "200": {
            "description": "Return asset",
            "content": {
              "application/json": {
                "example": {
                  "assetType": "###",
                  "connectionID": "123456789",
                  "coordinates": [
                    7.01672,
                    43.6121039
                  ],
                  "createdBy": null,
                  "createdOn": "2021-02-03T22:57:34.435Z",
                  "currentConsumptionWh": 3.75,
                  "currentInstantAmps": 1.3043478260869565,
                  "currentInstantAmpsL1": 0,
                  "currentInstantAmpsL2": 0,
                  "currentInstantAmpsL3": 0,
                  "currentInstantVolts": 0,
                  "currentInstantVoltsL1": 0,
                  "currentInstantVoltsL2": 0,
                  "currentInstantVoltsL3": 0,
                  "currentInstantWatts": 300,
                  "currentInstantWattsL1": 0,
                  "currentInstantWattsL2": 0,
                  "currentInstantWattsL3": 0,
                  "dynamicAsset": true,
                  "fluctuationPercent": 5,
                  "issuer": true,
                  "lastChangedBy": null,
                  "meterID": "###",
                  "name": "###",
                  "siteAreaID": "###",
                  "staticValueWatt": 10000,
                  "lastConsumption": {
                    "value": 3.75,
                    "timestamp": "2021-03-05T22:36:00.942Z"
                  },
                  "lastChangedOn": "2021-03-04T10:12:52.514Z",
                  "currentStateOfCharge": 52,
                  "excludeFromSmartCharging": false,
                  "siteID": "###",
                  "id": "###",
                  "siteArea": null
                }
              }
            }
          },
          "401": {
            "$ref": "#/components/responses/UnauthorizedError"
          },
          "403": {
            "$ref": "#/components/responses/ForbiddenError"
          },
          "500": {
            "$ref": "#/components/responses/BackendError"
          },
          "550": {
            "$ref": "#/components/responses/ResourceDoesNotExists"
          }
        }
      },
      "put": {
        "security": [
          {
            "bearerAuth": []
          }
        ],
        "description": "Update an Asset",
        "parameters": [
          {
            "$ref": "#/components/parameters/assetID"
          }
        ],
        "requestBody": {
          "content": {
            "application/json": {
              "schema": {
                "$ref": "#/components/schemas/Asset"
              }
            }
          }
        },
        "tags": [
          "Assets"
        ],
        "responses": {
          "200": {
            "description": "Asset updated successfully",
            "content": {
              "application/json": {
                "example": {
                  "status": "Success"
                }
              }
            }
          },
          "401": {
            "$ref": "#/components/responses/UnauthorizedError"
          },
          "403": {
            "$ref": "#/components/responses/ForbiddenError"
          },
          "500": {
            "$ref": "#/components/responses/BackendError"
          },
          "550": {
            "$ref": "#/components/responses/ResourceDoesNotExists"
          }
        }
      },
      "delete": {
        "security": [
          {
            "bearerAuth": []
          }
        ],
        "description": "Delete an Asset",
        "parameters": [
          {
            "$ref": "#/components/parameters/assetID"
          }
        ],
        "tags": [
          "Assets"
        ],
        "responses": {
          "200": {
            "description": "Asset deleted successfully",
            "content": {
              "application/json": {
                "example": {
                  "status": "Success"
                }
              }
            }
          },
          "401": {
            "$ref": "#/components/responses/UnauthorizedError"
          },
          "403": {
            "$ref": "#/components/responses/ForbiddenError"
          },
          "500": {
            "$ref": "#/components/responses/BackendError"
          },
          "550": {
            "$ref": "#/components/responses/ResourceDoesNotExists"
          }
        }
      }
    },
    "/api/assets/status/in-error": {
      "get": {
        "security": [
          {
            "bearerAuth": []
          }
        ],
        "description": "Get assets in error list",
        "parameters": [
          {
            "$ref": "#/components/parameters/Search"
          },
          {
            "$ref": "#/components/parameters/Issuer"
          },
          {
            "$ref": "#/components/parameters/SiteAreaIDs"
          },
          {
            "$ref": "#/components/parameters/SiteIDs"
          },
          {
            "$ref": "#/components/parameters/WithSiteArea"
          },
          {
            "in": "query",
            "name": "ErrorType",
            "description": "Pipe separated asset error types (missing_site_area)",
            "schema": {
              "type": "string"
            }
          },
          {
            "$ref": "#/components/parameters/Limit"
          },
          {
            "$ref": "#/components/parameters/Skip"
          },
          {
            "$ref": "#/components/parameters/SortFields"
          },
          {
            "$ref": "#/components/parameters/OnlyRecordCount"
          },
          {
            "$ref": "#/components/parameters/ProjectFields"
          }
        ],
        "tags": [
          "Assets"
        ],
        "responses": {
          "200": {
            "description": "Return assets in error list",
            "content": {
              "application/json": {
                "example": {
                  "count": 1,
                  "result": [
                    {
                      "name": "###",
                      "errorCode": "missing_site_area",
                      "id": "###"
                    }
                  ]
                }
              }
            }
          },
          "401": {
            "$ref": "#/components/responses/UnauthorizedError"
          },
          "403": {
            "$ref": "#/components/responses/ForbiddenError"
          },
          "500": {
            "$ref": "#/components/responses/BackendError"
          }
        }
      }
    },
    "/api/assets/{id}/connection/check": {
      "get": {
        "security": [
          {
            "bearerAuth": []
          }
        ],
        "description": "Check the asset connection",
        "parameters": [
          {
            "$ref": "#/components/parameters/assetID"
          }
        ],
        "tags": [
          "Assets"
        ],
        "responses": {
          "200": {
            "description": "Return asset connection status",
            "content": {
              "application/json": {
                "example": {
                  "status": "Success",
                  "connectionIsValid": true
                }
              }
            }
          },
          "401": {
            "$ref": "#/components/responses/UnauthorizedError"
          },
          "403": {
            "$ref": "#/components/responses/ForbiddenError"
          },
          "500": {
            "$ref": "#/components/responses/BackendError"
          },
          "550": {
            "$ref": "#/components/responses/ResourceDoesNotExists"
          }
        }
      }
    },
    "/api/assets/{id}/connector/consumption/retrieve-last": {
      "get": {
        "security": [
          {
            "bearerAuth": []
          }
        ],
        "description": "Retrieve the asset last consumption",
        "parameters": [
          {
            "$ref": "#/components/parameters/assetID"
          }
        ],
        "tags": [
          "Assets"
        ],
        "responses": {
          "200": {
            "description": "Asset's last consumption retrieved",
            "content": {
              "application/json": {
                "example": {
                  "status": "Success"
                }
              }
            }
          },
          "401": {
            "$ref": "#/components/responses/UnauthorizedError"
          },
          "403": {
            "$ref": "#/components/responses/ForbiddenError"
          },
          "500": {
            "$ref": "#/components/responses/BackendError"
          },
          "550": {
            "$ref": "#/components/responses/ResourceDoesNotExists"
          }
        }
      }
    },
    "/api/assets/{id}/consumptions": {
      "get": {
        "security": [
          {
            "bearerAuth": []
          }
        ],
        "description": "Get asset's consumptions",
        "parameters": [
          {
            "$ref": "#/components/parameters/assetID"
          },
          {
            "in": "query",
            "name": "StartDate",
            "description": "Consumption Start Date (ISO format)",
            "required": true,
            "schema": {
              "type": "string"
            }
          },
          {
            "in": "query",
            "name": "EndDate",
            "description": "Consumption start Date (ISO format)",
            "required": true,
            "schema": {
              "type": "string"
            }
          }
        ],
        "tags": [
          "Assets"
        ],
        "responses": {
          "200": {
            "description": "Asset's last consumption retrieved",
            "content": {
              "application/json": {
                "example": {
                  "status": "Success"
                }
              }
            }
          },
          "401": {
            "$ref": "#/components/responses/UnauthorizedError"
          },
          "403": {
            "$ref": "#/components/responses/ForbiddenError"
          },
          "500": {
            "$ref": "#/components/responses/BackendError"
          },
          "550": {
            "$ref": "#/components/responses/ResourceDoesNotExists"
          }
        }
      }
    },
    "/api/assets/{id}/image": {
      "get": {
        "security": [
          {
            "bearerAuth": []
          }
        ],
        "description": "Get asset's image",
        "parameters": [
          {
            "$ref": "#/components/parameters/assetID"
          }
        ],
        "tags": [
          "Assets"
        ],
        "responses": {
          "200": {
            "description": "Returned asset's image"
          },
          "401": {
            "$ref": "#/components/responses/UnauthorizedError"
          },
          "403": {
            "$ref": "#/components/responses/ForbiddenError"
          },
          "500": {
            "$ref": "#/components/responses/BackendError"
          },
          "550": {
            "$ref": "#/components/responses/ResourceDoesNotExists"
          }
        }
      }
    },
    "/api/companies": {
      "get": {
        "security": [
          {
            "bearerAuth": []
          }
        ],
        "description": "Retrieve a list of Companies",
        "parameters": [
          {
            "$ref": "#/components/parameters/Search"
          },
          {
            "$ref": "#/components/parameters/Issuer"
          },
          {
            "$ref": "#/components/parameters/WithSite"
          },
          {
            "in": "query",
            "name": "WithLogo",
            "description": "With Logo",
            "schema": {
              "type": "boolean"
            }
          },
          {
            "$ref": "#/components/parameters/LocLongitude"
          },
          {
            "$ref": "#/components/parameters/LocLatitude"
          },
          {
            "$ref": "#/components/parameters/LocMaxDistanceMeters"
          },
          {
            "$ref": "#/components/parameters/Skip"
          },
          {
            "$ref": "#/components/parameters/SortFields"
          },
          {
            "$ref": "#/components/parameters/Limit"
          },
          {
            "$ref": "#/components/parameters/OnlyRecordCount"
          },
          {
            "$ref": "#/components/parameters/ProjectFields"
          }
        ],
        "tags": [
          "Companies"
        ],
        "responses": {
          "200": {
            "description": "Return companies list",
            "content": {
              "application/json": {
                "example": {
                  "count": 1,
                  "result": [
                    {
                      "address": {
                        "address1": "###",
                        "address2": "###",
                        "postalCode": "###",
                        "city": "###",
                        "country": "###",
                        "coordinates": [
                          7.01692790000004,
                          43.6123063
                        ]
                      },
                      "createdOn": "2018-03-30T22:29:08.388Z",
                      "name": "###",
                      "lastChangedOn": "2020-03-15T10:36:56.784Z",
                      "issuer": true,
                      "id": "###",
                      "canRead": true,
                      "canDelete": true,
                      "canUpdate": true
                    }
                  ]
                }
              }
            }
          },
          "401": {
            "$ref": "#/components/responses/UnauthorizedError"
          },
          "403": {
            "$ref": "#/components/responses/ForbiddenError"
          },
          "500": {
            "$ref": "#/components/responses/BackendError"
          }
        }
      },
      "post": {
        "security": [
          {
            "bearerAuth": []
          }
        ],
        "description": "Create a Company",
        "tags": [
          "Companies"
        ],
        "requestBody": {
          "content": {
            "application/json": {
              "schema": {
                "type": "object",
                "required": [
                  "name"
                ],
                "properties": {
                  "name": {
                    "type": "string"
                  },
                  "address": {
                    "$ref": "#/components/schemas/Address"
                  },
                  "logo": {
                    "type": "string"
                  }
                }
              }
            }
          }
        },
        "responses": {
          "201": {
            "description": "Company created successfully",
            "content": {
              "application/json": {
                "example": {
                  "id": "###",
                  "status": "Success"
                }
              }
            }
          },
          "401": {
            "$ref": "#/components/responses/UnauthorizedError"
          },
          "403": {
            "$ref": "#/components/responses/ForbiddenError"
          },
          "500": {
            "$ref": "#/components/responses/BackendError"
          }
        }
      }
    },
    "/api/companies/{id}": {
      "get": {
        "security": [
          {
            "bearerAuth": []
          }
        ],
        "description": "Retrieve a Company",
        "parameters": [
          {
            "$ref": "#/components/parameters/companyID"
          }
        ],
        "tags": [
          "Companies"
        ],
        "responses": {
          "200": {
            "description": "Return company",
            "content": {
              "application/json": {
                "example": {
                  "$ref": "#/components/schemas/Company"
                }
              }
            }
          },
          "401": {
            "$ref": "#/components/responses/UnauthorizedError"
          },
          "403": {
            "$ref": "#/components/responses/ForbiddenError"
          },
          "500": {
            "$ref": "#/components/responses/BackendError"
          },
          "550": {
            "$ref": "#/components/responses/ResourceDoesNotExists"
          }
        }
      },
      "put": {
        "security": [
          {
            "bearerAuth": []
          }
        ],
        "description": "Update a Company",
        "tags": [
          "Companies"
        ],
        "requestBody": {
          "content": {
            "application/json": {
              "schema": {
                "$ref": "#/components/schemas/Company"
              }
            }
          }
        },
        "responses": {
          "201": {
            "description": "Company updated successfully",
            "content": {
              "application/json": {
                "example": {
                  "status": "Success"
                }
              }
            }
          },
          "401": {
            "$ref": "#/components/responses/UnauthorizedError"
          },
          "403": {
            "$ref": "#/components/responses/ForbiddenError"
          },
          "500": {
            "$ref": "#/components/responses/BackendError"
          },
          "550": {
            "$ref": "#/components/responses/ResourceDoesNotExists"
          }
        }
      },
      "delete": {
        "security": [
          {
            "bearerAuth": []
          }
        ],
        "description": "Delete a Company",
        "tags": [
          "Companies"
        ],
        "parameters": [
          {
            "$ref": "#/components/parameters/companyID"
          }
        ],
        "responses": {
          "201": {
            "description": "Company deleted successfully",
            "content": {
              "application/json": {
                "example": {
                  "status": "Success"
                }
              }
            }
          },
          "401": {
            "$ref": "#/components/responses/UnauthorizedError"
          },
          "403": {
            "$ref": "#/components/responses/ForbiddenError"
          },
          "500": {
            "$ref": "#/components/responses/BackendError"
          },
          "550": {
            "$ref": "#/components/responses/ResourceDoesNotExists"
          }
        }
      }
    }
  },
  "components": {
    "securitySchemes": {
      "bearerAuth": {
        "type": "http",
        "scheme": "bearer",
        "bearerFormat": "JWT"
      }
    },
    "responses": {
      "UnauthorizedError": {
        "description": "Unauthorized access to the API"
      },
      "ForbiddenError": {
        "description": "Not authorized to execute this operation"
      },
      "BackendError": {
        "description": "Unexpected Backend error, checks the Logs"
      },
      "EmailAlreadyUsed": {
        "description": "Email already used"
      },
      "NoBadgeError": {
        "description": "User doesn't have any badge"
      },
      "NotSupportedError": {
        "description": "Feature not supported"
      },
      "ResourceDoesNotExists": {
        "description": "Resource does not exist"
      },
      "TagHasTransactionsError": {
        "description": "Cannot change user or delete a tag having transactions"
      },
      "InvalidFileFormat": {
        "description": "Invalid file format"
      },
      "InvalidCSVHeaderFormat": {
        "description": "Invalid CSV header format"
      }
    },
    "schemas": {
      "Tenant": {
        "type": "object",
        "required": [
          "id",
          "name",
          "email",
          "subdomain"
        ],
        "properties": {
          "id": {
            "type": "string",
            "example": "5be7fb271014d90008992347"
          },
          "name": {
            "type": "string",
            "example": "SAP Labs France"
          },
          "email": {
            "type": "string",
            "example": "serge.fabiano@sap.com"
          },
          "subdomain": {
            "type": "string",
            "example": "slf"
          },
          "logo": {
            "type": "string",
            "example": "data:image/png;base64,iVBORw0KGgoAAAANS"
          },
          "address": {
            "$ref": "#/components/schemas/Address"
          },
          "createdBy": {
            "$ref": "#/components/schemas/CreatedBy"
          },
          "createdOn": {
            "$ref": "#/components/schemas/CreatedOn"
          },
          "lastChangedBy": {
            "$ref": "#/components/schemas/LastChangedBy"
          },
          "lastChangedOn": {
            "$ref": "#/components/schemas/LastChangedOn"
          },
          "components": {
            "type": "object",
            "properties": {
              "ocpi": {
                "type": "object",
                "properties": {
                  "type": {
                    "type": "string",
                    "enum": [
                      "ocpi"
                    ]
                  },
                  "active": {
                    "type": "boolean"
                  }
                }
              },
              "oicp": {
                "type": "object",
                "properties": {
                  "type": {
                    "type": "string",
                    "enum": [
                      "oicp"
                    ]
                  },
                  "active": {
                    "type": "boolean"
                  }
                }
              },
              "refund": {
                "type": "object",
                "properties": {
                  "type": {
                    "type": "string",
                    "enum": [
                      "concur"
                    ]
                  },
                  "active": {
                    "type": "boolean"
                  }
                }
              },
              "pricing": {
                "type": "object",
                "properties": {
                  "type": {
                    "type": "string",
                    "enum": [
                      "simple",
                      "convergentCharging"
                    ]
                  },
                  "active": {
                    "type": "boolean"
                  }
                }
              },
              "billing": {
                "type": "object",
                "properties": {
                  "type": {
                    "type": "string",
                    "enum": [
                      "stripe"
                    ]
                  },
                  "active": {
                    "type": "boolean"
                  }
                }
              },
              "organization": {
                "type": "object",
                "properties": {
                  "active": {
                    "type": "boolean"
                  }
                }
              },
              "statistics": {
                "type": "object",
                "properties": {
                  "active": {
                    "type": "boolean"
                  }
                }
              },
              "analytics": {
                "type": "object",
                "properties": {
                  "type": {
                    "type": "string",
                    "enum": [
                      "sac"
                    ]
                  },
                  "active": {
                    "type": "boolean"
                  }
                }
              },
              "smartCharging": {
                "type": "object",
                "properties": {
                  "type": {
                    "type": "string",
                    "enum": [
                      "sapSmartCharging"
                    ]
                  },
                  "active": {
                    "type": "boolean"
                  }
                }
              },
              "asset": {
                "type": "object",
                "properties": {
                  "active": {
                    "type": "boolean"
                  }
                }
              },
              "car": {
                "type": "object",
                "properties": {
                  "active": {
                    "type": "boolean"
                  }
                }
              }
            }
          }
        }
      },
      "Address": {
        "type": "object",
        "properties": {
          "address1": {
            "type": "string",
            "example": "805 av. du Docteur Maurice Donat"
          },
          "address2": {
            "type": "string"
          },
          "postalCode": {
            "type": "string",
            "example": "06250"
          },
          "city": {
            "type": "string",
            "example": "Mougins"
          },
          "department": {
            "type": "string",
            "example": "Alpes Maritimes"
          },
          "region": {
            "type": "string",
            "example": "PACA"
          },
          "country": {
            "type": "string",
            "example": "France"
          },
          "coordinates": {
            "type": "array",
            "example": [
              43,
              7
            ],
            "items": {
              "type": "integer"
            }
          }
        }
      },
      "LastChangedBy": {
        "type": "string"
      },
      "LastChangedOn": {
        "type": "string",
        "format": "date-time",
        "example": "2020-07-22T17:02:42.036Z"
      },
      "CreatedBy": {
        "type": "string"
      },
      "CreatedOn": {
        "type": "string",
        "format": "date-time",
        "example": "2020-07-22T17:02:42.036Z"
      },
      "ChargingStation": {
        "type": "object",
        "properties": {
          "id": {
            "type": "string",
            "example": ""
          },
          "templateHash": {
            "type": "string"
          },
          "templateHashCapabilities": {
            "type": "string"
          },
          "templateHashTechnical": {
            "type": "string"
          },
          "templateHashOcppStandard": {
            "type": "string"
          },
          "templateHashOcppVendor": {
            "type": "string"
          },
          "issuer": {
            "type": "boolean"
          },
          "public": {
            "type": "boolean"
          },
          "siteAreaID": {
            "type": "string"
          },
          "chargePointSerialNumber": {
            "type": "string"
          },
          "chargePointModel": {
            "type": "string"
          },
          "chargeBoxSerialNumber": {
            "type": "string"
          },
          "chargePointVendor": {
            "type": "string"
          },
          "iccid": {
            "type": "string"
          },
          "imsi": {
            "type": "string"
          },
          "meterType": {
            "type": "string"
          },
          "firmwareVersion": {
            "type": "string"
          },
          "firmwareUpdateStatus": {
            "type": "string"
          },
          "meterSerialNumber": {
            "type": "string"
          },
          "endpoint": {
            "type": "string"
          },
          "ocppVersion": {
            "type": "string"
          },
          "ocppProtocol": {
            "type": "string"
          },
          "cfApplicationIDAndInstanceIndex": {
            "type": "string"
          },
          "lastSeen": {
            "type": "string"
          },
          "deleted": {
            "type": "string"
          },
          "inactive": {
            "type": "string"
          },
          "forceInactive": {
            "type": "string"
          },
          "lastReboot": {
            "type": "string"
          },
          "chargingStationURL": {
            "type": "string"
          },
          "maximumPower": {
            "type": "string"
          },
          "voltage": {
            "type": "string"
          },
          "excludeFromSmartCharging": {
            "type": "string"
          },
          "powerLimitUnit": {
            "type": "string"
          },
          "coordinates": {
            "type": "string"
          },
          "chargePoints": {
            "type": "string"
          },
          "connectors": {
            "type": "string"
          },
          "remoteAuthorizations": {
            "type": "string"
          },
          "currentIPAddress": {
            "type": "string"
          },
          "siteArea": {
            "type": "string"
          },
          "capabilities": {
            "type": "string"
          },
          "ocppStandardParameters": {
            "type": "string"
          },
          "ocppVendorParameters": {
            "type": "string"
          },
          "distanceMeters": {
            "type": "string"
          },
          "ocpiData": {
            "type": "object",
            "properties": {
              "evse": {
                "type": "string"
              }
            }
          }
        }
      },
      "Connector": {
        "type": "object",
        "required": [
          "connectorId"
        ],
        "properties": {
          "connectorId": {
            "type": "number",
            "example": 1
          },
          "power": {
            "type": "number"
          },
          "type": {
            "type": "string",
            "enum": [
              "T2",
              "CCS",
              "C",
              "T1",
              "T3C",
              "T1CCS",
              "D",
              "U"
            ]
          },
          "voltage": {
            "type": "number",
            "enum": [
              110,
              230
            ]
          },
          "amperage": {
            "type": "number"
          },
          "currentType": {
            "type": "string",
            "enum": [
              "AC",
              "DC"
            ]
          },
          "numberOfConnectedPhase": {
            "type": "number"
          },
          "phaseAssignmentToGrid": {
            "type": "object",
            "properties": {
              "csPhaseL1": {
                "type": "string",
                "example": "L1"
              },
              "csPhaseL2": {
                "type": "string",
                "example": "L2"
              },
              "csPhaseL3": {
                "type": "string",
                "example": "L3"
              }
            }
          }
        }
      },
      "ChargingProfile": {
        "type": "object",
        "required": [
          "chargingStationID",
          "chargePointID",
          "connectorID",
          "profile"
        ],
        "properties": {
          "chargingStationID": {
            "type": "string",
            "example": ""
          },
          "connectorID": {
            "type": "integer",
            "example": 0
          },
          "chargePointID": {
            "type": "number",
            "example": 1
          },
          "profile": {
            "type": "object",
            "properties": {
              "chargingProfileId": {
                "type": "number",
                "description": "Required. Unique identifier for this profile.",
                "example": 1
              },
              "transactionId": {
                "type": "number",
                "description": "Optional. Only valid if ChargingProfilePurpose is set to TxProfile, the transactionId MAY be used to match the profile to a specific transaction."
              },
              "stackLevel": {
                "type": "number",
                "description": "Required. Value determining level in hierarchy stack of profiles. Higher values have precedence over lower values. Lowest level is 0.",
                "example": 3
              },
              "chargingProfilePurpose": {
                "type": "string",
                "description": "Required. Defines the purpose of the schedule transferred by this message.",
                "example": "TxDefaultProfile",
                "enum": [
                  "ChargePointMaxProfile",
                  "TxDefaultProfile",
                  "TxProfile"
                ]
              },
              "chargingProfileKind": {
                "type": "string",
                "description": "Required. Indicates the kind of schedule.",
                "example": "Absolute",
                "enum": [
                  "Absolute",
                  "Recurring",
                  "Relative"
                ]
              },
              "recurrencyKind": {
                "type": "string",
                "description": "Optional. Indicates the start point of a recurrence.",
                "example": "",
                "enum": [
                  "Daily",
                  "Weekly"
                ]
              },
              "validFrom": {
                "type": "string",
                "description": "Optional. Point in time at which the profile starts to be valid. If absent, the profile is valid as soon as it is received by the Charge Point.",
                "example": "",
                "format": "date-time"
              },
              "validTo": {
                "type": "string",
                "description": "Optional. Point in time at which the profile stops to be valid. If absent, the profile is valid until it is replaced by another profile.",
                "example": "",
                "format": "date-time"
              },
              "chargingSchedule": {
                "$ref": "#/components/schemas/ChargingSchedule"
              }
            },
            "required": [
              "chargingProfileId",
              "stackLevel",
              "chargingProfilePurpose",
              "chargingProfileKind",
              "chargingSchedule"
            ]
          }
        }
      },
      "ChargingSchedule": {
        "type": "object",
        "properties": {
          "duration": {
            "type": "number",
            "description": "Optional. Duration of the charging schedule in seconds. If the duration is left empty, the last period will continue indefinitely or until end of the transaction in case startSchedule is absent."
          },
          "startSchedule": {
            "type": "string",
            "description": "Optional. Starting point of an absolute schedule. If absent the schedule will be relative to start of charging.",
            "example": "",
            "format": "date-time"
          },
          "chargingRateUnit": {
            "type": "string",
            "description": "Required. The unit of measure Limit is expressed in.",
            "enum": [
              "A",
              "W"
            ],
            "example": "A"
          },
          "chargingSchedulePeriod": {
            "type": "array",
            "description": "Required. List of ChargingSchedulePeriod elements defining maximum power or current usage over time. The startSchedule of the first ChargingSchedulePeriod SHALL always be 0.",
            "items": {
              "type": "object",
              "properties": {
                "startPeriod": {
                  "type": "number",
                  "description": "Required. Start of the period, in seconds from the start of schedule. The value of StartPeriod also defines the stop time of the previous period.",
                  "example": 0
                },
                "limit": {
                  "type": "number",
                  "description": "Required. Charging rate limit during the schedule period, in the applicable chargingRateUnit, for example in Amperes or Watts. Accepts at most one digit fraction (e.g. 8.1).",
                  "example": 192
                },
                "numberPhases": {
                  "type": "number",
                  "description": "Optional. The number of phases that can be used for charging. If a number of phases is needed, numberPhases=3 will be assumed unless another number is given.",
                  "example": 3
                }
              },
              "required": [
                "startPeriod",
                "limit"
              ]
            }
          },
          "minChargeRate": {
            "type": "number",
            "description": "Optional. Minimum charging rate supported by the electric vehicle. The unit of measure is defined by the chargingRateUnit. This parameter is intended to be used by a local smart charging algorithm to optimize the power allocation for in the case a charging process is inefficient at lower charging rates. Accepts at most one digit fraction (e.g. 8.1)"
          }
        },
        "required": [
          "chargingRateUnit",
          "chargingSchedulePeriod"
        ]
      },
      "ChargePoint": {
        "type": "object",
        "required": [
          "chargePointID"
        ],
        "properties": {
          "chargePointID": {
            "type": "number"
          },
          "currentType": {
            "type": "string",
            "enum": [
              "AC",
              "DC"
            ]
          },
          "voltage": {
            "type": "number",
            "enum": [
              110,
              230
            ]
          },
          "amperage": {
            "type": "number"
          },
          "numberOfConnectedPhase": {
            "type": "number"
          },
          "cannotChargeInParallel": {
            "type": "boolean"
          },
          "sharePowerToAllConnectors": {
            "type": "boolean"
          },
          "excludeFromPowerLimitation": {
            "type": "boolean"
          },
          "ocppParamForPowerLimitation": {
            "type": "string"
          },
          "power": {
            "type": "number"
          },
          "efficiency": {
            "type": "number"
          },
          "connectorIDs": {
            "type": "array",
            "items": {
              "type": "number"
            }
          }
        }
      },
      "Tag": {
        "type": "object",
        "required": [
          "id",
          "userID",
          "issuer",
          "active",
          "description"
        ],
        "properties": {
          "id": {
            "type": "string",
            "example": "T12345678"
          },
          "visualID": {
            "type": "string",
            "example": "###"
          },
          "userID": {
            "type": "string",
            "example": "###"
          },
          "issuer": {
            "type": "boolean",
            "example": true
          },
          "active": {
            "type": "boolean",
            "example": true
          },
          "description": {
            "type": "string",
            "example": "Badge description"
          },
          "default": {
            "type": "boolean",
            "example": true
          }
        }
      },
      "User": {
        "type": "object",
        "required": [
          "name",
          "email"
        ],
        "properties": {
          "costCenter": {
            "type": "string",
            "example": "######"
          },
          "name": {
            "type": "string",
            "example": "Demo"
          },
          "firstName": {
            "type": "string",
            "example": "User"
          },
          "iNumber": {
            "type": "string",
            "example": "1234567"
          },
          "image": {
            "type": "string"
          },
          "mobile": {
            "type": "string",
            "example": "0000000000"
          },
          "locale": {
            "type": "string",
            "example": "en_EN"
          },
          "address": {
            "$ref": "#/components/schemas/Address"
          },
          "password": {
            "type": "string",
            "example": "DeM*Us$r1"
          },
          "phone": {
            "type": "string",
            "example": "0000000000"
          },
          "email": {
            "type": "string",
            "example": "user.demo@sap.com"
          },
          "issuer": {
            "type": "boolean"
          },
          "notifcationsActive": {
            "type": "boolean"
          },
          "status": {
            "type": "string",
            "enum": [
              "P",
              "A",
              "I",
              "B",
              "L"
            ]
          },
          "plateID": {
            "type": "string",
            "example": "DEMO"
          },
          "role": {
            "type": "string",
            "enum": [
              "S",
              "A",
              "B",
              "D"
            ],
            "example": "B"
          },
          "notifications": {
            "$ref": "#/components/schemas/Notifications"
          }
        }
      },
      "AssetConsumption": {
        "type": "object",
        "required": [
          "assetID",
          "startedAt",
          "endedAt",
          "instantWatts"
        ],
        "properties": {
          "assetID": {
            "$ref": "#/components/parameters/assetID"
          },
          "startedAt": {
            "type": "string",
            "format": "date-time",
            "example": "2020-12-31T23:00:00.000Z"
          },
          "endedAt": {
            "type": "string",
            "format": "date-time",
            "example": "2020-12-31T23:01:00.000Z"
          },
          "instantWatts": {
            "type": "number"
          },
          "instantWattsL1": {
            "type": "number"
          },
          "instantWattsL2": {
            "type": "number"
          },
          "instantWattsL3": {
            "type": "number"
          },
          "instantAmps": {
            "type": "number"
          },
          "instantAmpsL1": {
            "type": "number"
          },
          "instantAmpsL2": {
            "type": "number"
          },
          "instantAmpsL3": {
            "type": "number"
          },
          "instantVolts": {
            "type": "number"
          },
          "instantVoltsL1": {
            "type": "number"
          },
          "instantVoltsL2": {
            "type": "number"
          },
          "instantVoltsL3": {
            "type": "number"
          },
          "consumptionWh": {
            "type": "number"
          },
          "consumptionAmps": {
            "type": "number"
          },
          "stateOfCharge": {
            "type": "number"
          }
        }
      },
      "Notifications": {
        "type": "object",
        "properties": {
          "sendSessionStarted": {
            "type": "boolean"
          },
          "sendOptimalChargeReached": {
            "type": "boolean"
          },
          "sendEndOfCharge": {
            "type": "boolean"
          },
          "sendEndOfSession": {
            "type": "boolean"
          },
          "sendUserAccountStatusChanged": {
            "type": "boolean"
          },
          "sendSessionNotStarted": {
            "type": "boolean"
          },
          "sendCarCatalogSynchronizationFailed": {
            "type": "boolean"
          },
          "sendUserAccountInactivity": {
            "type": "boolean"
          },
          "sendPreparingSessionNotStarted": {
            "type": "boolean"
          },
          "sendBillingSynchronizationFailed": {
            "type": "boolean"
          },
          "sendBillingNewInvoice": {
            "type": "boolean"
          },
          "sendNewRegisteredUser": {
            "type": "boolean"
          },
          "sendUnknownUserBadged": {
            "type": "boolean"
          },
          "sendChargingStationStatusError": {
            "type": "boolean"
          },
          "sendChargingStationRegistered": {
            "type": "boolean"
          },
          "sendOcpiPatchStatusError": {
            "type": "boolean"
          },
          "sendSmtpError": {
            "type": "boolean"
          },
          "sendOfflineChargingStations": {
            "type": "boolean"
          },
          "sendEndUserErrorNotification": {
            "type": "boolean"
          },
          "sendComputeAndApplyChargingProfilesFailed": {
            "type": "boolean"
          },
          "sendAccountVerificationNotification": {
            "type": "boolean"
          },
          "sendAdminAccountVerificationNotification": {
            "type": "boolean"
          }
        }
      },
      "OcppConfigurationStatus": {
        "type": "object",
        "properties": {
          "status": {
            "type": "string",
            "enum": [
              "Accepted",
              "Rejected",
              "RebootRequired",
              "NotSupported"
            ]
          }
        }
      },
<<<<<<< HEAD
      "Company": {
        "type": "object",
        "required": [
          "name"
        ],
=======
      "Asset": {
        "type": "object",
>>>>>>> 5a19bce2
        "properties": {
          "name": {
            "type": "string"
          },
<<<<<<< HEAD
          "address": {
            "$ref": "#/components/schemas/Address"
          },
          "logo": {
            "type": "string",
            "description": "Base64 encoded logo"
          },
          "issuer": {
            "type": "boolean",
            "readOnly": true
          },
          "id": {
            "type": "string",
            "readOnly": true
=======
          "siteAreaID": {
            "type": "string"
          },
          "assetType": {
            "type": "string",
            "enum": [
              "CO",
              "PR",
              "CO-PR"
            ]
          },
          "excludeFromSmartCharging": {
            "type": "boolean"
          },
          "variationThresholdPercent": {
            "type": "number"
          },
          "fluctuationPercent": {
            "type": "number"
          },
          "staticValueWatt": {
            "type": "number"
          },
          "image": {
            "type": "string"
          },
          "dynamicAsset": {
            "type": "boolean"
          },
          "connectionID": {
            "type": "string"
          },
          "meterID": {
            "type": "string"
          },
          "usePushAPI": {
            "type": "boolean"
          },
          "coordinates": {
            "type": "array",
            "items": {
              "type": "number"
            },
            "example": [
              0,
              0
            ]
          }
        }
      },
      "Car": {
        "type": "object",
        "required": [
          "vin",
          "licensePlate",
          "carCatalogID",
          "type",
          "userID",
          "default"
        ],
        "properties": {
          "vin": {
            "type": "string"
          },
          "licensePlate": {
            "type": "string"
          },
          "carCatalogID": {
            "type": "number"
          },
          "forced": {
            "type": "boolean"
          },
          "type": {
            "type": "string",
            "enum": [
              "P",
              "C",
              "PC"
            ]
          },
          "userID": {
            "type": "string"
          },
          "default": {
            "type": "boolean"
          },
          "converter": {
            "type": "object",
            "properties": {
              "amperagePerPhase": {
                "type": "number"
              },
              "numberOfPhases": {
                "type": "number"
              },
              "powerWatts": {
                "type": "number"
              },
              "type": {
                "type": "string",
                "enum": [
                  "S",
                  "O",
                  "A"
                ]
              }
            }
          },
          "carConnectorData": {
            "carConnectorName": "string",
            "carConnectorMeterID": "string"
>>>>>>> 5a19bce2
          }
        }
      }
    },
    "parameters": {
      "Limit": {
        "in": "query",
        "name": "Limit",
        "description": "Limit the number of records",
        "example": 100,
        "required": false,
        "schema": {
          "type": "integer"
        }
      },
      "Skip": {
        "in": "query",
        "name": "Skip",
        "description": "Skip number of records",
        "example": 0,
        "required": false,
        "schema": {
          "type": "integer"
        }
      },
      "SortFields": {
        "in": "query",
        "name": "SortFields",
        "description": "Sorted fields",
        "example": "id",
        "required": false,
        "schema": {
          "type": "string"
        }
      },
      "ProjectFields": {
        "in": "query",
        "name": "ProjectFields",
        "description": "Pipe separated projected fields",
        "example": "",
        "required": false,
        "schema": {
          "type": "string"
        }
      },
      "Search": {
        "in": "query",
        "name": "Search",
        "description": "Search",
        "required": false,
        "schema": {
          "type": "string"
        }
      },
      "ErrorTypes": {
        "in": "query",
        "name": "ErrorType",
        "description": "Pipe separated error types (missing_settings, connection_broken, missing_site_area, connection_error)",
        "schema": {
          "type": "string"
        }
      },
      "StartDateTime": {
        "in": "query",
        "name": "StartDateTime",
        "description": "Start Date (ISO format)",
        "required": false,
        "schema": {
          "type": "string"
        }
      },
      "EndDateTime": {
        "in": "query",
        "name": "EndDateTime",
        "description": "End Date (ISO format)",
        "required": false,
        "schema": {
          "type": "string"
        }
      },
      "TagID": {
        "in": "query",
        "name": "TagID",
        "description": "Tag ID",
        "required": false,
        "schema": {
          "type": "string"
        }
      },
      "VisualTagIDs": {
        "in": "query",
        "name": "VisualTagID",
        "description": "Pipe separated Visual Tag IDs",
        "required": false,
        "schema": {
          "type": "string"
        }
      },
      "TagIDs": {
        "in": "query",
        "name": "TagID",
        "description": "Pipe separated Tag IDs",
        "required": false,
        "schema": {
          "type": "string"
        }
      },
      "UserID": {
        "in": "query",
        "name": "UserID",
        "description": "User ID",
        "required": false,
        "schema": {
          "type": "string"
        }
      },
      "UserIDs": {
        "in": "query",
        "name": "UserID",
        "description": "Pipe separated User IDs",
        "required": false,
        "schema": {
          "type": "string"
        }
      },
      "userID": {
        "in": "path",
        "name": "id",
        "description": "User ID",
        "required": true,
        "schema": {
          "type": "string"
        }
      },
      "ChargingStationID": {
        "in": "query",
        "name": "ChargingStationID",
        "description": "Charging Station ID",
        "required": false,
        "schema": {
          "type": "string"
        }
      },
      "ChargingStationIDs": {
        "in": "query",
        "name": "ChargingStationID",
        "description": "Pipe separated Charging Station IDs",
        "required": false,
        "schema": {
          "type": "string"
        }
      },
      "ConnectorID": {
        "in": "query",
        "name": "ConnectorID",
        "description": "Connector ID",
        "required": false,
        "schema": {
          "type": "number"
        }
      },
      "ConnectorIDs": {
        "in": "query",
        "name": "ConnectorID",
        "description": "Pipe separated Connector IDs",
        "required": false,
        "schema": {
          "type": "string"
        }
      },
      "InactivityStatus": {
        "in": "query",
        "name": "InactivityStatus",
        "description": "Inactivity Status",
        "required": false,
        "schema": {
          "type": "number",
          "enum": [
            "I",
            "W",
            "E"
          ]
        }
      },
      "InactivityStatuses": {
        "in": "query",
        "name": "InactivityStatus",
        "description": "Pipe separated Inactivity Statuses (I, W, E)",
        "required": false,
        "schema": {
          "type": "string",
          "pattern": "^([IWE](\\|[IWE])*)?$"
        }
      },
      "chargingProfileID": {
        "in": "path",
        "name": "id",
        "description": "Charging Profile ID",
        "required": true,
        "schema": {
          "type": "string",
          "pattern": "^[a-f0-9]{64}$"
        }
      },
      "chargingStationID": {
        "in": "path",
        "name": "id",
        "description": "Charging Station ID",
        "required": true,
        "schema": {
          "type": "string"
        }
      },
      "assetID": {
        "in": "path",
        "name": "id",
        "description": "Asset ID",
        "required": true,
        "schema": {
          "type": "string"
        }
      },
      "connectorID": {
        "in": "path",
        "name": "connectorId",
        "required": true,
        "description": "Connector ID",
        "schema": {
          "type": "integer",
          "minimum": 1,
          "example": 1
        }
      },
      "TransactionStatistics": {
        "in": "query",
        "name": "Statistics",
        "description": "Refund or History statistics",
        "schema": {
          "type": "string",
          "example": "history",
          "enum": [
            "refund",
            "history"
          ]
        }
      },
      "SiteIDs": {
        "in": "query",
        "name": "SiteID",
        "description": "Pipe separated Site IDs",
        "schema": {
          "type": "string"
        }
      },
      "OnlyRecordCount": {
        "in": "query",
        "name": "OnlyRecordCount",
        "description": "Return only the number of records",
        "schema": {
          "type": "boolean",
          "example": false
        }
      },
      "SiteAreaID": {
        "in": "query",
        "name": "SiteAreaID",
        "description": "Site Area ID",
        "schema": {
          "type": "string"
        }
      },
      "SiteAreaIDs": {
        "in": "query",
        "name": "SiteAreaID",
        "description": "Pipe separated Site Area IDs",
        "schema": {
          "type": "string"
        }
      },
      "Issuer": {
        "in": "query",
        "name": "Issuer",
        "description": "Current organization",
        "schema": {
          "type": "boolean"
        }
      },
      "IncludeDeleted": {
        "in": "query",
        "name": "IncludeDeleted",
        "description": "Include deleted charging stations",
        "schema": {
          "type": "boolean"
        }
      },
      "ConnectorStatuses": {
        "in": "query",
        "name": "ConnectorStatus",
        "description": "Pipe separated connector statuses (Available, Preparing, Charging, Occupied, SuspendedEVSE, SuspendedEV, Finishing, Reserved, Unavailable, Faulted",
        "schema": {
          "type": "string",
          "pattern": "^((Available|Preparing|Charging|Occupied|SuspendedEVSE|SuspendedEV|Finishing|Reserved|Unavailable|Faulted)(\\||Available|Preparing|Charging|Occupied|SuspendedEVSE|SuspendedEV|Finishing|Reserved|Unavailable|Faulted)*)?$"
        }
      },
      "ConnectorTypes": {
        "in": "query",
        "name": "ConnectorType",
        "description": "Pipe separated connector types (T2, CCS, C, T1, T3C, T1CCS, D, U)",
        "schema": {
          "type": "string",
          "pattern": "^((T2|CCS|C|T1|T3C|T1CCS|D|U)(\\||T2|CCS|C|T1|T3C|T1CCS|D|U)*)?$"
        }
      },
      "LocLongitude": {
        "in": "query",
        "name": "LocLongitude",
        "description": "Longitude location",
        "schema": {
          "type": "number"
        }
      },
      "LocLatitude": {
        "in": "query",
        "name": "LocLatitude",
        "description": "Latitude location",
        "schema": {
          "type": "string"
        }
      },
      "LocMaxDistanceMeters": {
        "in": "query",
        "name": "LocMaxDistanceMeters",
        "description": "Maximum range from location in meters",
        "schema": {
          "type": "number"
        }
      },
      "WithNoSiteArea": {
        "in": "query",
        "name": "WithNoSiteArea",
        "description": "With no Site Area",
        "schema": {
          "type": "boolean"
        }
      },
      "WithCompany": {
        "in": "query",
        "name": "WithCompany",
        "description": "With company attribute",
        "schema": {
          "type": "boolean"
        }
      },
      "WithSite": {
        "in": "query",
        "name": "WithSite",
        "description": "With site attribute",
        "schema": {
          "type": "boolean"
        }
      },
      "WithSiteArea": {
        "in": "query",
        "name": "WithSiteArea",
        "description": "With site area attribute",
        "schema": {
          "type": "boolean"
        }
      },
      "WithTag": {
        "in": "query",
        "name": "WithTag",
        "description": "With tag attribute",
        "schema": {
          "type": "boolean"
        }
      },
      "WithUser": {
        "in": "query",
        "name": "WithUser",
        "description": "With user attribute",
        "schema": {
          "type": "boolean"
        }
      },
      "WithCar": {
        "in": "query",
        "name": "WithCar",
        "description": "With car attribute",
        "schema": {
          "type": "boolean"
        }
      },
      "WithChargingStation": {
        "in": "query",
        "name": "WithChargingStation",
        "description": "With charging station attribute",
        "schema": {
          "type": "boolean"
        }
      },
      "RefundStatus": {
        "in": "query",
        "name": "RefundStatus",
        "description": "Pipe separated refund statuses (submitted, notSubmitted, cancelled, approved)",
        "schema": {
          "type": "string",
          "pattern": "^((submitted|notSubmitted|cancelled|approved)(\\||submitted|notSubmitted|cancelled|approved)*)?$"
        }
      },
      "tagID": {
        "in": "path",
        "name": "id",
        "description": "Tag ID",
        "required": true,
        "schema": {
          "type": "string"
        }
      },
      "transactionID": {
        "in": "path",
        "name": "id",
        "description": "Transaction ID",
        "required": true,
        "schema": {
          "type": "string"
        }
      },
      "UserRoles": {
        "in": "query",
        "name": "Role",
        "required": false,
        "description": "Pipe separated user roles (S, A, B, D)",
        "schema": {
          "type": "string"
        }
      },
      "UserStatuses": {
        "in": "query",
        "name": "Status",
        "description": "Pipe separated statuses (P, A, I, B, L)",
        "schema": {
          "type": "string"
        }
      },
      "UserExcludeSiteID": {
        "in": "query",
        "name": "ExcludeSiteID",
        "required": false,
        "description": "Site ID to exclude",
        "schema": {
          "type": "string"
        }
      },
      "TagActive": {
        "in": "query",
        "name": "Active",
        "description": "Active attribute",
        "schema": {
          "type": "boolean"
        }
      },
      "TagWithUser": {
        "in": "query",
        "name": "WithUser",
        "description": "Retrieve also the user",
        "schema": {
          "type": "boolean"
        }
      },
<<<<<<< HEAD
      "companyID": {
        "in": "path",
        "name": "id",
        "description": "Company ID",
=======
      "connectionID": {
        "in": "path",
        "name": "id",
        "description": "Connection ID",
        "required": true,
        "schema": {
          "type": "string"
        }
      },
      "LogLevel": {
        "in": "query",
        "name": "Level",
        "description": "Pipe separated log levels (D, I, W, E, NONE, DEFAULT)",
        "schema": {
          "type": "string",
          "pattern": "^((D|I|W|E|NONE|DEFAULT)(\\||D|I|W|E|NONE|DEFAULT)*)?$"
        }
      },
      "LogSource": {
        "in": "query",
        "name": "Source",
        "description": "Log source",
        "schema": {
          "type": "string"
        }
      },
      "LogHost": {
        "in": "query",
        "name": "Host",
        "description": "Log host",
        "schema": {
          "type": "string"
        }
      },
      "LogType": {
        "in": "query",
        "name": "Type",
        "description": "Log type",
        "schema": {
          "type": "string",
          "enum": [
            "R",
            "S"
          ]
        }
      },
      "LogAction": {
        "in": "query",
        "name": "Action",
        "description": "Pipe separated log actions",
        "schema": {
          "type": "string"
        }
      },
      "TransactionMinimalPrice": {
        "in": "query",
        "name": "MinimalPrice",
        "description": "Transactions minimal price",
        "schema": {
          "type": "string"
        }
      },
      "ReportIDs": {
        "in": "query",
        "name": "ReportIDs",
        "description": "Pipe separated report IDs",
        "schema": {
          "type": "string"
        }
      },
      "carCatalogID": {
        "in": "query",
        "name": "id",
        "description": "Car Catalog ID",
        "required": true,
        "schema": {
          "type": "string"
        }
      },
      "CarMakers": {
        "in": "query",
        "name": "CarMaker",
        "description": "Pipe separated car makers",
        "schema": {
          "type": "string"
        }
      },
      "carID": {
        "in": "query",
        "name": "id",
        "description": "Car ID",
>>>>>>> 5a19bce2
        "required": true,
        "schema": {
          "type": "string"
        }
      }
    }
  }
}<|MERGE_RESOLUTION|>--- conflicted
+++ resolved
@@ -41,10 +41,10 @@
       "description": "Tags API"
     },
     {
-<<<<<<< HEAD
       "name": "Companies",
       "description": "Company API"
-=======
+    },
+    {
       "name": "Connections",
       "description": "Integration connection API"
     },
@@ -59,7 +59,6 @@
     {
       "name": "Cars",
       "description": "Cars API"
->>>>>>> 5a19bce2
     }
   ],
   "paths": {
@@ -8640,21 +8639,7 @@
           "content": {
             "application/json": {
               "schema": {
-                "type": "object",
-                "required": [
-                  "name"
-                ],
-                "properties": {
-                  "name": {
-                    "type": "string"
-                  },
-                  "address": {
-                    "$ref": "#/components/schemas/Address"
-                  },
-                  "logo": {
-                    "type": "string"
-                  }
-                }
+                "$ref": "#/components/schemas/Company"
               }
             }
           }
@@ -9785,36 +9770,12 @@
           }
         }
       },
-<<<<<<< HEAD
-      "Company": {
-        "type": "object",
-        "required": [
-          "name"
-        ],
-=======
       "Asset": {
         "type": "object",
->>>>>>> 5a19bce2
         "properties": {
           "name": {
             "type": "string"
           },
-<<<<<<< HEAD
-          "address": {
-            "$ref": "#/components/schemas/Address"
-          },
-          "logo": {
-            "type": "string",
-            "description": "Base64 encoded logo"
-          },
-          "issuer": {
-            "type": "boolean",
-            "readOnly": true
-          },
-          "id": {
-            "type": "string",
-            "readOnly": true
-=======
           "siteAreaID": {
             "type": "string"
           },
@@ -9925,9 +9886,41 @@
             }
           },
           "carConnectorData": {
-            "carConnectorName": "string",
-            "carConnectorMeterID": "string"
->>>>>>> 5a19bce2
+            "type": "object",
+            "properties": {
+              "carConnectorName": {
+                "type": "string"
+              },
+              "carConnectorMeterID": {
+                "type": "string"
+              }
+            }
+          }
+        }
+      },
+      "Company": {
+        "type": "object",
+        "required": [
+          "name"
+        ],
+        "properties": {
+          "name": {
+            "type": "string"
+          },
+          "address": {
+            "$ref": "#/components/schemas/Address"
+          },
+          "logo": {
+            "type": "string",
+            "description": "Base64 encoded logo"
+          },
+          "issuer": {
+            "type": "boolean",
+            "readOnly": true
+          },
+          "id": {
+            "type": "string",
+            "readOnly": true
           }
         }
       }
@@ -10398,12 +10391,6 @@
           "type": "boolean"
         }
       },
-<<<<<<< HEAD
-      "companyID": {
-        "in": "path",
-        "name": "id",
-        "description": "Company ID",
-=======
       "connectionID": {
         "in": "path",
         "name": "id",
@@ -10495,7 +10482,15 @@
         "in": "query",
         "name": "id",
         "description": "Car ID",
->>>>>>> 5a19bce2
+        "required": true,
+        "schema": {
+          "type": "string"
+        }
+      },
+      "companyID": {
+        "in": "path",
+        "name": "id",
+        "description": "Company ID",
         "required": true,
         "schema": {
           "type": "string"
