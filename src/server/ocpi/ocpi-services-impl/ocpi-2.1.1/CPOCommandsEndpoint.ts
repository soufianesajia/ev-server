import ChargingStation, { Connector, RemoteAuthorization } from '../../../../types/ChargingStation';
import { NextFunction, Request, Response } from 'express';
import { OCPICommandResponse, OCPICommandResponseType } from '../../../../types/ocpi/OCPICommandResponse';

import AbstractEndpoint from '../AbstractEndpoint';
import AbstractOCPIService from '../../AbstractOCPIService';
import AppError from '../../../../exception/AppError';
import AxiosFactory from '../../../../utils/AxiosFactory';
import { ChargePointStatus } from '../../../../types/ocpp/OCPPServer';
import ChargingStationClientFactory from '../../../../client/ocpp/ChargingStationClientFactory';
import ChargingStationStorage from '../../../../storage/mongodb/ChargingStationStorage';
import Constants from '../../../../utils/Constants';
import Logging from '../../../../utils/Logging';
import { OCPICommandType } from '../../../../types/ocpi/OCPICommandType';
import OCPIEndpoint from '../../../../types/ocpi/OCPIEndpoint';
import { OCPIResponse } from '../../../../types/ocpi/OCPIResponse';
import { OCPIStartSession } from '../../../../types/ocpi/OCPIStartSession';
import { OCPIStatusCode } from '../../../../types/ocpi/OCPIStatusCode';
import { OCPIStopSession } from '../../../../types/ocpi/OCPIStopSession';
import OCPITokensService from './OCPITokensService';
import OCPIUtils from '../../OCPIUtils';
import { OCPPRemoteStartStopStatus } from '../../../../types/ocpp/OCPPClient';
import { ServerAction } from '../../../../types/Server';
import { StatusCodes } from 'http-status-codes';
import TagStorage from '../../../../storage/mongodb/TagStorage';
import Tenant from '../../../../types/Tenant';
import TransactionStorage from '../../../../storage/mongodb/TransactionStorage';
import moment from 'moment';

const EP_IDENTIFIER = 'commands';
const MODULE_NAME = 'CPOCommandsEndpoint';

/**
 * EMSP Tokens Endpoint
 */
export default class CPOCommandsEndpoint extends AbstractEndpoint {

  // Create OCPI Service
  constructor(ocpiService: AbstractOCPIService) {
    super(ocpiService, EP_IDENTIFIER);
  }

  /**
   * Main Process Method for the endpoint
   */
  async process(req: Request, res: Response, next: NextFunction, tenant: Tenant, ocpiEndpoint: OCPIEndpoint): Promise<OCPIResponse> {
    switch (req.method) {
      case 'POST':
        // Split URL Segments
        //    /ocpi/cpo/2.0/commands/{command}
        // eslint-disable-next-line no-case-declarations
        const urlSegment = req.path.substring(1).split('/');
        // Remove action
        urlSegment.shift();
        // Get filters
        // eslint-disable-next-line no-case-declarations
        const command = urlSegment.shift();
        switch (command) {
          case OCPICommandType.START_SESSION:
            return this.remoteStartSession(req, res, next, tenant, ocpiEndpoint);
          case OCPICommandType.STOP_SESSION:
            return this.remoteStopSession(req, res, next, tenant, ocpiEndpoint);
          case OCPICommandType.RESERVE_NOW:
          case OCPICommandType.UNLOCK_CONNECTOR:
            return this.getOCPIResponse(OCPICommandResponseType.NOT_SUPPORTED);
        }
    }
  }

  /**
   * Remote Start Transaction requested by IOP
   */
  async remoteStartSession(req: Request, res: Response, next: NextFunction, tenant: Tenant, ocpiEndpoint: OCPIEndpoint): Promise<OCPIResponse> {
    const startSession = req.body as OCPIStartSession;
    if (!this.validateStartSession(startSession)) {
      throw new AppError({
        source: Constants.OCPI_SERVER,
        module: MODULE_NAME, method: 'remoteStartSession',
        action: ServerAction.OCPI_START_SESSION,
        errorCode: StatusCodes.BAD_REQUEST,
        message: 'Start Session command body is invalid',
        detailedMessages: { payload: req.body },
        ocpiError: OCPIStatusCode.CODE_2001_INVALID_PARAMETER_ERROR
      });
    }
    const localToken = await TagStorage.getTag(tenant.id, startSession.token.uid, { withUser: true });
    if (!localToken || !localToken.active || !localToken.ocpiToken || !localToken.ocpiToken.valid) {
      Logging.logError({
        tenantID: tenant.id,
        action: ServerAction.OCPI_START_SESSION,
        message: `Start Transaction with Token ID '${startSession.token.uid}' is invalid`,
        module: MODULE_NAME, method: 'remoteStartSession'
      });
      return this.getOCPIResponse(OCPICommandResponseType.REJECTED);
    }
    if (!localToken.user || localToken.user.deleted || localToken.user.issuer) {
      return this.getOCPIResponse(OCPICommandResponseType.REJECTED);
    }
    let chargingStation: ChargingStation;
    let connector: Connector;
    const chargingStations = await ChargingStationStorage.getChargingStations(tenant.id, {
      siteIDs: [startSession.location_id],
      issuer: true
    }, Constants.DB_PARAMS_MAX_LIMIT);
    if (chargingStations?.result) {
      for (const cs of chargingStations.result) {
        for (const conn of cs.connectors) {
          if (startSession.evse_uid === OCPIUtils.buildEvseUID(cs, conn)) {
            chargingStation = cs;
            connector = conn;
          }
        }
      }
    }
    if (!chargingStation) {
      Logging.logError({
        tenantID: tenant.id,
        action: ServerAction.OCPI_START_SESSION,
        message: `Charging Station with Charging Station ID '${startSession.evse_uid}' not found`,
        module: MODULE_NAME, method: 'remoteStartSession'
      });
      return this.getOCPIResponse(OCPICommandResponseType.REJECTED);
    }
    if (!connector) {
      Logging.logError({
        tenantID: tenant.id,
        action: ServerAction.OCPI_START_SESSION,
        source: chargingStation.id,
        message: `Connector for Charging Station ID '${startSession.evse_uid}' not found`,
        module: MODULE_NAME, method: 'remoteStartSession'
      });
      return this.getOCPIResponse(OCPICommandResponseType.REJECTED);
    }
    if (!chargingStation.issuer || !chargingStation.public) {
      Logging.logError({
        tenantID: tenant.id,
        action: ServerAction.OCPI_START_SESSION,
<<<<<<< HEAD
        message: `Charging Station ID '${startSession.evse_uid}' cannot be used with OCPI`,
=======
        source: chargingStation.id,
        message: `Charging Station ID '${startSession.evse_uid}' cannot be used in with OCPI`,
>>>>>>> e86772f0
        module: MODULE_NAME, method: 'remoteStartSession'
      });
      return this.getOCPIResponse(OCPICommandResponseType.REJECTED);
    }
<<<<<<< HEAD
    if (!(connector.status === ChargePointStatus.AVAILABLE || connector.status === ChargePointStatus.PREPARING)) {
      Logging.logDebug({
=======
    if (connector.status !== ChargePointStatus.AVAILABLE &&
        connector.status !== ChargePointStatus.PREPARING) {
      Logging.logError({
>>>>>>> e86772f0
        tenantID: tenant.id,
        action: ServerAction.OCPI_STOP_SESSION,
        source: chargingStation.id,
        message: `Charging Station ID '${startSession.evse_uid}' is not available (status '${connector.status}')`,
        module: MODULE_NAME, method: 'remoteStartSession'
      });
      return this.getOCPIResponse(OCPICommandResponseType.REJECTED);
    }
    if (!chargingStation.remoteAuthorizations) {
      chargingStation.remoteAuthorizations = [];
    }
    const existingAuthorization: RemoteAuthorization = chargingStation.remoteAuthorizations.find(
      (authorization) => authorization.connectorId === connector.connectorId);
    if (existingAuthorization) {
      if (OCPIUtils.isAuthorizationValid(existingAuthorization.timestamp)) {
        Logging.logError({
          tenantID: tenant.id,
          source: chargingStation.id,
          action: ServerAction.OCPI_START_SESSION,
          message: `An existing remote authorization exists for Charging Station '${chargingStation.id}' and Connector ID ${connector.connectorId}`,
          module: MODULE_NAME, method: 'remoteStartSession'
        });
        return this.getOCPIResponse(OCPICommandResponseType.REJECTED);
      }
      existingAuthorization.timestamp = moment().toDate();
      existingAuthorization.id = startSession.authorization_id;
      existingAuthorization.tagId = startSession.token.uid;
    } else {
      chargingStation.remoteAuthorizations.push(
        {
          id: startSession.authorization_id,
          connectorId: connector.connectorId,
          timestamp: new Date(),
          tagId: startSession.token.uid
        }
      );
    }
    // Save Auth
    await ChargingStationStorage.saveChargingStation(tenant.id, chargingStation);
    // Start the transaction
    this.remoteStartTransaction(tenant, chargingStation, connector, startSession, ocpiEndpoint).catch(() => {});
    // Ok
    return this.getOCPIResponse(OCPICommandResponseType.ACCEPTED);
  }

  /**
   * Remote stop Transaction requested by IOP
   */
  async remoteStopSession(req: Request, res: Response, next: NextFunction, tenant: Tenant, ocpiEndpoint: OCPIEndpoint): Promise<OCPIResponse> {
    const stopSession = req.body as OCPIStopSession;
    if (!this.validateStopSession(stopSession)) {
      throw new AppError({
        source: Constants.OCPI_SERVER,
        module: MODULE_NAME, method: 'remoteStopSession',
        action: ServerAction.OCPI_START_SESSION,
        errorCode: StatusCodes.BAD_REQUEST,
        message: 'StopSession command body is invalid',
        detailedMessages: { payload: req.body },
        ocpiError: OCPIStatusCode.CODE_2001_INVALID_PARAMETER_ERROR
      });
    }
    const transaction = await TransactionStorage.getOCPITransaction(tenant.id, stopSession.session_id);
    if (!transaction) {
      Logging.logError({
        tenantID: tenant.id,
        action: ServerAction.OCPI_STOP_SESSION,
        message: `Transaction with OCPI Transaction ID '${stopSession.session_id}' does not exists`,
        module: MODULE_NAME, method: 'remoteStopSession'
      });
      return this.getOCPIResponse(OCPICommandResponseType.REJECTED);
    }
    if (!transaction.issuer) {
      Logging.logError({
        tenantID: tenant.id,
        source: transaction.chargeBoxID,
        action: ServerAction.OCPI_STOP_SESSION,
        message: `Transaction with OCPI Transaction ID '${stopSession.session_id}' has been issued locally`,
        module: MODULE_NAME, method: 'remoteStopSession'
      });
      return this.getOCPIResponse(OCPICommandResponseType.REJECTED);
    }
    if (transaction.stop) {
      Logging.logError({
        tenantID: tenant.id,
        action: ServerAction.OCPI_STOP_SESSION,
        source: transaction.chargeBoxID,
        message: `Transaction with OCPI Transaction ID '${stopSession.session_id}' is already stopped`,
        module: MODULE_NAME, method: 'remoteStopSession'
      });
      return this.getOCPIResponse(OCPICommandResponseType.REJECTED);
    }
    const chargingStation = await ChargingStationStorage.getChargingStation(tenant.id, transaction.chargeBoxID);
    if (!chargingStation) {
      Logging.logError({
        tenantID: tenant.id,
        source: transaction.chargeBoxID,
        action: ServerAction.OCPI_STOP_SESSION,
        message: `Charging Station '${transaction.chargeBoxID}' not found`,
        module: MODULE_NAME, method: 'remoteStopSession'
      });
      return this.getOCPIResponse(OCPICommandResponseType.REJECTED);
    }
    // eslint-disable-next-line @typescript-eslint/no-floating-promises
    this.remoteStopTransaction(tenant, chargingStation, transaction.id, stopSession, ocpiEndpoint);
    return this.getOCPIResponse(OCPICommandResponseType.ACCEPTED);
  }

  private getOCPIResponse(responseType: OCPICommandResponseType): OCPIResponse {
    return OCPIUtils.success({ result: responseType });
  }

  private validateStartSession(startSession: OCPIStartSession): boolean {
    if (!startSession
      || !startSession.response_url
      || !startSession.evse_uid
      || !startSession.location_id
      || !startSession.token
      || !startSession.authorization_id
    ) {
      return false;
    }
    return OCPITokensService.validateToken(startSession.token);
  }

  private validateStopSession(stopSession: OCPIStopSession): boolean {
    if (!stopSession ||
        !stopSession.response_url ||
        !stopSession.session_id) {
      return false;
    }
    return true;
  }

  private async remoteStartTransaction(tenant: Tenant, chargingStation: ChargingStation, connector: Connector, startSession: OCPIStartSession, ocpiEndpoint: OCPIEndpoint): Promise<void> {
    const chargingStationClient = await ChargingStationClientFactory.getChargingStationClient(tenant.id, chargingStation);
    if (!chargingStationClient) {
      return;
    }
    const result = await chargingStationClient.remoteStartTransaction({
      connectorId: connector.connectorId,
      idTag: startSession.token.uid
    });
    if (result?.status === OCPPRemoteStartStopStatus.ACCEPTED) {
      await this.sendCommandResponse(tenant, ServerAction.OCPI_START_SESSION, startSession.response_url, OCPICommandResponseType.ACCEPTED, ocpiEndpoint);
    } else {
      await this.sendCommandResponse(tenant, ServerAction.OCPI_START_SESSION, startSession.response_url, OCPICommandResponseType.REJECTED, ocpiEndpoint);
    }
  }

  private async remoteStopTransaction(tenant: Tenant, chargingStation: ChargingStation, transactionId: number, stopSession: OCPIStopSession, ocpiEndpoint: OCPIEndpoint): Promise<void> {
    const chargingStationClient = await ChargingStationClientFactory.getChargingStationClient(tenant.id, chargingStation);
    if (!chargingStationClient) {
      return;
    }

    const result = await chargingStationClient.remoteStopTransaction({
      transactionId: transactionId
    });

    if (result?.status === OCPPRemoteStartStopStatus.ACCEPTED) {
      await this.sendCommandResponse(tenant, ServerAction.OCPI_STOP_SESSION, stopSession.response_url, OCPICommandResponseType.ACCEPTED, ocpiEndpoint);
    } else {
      await this.sendCommandResponse(tenant, ServerAction.OCPI_STOP_SESSION, stopSession.response_url, OCPICommandResponseType.REJECTED, ocpiEndpoint);
    }
  }

  private async sendCommandResponse(tenant: Tenant, action: ServerAction, responseUrl: string, responseType: OCPICommandResponseType, ocpiEndpoint: OCPIEndpoint) {
    // Build payload
    const payload: OCPICommandResponse =
      {
        result: responseType
      };
    // Log
    Logging.logDebug({
      tenantID: tenant.id,
      action: action,
      message: `Post command response at ${responseUrl}`,
      module: MODULE_NAME, method: 'sendCommandResponse',
      detailedMessages: { payload }
    });
    // Call IOP
    await AxiosFactory.getAxiosInstance(tenant.id).post(responseUrl, payload,
      {
        headers: {
          Authorization: `Token ${ocpiEndpoint.token}`,
          'Content-Type': 'application/json'
        },
      });
  }
}
<|MERGE_RESOLUTION|>--- conflicted
+++ resolved
@@ -135,24 +135,15 @@
       Logging.logError({
         tenantID: tenant.id,
         action: ServerAction.OCPI_START_SESSION,
-<<<<<<< HEAD
+        source: chargingStation.id,
         message: `Charging Station ID '${startSession.evse_uid}' cannot be used with OCPI`,
-=======
-        source: chargingStation.id,
-        message: `Charging Station ID '${startSession.evse_uid}' cannot be used in with OCPI`,
->>>>>>> e86772f0
-        module: MODULE_NAME, method: 'remoteStartSession'
-      });
-      return this.getOCPIResponse(OCPICommandResponseType.REJECTED);
-    }
-<<<<<<< HEAD
-    if (!(connector.status === ChargePointStatus.AVAILABLE || connector.status === ChargePointStatus.PREPARING)) {
-      Logging.logDebug({
-=======
+        module: MODULE_NAME, method: 'remoteStartSession'
+      });
+      return this.getOCPIResponse(OCPICommandResponseType.REJECTED);
+    }
     if (connector.status !== ChargePointStatus.AVAILABLE &&
         connector.status !== ChargePointStatus.PREPARING) {
       Logging.logError({
->>>>>>> e86772f0
         tenantID: tenant.id,
         action: ServerAction.OCPI_STOP_SESSION,
         source: chargingStation.id,
