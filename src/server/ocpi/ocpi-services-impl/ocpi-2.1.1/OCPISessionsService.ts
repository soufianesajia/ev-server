--- conflicted
+++ resolved
@@ -257,11 +257,7 @@
         endedAt: new Date(session.last_updated),
         consumption: transaction.currentConsumptionWh,
         instantPower: Math.round(transaction.currentConsumption),
-<<<<<<< HEAD
-        instantAmps: transaction.currentConsumption / 230, // Utils convert method was updated. Needs to be handled by Serge.
-=======
         instantAmps: transaction.currentConsumption / 230,
->>>>>>> 4f1c9455
         cumulatedConsumption: transaction.currentTotalConsumption,
         totalInactivitySecs: transaction.currentTotalInactivitySecs,
         totalDurationSecs: transaction.stop ?
