import * as CountriesList from 'countries-list';

import ChargingStation, { ChargePoint, Connector, ConnectorType, CurrentType, Voltage } from '../../../../types/ChargingStation';
import { OCPICapability, OCPIEvse, OCPIEvseStatus } from '../../../../types/ocpi/OCPIEvse';
import { OCPIConnector, OCPIConnectorFormat, OCPIConnectorType, OCPIPowerType, OCPIVoltage } from '../../../../types/ocpi/OCPIConnector';
import { OCPILocation, OCPILocationOptions, OCPILocationType, OCPIOpeningTimes } from '../../../../types/ocpi/OCPILocation';
import { OCPISession, OCPISessionStatus } from '../../../../types/ocpi/OCPISession';
import { OCPITariff, OCPITariffDimensionType } from '../../../../types/ocpi/OCPITariff';
import { OCPIToken, OCPITokenWhitelist } from '../../../../types/ocpi/OCPIToken';
import Transaction, { InactivityStatus } from '../../../../types/Transaction';
import User, { UserRole, UserStatus } from '../../../../types/User';

import AppError from '../../../../exception/AppError';
import BackendError from '../../../../exception/BackendError';
import { ChargePointStatus } from '../../../../types/ocpp/OCPPServer';
import ChargingStationStorage from '../../../../storage/mongodb/ChargingStationStorage';
import Configuration from '../../../../utils/Configuration';
import Constants from '../../../../utils/Constants';
import Consumption from '../../../../types/Consumption';
import ConsumptionStorage from '../../../../storage/mongodb/ConsumptionStorage';
import { DataResult } from '../../../../types/DataResult';
import DbParams from '../../../../types/database/DbParams';
import { HTTPError } from '../../../../types/HTTPError';
import Logging from '../../../../utils/Logging';
import { OCPIBusinessDetails } from '../../../../types/ocpi/OCPIBusinessDetails';
import { OCPICdr } from '../../../../types/ocpi/OCPICdr';
import OCPICredential from '../../../../types/ocpi/OCPICredential';
import OCPIEndpoint from '../../../../types/ocpi/OCPIEndpoint';
import { OCPIResponse } from '../../../../types/ocpi/OCPIResponse';
import { OCPIRole } from '../../../../types/ocpi/OCPIRole';
import { OCPIStatusCode } from '../../../../types/ocpi/OCPIStatusCode';
import OCPIUtils from '../../OCPIUtils';
import { ObjectID } from 'mongodb';
import { PricingSource } from '../../../../types/Pricing';
import RoamingUtils from '../../../../utils/RoamingUtils';
import { ServerAction } from '../../../../types/Server';
import SettingStorage from '../../../../storage/mongodb/SettingStorage';
import { SimplePricingSetting } from '../../../../types/Setting';
import Site from '../../../../types/Site';
import SiteStorage from '../../../../storage/mongodb/SiteStorage';
import { StatusCodes } from 'http-status-codes';
import Tag from '../../../../types/Tag';
import TagStorage from '../../../../storage/mongodb/TagStorage';
import Tenant from '../../../../types/Tenant';
import TransactionStorage from '../../../../storage/mongodb/TransactionStorage';
import UserStorage from '../../../../storage/mongodb/UserStorage';
import Utils from '../../../../utils/Utils';
import countries from 'i18n-iso-countries';
import moment from 'moment';

const MODULE_NAME = 'OCPIUtilsService';

export default class OCPIUtilsService {
  public static isSuccessResponse(response: OCPIResponse): boolean {
    return !Utils.objectHasProperty(response, 'status_code') ||
      response.status_code === 1000;
  }

  public static convertEvseToChargingStation(evse: Partial<OCPIEvse>, location: OCPILocation): ChargingStation {
    const chargingStation = {
      maximumPower: 0,
      issuer: false,
      connectors: [],
      ocpiData: {
        evses: [evse]
      }
    } as ChargingStation;
    // Set the location ID
    evse.location_id = location.id;
    // Coordinates
    if (evse.coordinates?.latitude && evse.coordinates?.longitude) {
      chargingStation.coordinates = [
        Utils.convertToFloat(evse.coordinates.longitude),
        Utils.convertToFloat(evse.coordinates.latitude)
      ];
    } else if (location?.coordinates?.latitude && location?.coordinates?.longitude) {
      chargingStation.coordinates = [
        Utils.convertToFloat(location.coordinates.longitude),
        Utils.convertToFloat(location.coordinates.latitude)
      ];
    }
    if (!Utils.isEmptyArray(evse.connectors)) {
      let connectorId = 1;
      for (const ocpiConnector of evse.connectors) {
        const connector: Connector = {
          id: ocpiConnector.id,
          status: OCPIUtilsService.convertOCPIStatus2Status(evse.status),
          amperage: ocpiConnector.amperage,
          voltage: ocpiConnector.voltage,
          connectorId: connectorId,
          currentInstantWatts: 0,
          power: ocpiConnector.amperage * ocpiConnector.voltage,
          type: OCPIUtilsService.convertOCPIConnectorType2ConnectorType(ocpiConnector.standard),
        };
        chargingStation.maximumPower = Math.max(chargingStation.maximumPower, connector.power);
        chargingStation.connectors.push(connector);
        connectorId++;
      }
    }
    // Build ID
    chargingStation.id = evse.evse_id;
    // TODO: Handle missing evse_id in eMSP (tokens, sessions, cdr): Need to identify the use cases so force it to crash here
    if (!chargingStation.id) {
      throw new BackendError({
        action: ServerAction.OCPI_ENDPOINT,
        message: 'Cannot find Charging Station EVSE ID',
        module: MODULE_NAME, method: 'convertEvseToChargingStation',
        detailedMessages:  { evse, location }
      });
    }
    return chargingStation;
  }

  public static async getAllLocations(tenant: Tenant, limit: number, skip: number,
      options: OCPILocationOptions, withChargingStations: boolean): Promise<DataResult<OCPILocation>> {
    // Result
    const ocpiLocationsResult: DataResult<OCPILocation> = { count: 0, result: [] };
    // Get all sites
<<<<<<< HEAD
    const sites = await SiteStorage.getSites(tenant,
      { issuer: true, onlyPublicSite: true },
=======
    const sites = await SiteStorage.getSites(tenant.id,
      { issuer: true, public: true },
>>>>>>> 3b9f1832
      limit === 0 ? Constants.DB_PARAMS_MAX_LIMIT : { limit, skip },
      ['id', 'name', 'address', 'lastChangedOn', 'createdOn']);
    // Convert Sites to Locations
    for (const site of sites.result) {
      ocpiLocationsResult.result.push(
        await OCPIUtilsService.convertSite2Location(tenant, site, options, withChargingStations));
    }
    let nbrOfSites = sites.count;
    if (nbrOfSites === -1) {
<<<<<<< HEAD
      const sitesCount = await SiteStorage.getSites(tenant,
        { issuer: true, onlyPublicSite: true }, Constants.DB_PARAMS_COUNT_ONLY);
=======
      const sitesCount = await SiteStorage.getSites(tenant.id,
        { issuer: true, public: true }, Constants.DB_PARAMS_COUNT_ONLY);
>>>>>>> 3b9f1832
      nbrOfSites = sitesCount.count;
    }
    // Set count
    ocpiLocationsResult.count = nbrOfSites;
    // Return locations
    return ocpiLocationsResult;
  }

  public static async getTokens(tenant: Tenant, limit: number, skip: number,
      dateFrom?: Date, dateTo?: Date): Promise<DataResult<OCPIToken>> {
    // Result
    const tokens: OCPIToken[] = [];
    // Get all tokens
    const tags = await TagStorage.getTags(tenant.id,
      { issuer: true, dateFrom, dateTo, withUsersOnly: true, withUser: true },
      { limit, skip },
      [ 'id', 'userID', 'user.deleted', 'lastChangedOn' ]);
    // Convert Sites to Locations
    for (const tag of tags.result) {
      tokens.push({
        uid: tag.id,
        type: OCPIUtils.getOCPITokenTypeFromID(tag.id),
        auth_id: tag.userID,
        visual_number: tag.visualID,
        issuer: tenant.name,
        valid: !Utils.isNullOrUndefined(tag.user),
        whitelist: OCPITokenWhitelist.ALLOWED_OFFLINE,
        last_updated: tag.lastChangedOn ? tag.lastChangedOn : new Date()
      });
    }
    let nbrOfTags = tags.count;
    if (nbrOfTags === -1) {
      const tagsCount = await TagStorage.getTags(tenant.id,
        { issuer: true, dateFrom, dateTo, withUsersOnly: true },
        Constants.DB_PARAMS_COUNT_ONLY);
      nbrOfTags = tagsCount.count;
    }
    return {
      count: nbrOfTags,
      result: tokens
    };
  }

  public static async convertSite2Location(tenant: Tenant, site: Site,
      options: OCPILocationOptions, withChargingStations: boolean): Promise<OCPILocation> {
    // Build object
    return {
      id: site.id,
      type: OCPILocationType.UNKNOWN,
      name: site.name,
      address: `${site.address.address1} ${site.address.address2}`,
      city: site.address.city,
      postal_code: site.address.postalCode,
      country: countries.getAlpha3Code(site.address.country, CountriesList.countries[options.countryID].languages[0]),
      coordinates: {
        longitude: site.address.coordinates[0].toString(),
        latitude: site.address.coordinates[1].toString()
      },
      evses: withChargingStations ?
        await OCPIUtilsService.getEvsesFromSite(tenant, site.id, options, Constants.DB_PARAMS_MAX_LIMIT) : [],
      operator: await OCPIUtilsService.getOperatorBusinessDetails(tenant) ?? { name: 'Undefined' },
      last_updated: site.lastChangedOn ? site.lastChangedOn : site.createdOn,
      opening_times: this.buildOpeningTimes(tenant, site)
    };
  }

  // TODO: Implement the Opening Hours in the Site and send it to OCPI
  public static buildOpeningTimes(tenant: Tenant, site: Site): OCPIOpeningTimes {
    switch (tenant?.id) {
      // SLF
      case '5be7fb271014d90008992f06':
        // Mougins
        switch (site.id) {
          case '5abeba8d4bae1457eb565e5b':
            return {
              regular_hours: [
                {
                  weekday: 1, // Monday
                  period_begin: '08:00',
                  period_end: '18:00'
                },
                {
                  weekday: 2,
                  period_begin: '08:00',
                  period_end: '18:00'
                },
                {
                  weekday: 3,
                  period_begin: '08:00',
                  period_end: '18:00'
                },
                {
                  weekday: 4,
                  period_begin: '08:00',
                  period_end: '18:00'
                },
                {
                  weekday: 5,
                  period_begin: '08:00',
                  period_end: '18:00'
                },
              ],
              twentyfourseven: false
            };
        }
    }
    // Default
    return {
      twentyfourseven: true,
    };
  }

  public static convertOCPIConnectorType2ConnectorType(ocpiConnectorType: OCPIConnectorType): ConnectorType {
    switch (ocpiConnectorType) {
      case OCPIConnectorType.CHADEMO:
        return ConnectorType.CHADEMO;
      case OCPIConnectorType.IEC_62196_T2:
        return ConnectorType.TYPE_2;
      case OCPIConnectorType.IEC_62196_T2_COMBO:
        return ConnectorType.COMBO_CCS;
      case OCPIConnectorType.IEC_62196_T3:
      case OCPIConnectorType.IEC_62196_T3A:
        return ConnectorType.TYPE_3C;
      case OCPIConnectorType.IEC_62196_T1:
        return ConnectorType.TYPE_1;
      case OCPIConnectorType.IEC_62196_T1_COMBO:
        return ConnectorType.TYPE_1_CCS;
      case OCPIConnectorType.DOMESTIC_A:
      case OCPIConnectorType.DOMESTIC_B:
      case OCPIConnectorType.DOMESTIC_C:
      case OCPIConnectorType.DOMESTIC_D:
      case OCPIConnectorType.DOMESTIC_E:
      case OCPIConnectorType.DOMESTIC_F:
      case OCPIConnectorType.DOMESTIC_G:
      case OCPIConnectorType.DOMESTIC_H:
      case OCPIConnectorType.DOMESTIC_I:
      case OCPIConnectorType.DOMESTIC_J:
      case OCPIConnectorType.DOMESTIC_K:
      case OCPIConnectorType.DOMESTIC_L:
        return ConnectorType.DOMESTIC;
      default:
        return ConnectorType.UNKNOWN;
    }
  }

  public static convertOCPIStatus2Status(status: OCPIEvseStatus): ChargePointStatus {
    switch (status) {
      case OCPIEvseStatus.AVAILABLE:
        return ChargePointStatus.AVAILABLE;
      case OCPIEvseStatus.BLOCKED:
        return ChargePointStatus.OCCUPIED;
      case OCPIEvseStatus.CHARGING:
        return ChargePointStatus.CHARGING;
      case OCPIEvseStatus.INOPERATIVE:
      case OCPIEvseStatus.OUTOFORDER:
        return ChargePointStatus.FAULTED;
      case OCPIEvseStatus.PLANNED:
      case OCPIEvseStatus.RESERVED:
        return ChargePointStatus.RESERVED;
      default:
        return ChargePointStatus.UNAVAILABLE;
    }
  }

  public static convertStatus2OCPIStatus(status: ChargePointStatus): OCPIEvseStatus {
    switch (status) {
      case ChargePointStatus.AVAILABLE:
        return OCPIEvseStatus.AVAILABLE;
      case ChargePointStatus.OCCUPIED:
        return OCPIEvseStatus.BLOCKED;
      case ChargePointStatus.CHARGING:
        return OCPIEvseStatus.CHARGING;
      case ChargePointStatus.FAULTED:
        return OCPIEvseStatus.INOPERATIVE;
      case ChargePointStatus.PREPARING:
      case ChargePointStatus.SUSPENDED_EV:
      case ChargePointStatus.SUSPENDED_EVSE:
      case ChargePointStatus.FINISHING:
        return OCPIEvseStatus.BLOCKED;
      case ChargePointStatus.RESERVED:
        return OCPIEvseStatus.RESERVED;
      default:
        return OCPIEvseStatus.UNKNOWN;
    }
  }

  public static convertSimplePricingSetting2OCPITariff(simplePricingSetting: SimplePricingSetting): OCPITariff {
    let tariff: OCPITariff;
    tariff.id = '1';
    tariff.currency = simplePricingSetting.currency;
    tariff.elements[0].price_components[0].type = OCPITariffDimensionType.TIME;
    tariff.elements[0].price_components[0].price = simplePricingSetting.price;
    tariff.elements[0].price_components[0].step_size = 60;
    tariff.last_updated = simplePricingSetting.last_updated;
    return tariff;
  }

  public static async buildOCPICredentialObject(tenant: Tenant, token: string, role: string, versionUrl?: string): Promise<OCPICredential> {
    // Credential
    const credential: OCPICredential = {} as OCPICredential;
    // Get ocpi service configuration
    const ocpiSetting = await SettingStorage.getOCPISettings(tenant.id);
    // Define version url
    credential.url = (versionUrl ? versionUrl : `${Configuration.getOCPIEndpointConfig().baseUrl}/ocpi/${role.toLowerCase()}/versions`);
    // Check if available
    if (ocpiSetting && ocpiSetting.ocpi) {
      credential.token = token;
      if (role === OCPIRole.EMSP) {
        credential.country_code = ocpiSetting.ocpi.emsp.countryCode;
        credential.party_id = ocpiSetting.ocpi.emsp.partyID;
      } else {
        credential.country_code = ocpiSetting.ocpi.cpo.countryCode;
        credential.party_id = ocpiSetting.ocpi.cpo.partyID;
      }
      credential.business_details = ocpiSetting.ocpi.businessDetails;
    }
    // Return credential object
    return credential;
  }

  public static convertEndpoints(endpointsEntity: any): OCPIEndpoint[] {
    const endpoints: OCPIEndpoint[] = [];
    if (endpointsEntity && endpointsEntity.endpoints) {
      for (const endpoint of endpointsEntity.endpoints) {
        endpoints[endpoint.identifier] = endpoint.url;
      }
    }
    return endpoints;
  }

  public static async getEvsesFromSite(tenant: Tenant, siteID: string,
      options: OCPILocationOptions, dbParams: DbParams, dbFilters: Record<string, any> = {}): Promise<OCPIEvse[]> {
    // Build evses array
    const evses: OCPIEvse[] = [];
    // Convert charging stations to evse(s)
    const chargingStations = await ChargingStationStorage.getChargingStations(tenant.id,
      { ...dbFilters, siteIDs: [ siteID ], public: true, issuer: true },
      dbParams ?? Constants.DB_PARAMS_MAX_LIMIT,
      [ 'id', 'chargePoints', 'connectors', 'coordinates', 'lastSeen', 'siteAreaID', 'siteID' ]);
    for (const chargingStation of chargingStations.result) {
      const chargingStationEvses: OCPIEvse[] = [];
      if (!Utils.isEmptyArray(chargingStation.chargePoints)) {
        for (const chargePoint of chargingStation.chargePoints) {
          if (chargePoint.cannotChargeInParallel) {
            chargingStationEvses.push(...OCPIUtilsService.convertChargingStation2UniqueEvse(tenant, chargingStation, chargePoint, options));
          } else {
            chargingStationEvses.push(...OCPIUtilsService.convertChargingStation2MultipleEvses(tenant, chargingStation, chargePoint, options));
          }
        }
      } else {
        chargingStationEvses.push(...OCPIUtilsService.convertChargingStation2MultipleEvses(tenant, chargingStation, null, options));
      }
      // Always update OCPI data
      await ChargingStationStorage.saveChargingStationOcpiData(tenant.id, chargingStation.id, { evses: chargingStationEvses });
      evses.push(...chargingStationEvses);
    }
    return evses;
  }

  public static async getEvse(tenant: Tenant, locationId: string, evseUid: string, options: OCPILocationOptions): Promise<OCPIEvse> {
    // Get site
    const evses = await OCPIUtilsService.getEvsesFromSite(
      tenant, locationId, options, Constants.DB_PARAMS_SINGLE_RECORD,
      { 'ocpiData.evses.uid' : evseUid });
    if (!Utils.isEmptyArray(evses)) {
      return evses.find((evse) => evse.uid === evseUid);
    }
  }

  public static async updateTransaction(tenant: Tenant, session: OCPISession): Promise<void> {
    if (!OCPIUtilsService.validateSession(session)) {
      throw new AppError({
        source: Constants.CENTRAL_SERVER,
        module: MODULE_NAME, method: 'updateTransaction',
        errorCode: StatusCodes.BAD_REQUEST,
        message: 'Session object is invalid',
        detailedMessages: { session },
        ocpiError: OCPIStatusCode.CODE_2001_INVALID_PARAMETER_ERROR
      });
    }
    if (!session.total_cost) {
      session.total_cost = 0;
    }
    if (!session.kwh) {
      session.kwh = 0;
    }
    let transaction: Transaction = await TransactionStorage.getOCPITransactionBySessionID(tenant.id, session.id);
    if (!transaction) {
      const user = await UserStorage.getUser(tenant.id, session.auth_id);
      if (!user) {
        throw new AppError({
          source: Constants.CENTRAL_SERVER,
          module: MODULE_NAME, method: 'updateTransaction',
          errorCode: HTTPError.GENERAL_ERROR,
          message: `No User found for auth_id ${session.auth_id}`,
          detailedMessages: { session },
          ocpiError: OCPIStatusCode.CODE_2001_INVALID_PARAMETER_ERROR
        });
      }
      const evse = session.location.evses[0];
      const chargingStation = await ChargingStationStorage.getChargingStationByOcpiEvseID(tenant.id, evse.evse_id);
      if (!chargingStation) {
        throw new AppError({
          source: Constants.CENTRAL_SERVER,
          module: MODULE_NAME, method: 'updateTransaction',
          errorCode: HTTPError.GENERAL_ERROR,
          message: `No Charging Station found with ID '${evse.uid}' in Location '${session.location.id}'`,
          detailedMessages: { session },
          ocpiError: OCPIStatusCode.CODE_2003_UNKNOWN_LOCATION_ERROR
        });
      }
      let connectorId = 1;
      if (evse.connectors && evse.connectors.length === 1) {
        const evseConnectorId = evse.connectors[0].id;
        for (const connector of chargingStation.connectors) {
          if (evseConnectorId === connector.id) {
            connectorId = connector.connectorId;
          }
        }
      }
      transaction = {
        issuer: false,
        userID: user.id,
        tagID: session.auth_id,
        timestamp: session.start_datetime,
        chargeBoxID: chargingStation.id,
        timezone: Utils.getTimezone(chargingStation.coordinates),
        connectorId: connectorId,
        meterStart: 0,
        stateOfCharge: 0,
        currentStateOfCharge: 0,
        currentTotalInactivitySecs: 0,
        pricingSource: PricingSource.OCPI,
        currentInactivityStatus: InactivityStatus.INFO,
        currentInstantWatts: 0,
        currentConsumptionWh: 0,
        lastConsumption: {
          value: 0,
          timestamp: session.start_datetime
        },
        signedData: '',
      } as Transaction;
    }
    if (!transaction.lastConsumption) {
      transaction.lastConsumption = {
        value: transaction.meterStart,
        timestamp: transaction.timestamp
      };
    }
    if (moment(session.last_updated).isBefore(transaction.lastConsumption.timestamp)) {
      await Logging.logDebug({
        tenantID: tenant.id,
        action: ServerAction.OCPI_PUSH_SESSION,
        source: Constants.CENTRAL_SERVER,
        module: MODULE_NAME, method: 'updateTransaction',
        message: `Ignore session update session.last_updated < transaction.currentTimestamp for transaction ${transaction.id}`,
        detailedMessages: { session }
      });
      return;
    }
    if (session.kwh > 0) {
      await OCPIUtilsService.computeAndSaveConsumption(tenant, transaction, session);
    }
    if (!transaction.ocpiData) {
      transaction.ocpiData = {};
    }
    transaction.ocpiData.session = session;
    transaction.currentTimestamp = session.last_updated;
    transaction.price = session.total_cost;
    transaction.priceUnit = session.currency;
    transaction.roundedPrice = Utils.truncTo(session.total_cost, 2);
    transaction.lastConsumption = {
      value: session.kwh * 1000,
      timestamp: session.last_updated
    };
    if (session.end_datetime || session.status === OCPISessionStatus.COMPLETED) {
      const stopTimestamp = session.end_datetime ? session.end_datetime : new Date();
      transaction.stop = {
        extraInactivityComputed: false,
        extraInactivitySecs: 0,
        meterStop: session.kwh * 1000,
        price: session.total_cost,
        priceUnit: session.currency,
        pricingSource: 'ocpi',
        roundedPrice: Utils.truncTo(session.total_cost, 2),
        stateOfCharge: 0,
        tagID: session.auth_id,
        timestamp: stopTimestamp,
        totalConsumptionWh: session.kwh * 1000,
        totalDurationSecs: Math.round(moment.duration(moment(stopTimestamp).diff(moment(transaction.timestamp))).asSeconds()),
        totalInactivitySecs: transaction.currentTotalInactivitySecs,
        inactivityStatus: transaction.currentInactivityStatus,
        userID: transaction.userID
      };
    }
    await TransactionStorage.saveTransaction(tenant.id, transaction);
    await this.updateConnector(tenant, transaction);
  }

  public static async processCdr(tenant: Tenant, cdr: OCPICdr): Promise<void> {
    if (!OCPIUtilsService.validateCdr(cdr)) {
      throw new AppError({
        source: Constants.CENTRAL_SERVER,
        module: MODULE_NAME, method: 'processCdr',
        errorCode: HTTPError.GENERAL_ERROR,
        message: 'Cdr object is invalid',
        detailedMessages: { cdr },
        ocpiError: OCPIStatusCode.CODE_2001_INVALID_PARAMETER_ERROR
      });
    }
    const transaction: Transaction = await TransactionStorage.getOCPITransactionBySessionID(tenant.id, cdr.id);
    if (!transaction) {
      throw new AppError({
        source: Constants.CENTRAL_SERVER,
        module: MODULE_NAME, method: 'processCdr',
        errorCode: HTTPError.GENERAL_ERROR,
        message: `No Transaction found for OCPI CDR ID '${cdr.id}'`,
        detailedMessages: { cdr },
        ocpiError: OCPIStatusCode.CODE_2001_INVALID_PARAMETER_ERROR
      });
    }
    if (!cdr.total_cost) {
      cdr.total_cost = 0;
    }
    if (!cdr.total_energy) {
      cdr.total_energy = 0;
    }
    if (!cdr.total_time) {
      cdr.total_time = 0;
    }
    if (!cdr.total_parking_time) {
      cdr.total_parking_time = 0;
    }
    transaction.priceUnit = cdr.currency;
    transaction.price = cdr.total_cost;
    transaction.roundedPrice = Utils.truncTo(cdr.total_cost, 2);
    transaction.currentTimestamp = cdr.last_updated;
    transaction.stop = {
      extraInactivityComputed: false,
      extraInactivitySecs: 0,
      meterStop: cdr.total_energy * 1000,
      price: cdr.total_cost,
      priceUnit: cdr.currency,
      pricingSource: 'ocpi',
      roundedPrice: Utils.truncTo(cdr.total_cost, 2),
      stateOfCharge: 0,
      tagID: cdr.auth_id,
      timestamp: cdr.stop_date_time,
      totalConsumptionWh: cdr.total_energy * 1000,
      totalDurationSecs: cdr.total_time * 3600,
      totalInactivitySecs: cdr.total_parking_time * 3600,
      inactivityStatus: transaction.currentInactivityStatus,
      userID: transaction.userID
    };
    if (!transaction.ocpiData) {
      transaction.ocpiData = {};
    }
    transaction.ocpiData.cdr = cdr;
    await TransactionStorage.saveTransaction(tenant.id, transaction);
    await this.updateConnector(tenant, transaction);
  }

  public static async updateToken(tenant: Tenant, ocpiEndpoint: OCPIEndpoint, token: OCPIToken, tag: Tag, emspUser: User): Promise<void> {
    if (!OCPIUtilsService.validateToken(token)) {
      throw new AppError({
        source: Constants.CENTRAL_SERVER,
        module: MODULE_NAME, method: 'updateToken',
        errorCode: StatusCodes.BAD_REQUEST,
        message: 'Token object is invalid',
        detailedMessages: { token },
        ocpiError: OCPIStatusCode.CODE_2001_INVALID_PARAMETER_ERROR
      });
    }
    if (emspUser) {
      // External organization
      if (emspUser.issuer) {
        throw new AppError({
          source: Constants.CENTRAL_SERVER,
          module: MODULE_NAME, method: 'updateToken',
          errorCode: StatusCodes.CONFLICT,
          message: 'Token already assigned to an internal user',
          actionOnUser: emspUser,
          detailedMessages: { token },
          ocpiError: OCPIStatusCode.CODE_2001_INVALID_PARAMETER_ERROR
        });
      }
      // Check the tag
      if (tag && tag.issuer) {
        throw new AppError({
          source: Constants.CENTRAL_SERVER,
          module: MODULE_NAME, method: 'checkExistingTag',
          errorCode: StatusCodes.CONFLICT,
          message: 'Token already exists in the current organization',
          detailedMessages: token,
          ocpiError: OCPIStatusCode.CODE_2001_INVALID_PARAMETER_ERROR
        });
      }
      const tagToSave = {
        id: token.uid,
        visualID: new ObjectID().toString(),
        issuer: false,
        userID: emspUser.id,
        active: token.valid === true ? true : false,
        description: token.visual_number,
        lastChangedOn: token.last_updated,
        ocpiToken: token
      };
      // Save Tag
      if (!tag || JSON.stringify(tagToSave.ocpiToken) !== JSON.stringify(tag.ocpiToken)) {
        await TagStorage.saveTag(tenant.id, tagToSave);
      }
    } else {
      // Unknown User
      // Check the Tag
      if (tag && tag.issuer) {
        throw new AppError({
          source: Constants.CENTRAL_SERVER,
          module: MODULE_NAME, method: 'checkExistingTag',
          errorCode: StatusCodes.CONFLICT,
          message: 'Token already exists in the current organization',
          detailedMessages: token,
          ocpiError: OCPIStatusCode.CODE_2001_INVALID_PARAMETER_ERROR
        });
      }
      // Create User
      emspUser = {
        issuer: false,
        createdOn: token.last_updated,
        lastChangedOn: token.last_updated,
        name: token.issuer,
        firstName: OCPIUtils.buildOperatorName(ocpiEndpoint.countryCode, ocpiEndpoint.partyId),
        email: OCPIUtils.buildEmspEmailFromOCPIToken(token, ocpiEndpoint.countryCode, ocpiEndpoint.partyId),
        locale: Utils.getLocaleFromLanguage(token.language),
      } as User;
      // Save User
      emspUser.id = await UserStorage.saveUser(tenant.id, emspUser);
      await UserStorage.saveUserRole(tenant.id, emspUser.id, UserRole.BASIC);
      await UserStorage.saveUserStatus(tenant.id, emspUser.id, UserStatus.ACTIVE);
      const tagToSave = {
        id: token.uid,
        visualID: token.visual_number,
        issuer: false,
        userID: emspUser.id,
        active: token.valid === true ? true : false,
        description: 'OCPI token',
        lastChangedOn: token.last_updated,
        ocpiToken: token
      };
      // Save Tag
      if (!tag || JSON.stringify(tagToSave.ocpiToken) !== JSON.stringify(tag.ocpiToken)) {
        await TagStorage.saveTag(tenant.id, tagToSave);
      }
    }
  }

  public static convertConnector2OCPIConnector(tenant: Tenant, chargingStation: ChargingStation, connector: Connector, countryId: string, partyId: string): OCPIConnector {
    let type: OCPIConnectorType, format: OCPIConnectorFormat;
    const chargePoint = Utils.getChargePointFromID(chargingStation, connector?.chargePointID);
    const voltage: OCPIVoltage = OCPIUtilsService.getChargingStationOCPIVoltage(chargingStation, chargePoint, connector.connectorId);
    const amperage = OCPIUtilsService.getChargingStationOCPIAmperage(chargingStation, chargePoint, connector.connectorId);
    const ocpiNumberOfConnectedPhases = OCPIUtilsService.getChargingStationOCPINumberOfConnectedPhases(chargingStation, chargePoint, connector.connectorId);
    switch (connector.type) {
      case ConnectorType.CHADEMO:
        type = OCPIConnectorType.CHADEMO;
        format = OCPIConnectorFormat.CABLE;
        break;
      case ConnectorType.TYPE_2:
        type = OCPIConnectorType.IEC_62196_T2;
        // Type 2 connector with more than 32A (per phase or not) needs attached cable
        if (amperage > 32) {
          format = OCPIConnectorFormat.CABLE;
        } else {
          format = OCPIConnectorFormat.SOCKET;
        }
        break;
      case ConnectorType.COMBO_CCS:
        type = OCPIConnectorType.IEC_62196_T2_COMBO;
        format = OCPIConnectorFormat.CABLE;
        break;
    }
    return {
      id: RoamingUtils.buildEvseID(countryId, partyId, chargingStation.id, connector.connectorId),
      standard: type,
      format: format,
      voltage: voltage,
      amperage: amperage,
      power_type: OCPIUtilsService.convertOCPINumberOfConnectedPhases2PowerType(ocpiNumberOfConnectedPhases),
      tariff_id: OCPIUtilsService.buildTariffID(tenant, chargingStation),
      last_updated: chargingStation.lastSeen
    };
  }

  public static validateToken(token: OCPIToken): boolean {
    if (!token.uid ||
        !token.auth_id ||
        !token.type ||
        !token.issuer ||
        !token.whitelist ||
        !token.last_updated) {
      return false;
    }
    return true;
  }

  private static async getOperatorBusinessDetails(tenant: Tenant): Promise<OCPIBusinessDetails> {
    return (await SettingStorage.getOCPISettings(tenant.id)).ocpi.businessDetails;
  }

  private static convertChargingStation2MultipleEvses(tenant: Tenant, chargingStation: ChargingStation,
      chargePoint: ChargePoint, options: OCPILocationOptions): OCPIEvse[] {
    // Loop through connectors and send one evse per connector
    let connectors: Connector[];
    if (chargePoint) {
      connectors = Utils.getConnectorsFromChargePoint(chargingStation, chargePoint);
    } else {
      connectors = chargingStation.connectors.filter((connector) => connector !== null);
    }
    const evses = connectors.map((connector) => {
      const evse: OCPIEvse = {
        uid: OCPIUtils.buildEvseUID(chargingStation, connector),
        evse_id: RoamingUtils.buildEvseID(options.countryID, options.partyID,
          chargingStation.id, connector.connectorId),
        location_id: chargingStation.siteID,
        status: OCPIUtilsService.convertStatus2OCPIStatus(connector.status),
        capabilities: [OCPICapability.REMOTE_START_STOP_CAPABLE, OCPICapability.RFID_READER],
        connectors: [OCPIUtilsService.convertConnector2OCPIConnector(tenant, chargingStation, connector, options.countryID, options.partyID)],
        last_updated: chargingStation.lastSeen,
        coordinates: {
          latitude: chargingStation.coordinates[1] ? chargingStation.coordinates[1].toString() : null,
          longitude: chargingStation.coordinates[0] ? chargingStation.coordinates[0].toString() : null
        }
      };
      // Check addChargeBoxID flag
      if (options?.addChargeBoxID) {
        evse.chargeBoxId = chargingStation.id;
      }
      return evse;
    });
    // Return all evses
    return evses;
  }

  private static convertChargingStation2UniqueEvse(tenant: Tenant, chargingStation: ChargingStation,
      chargePoint: ChargePoint, options: OCPILocationOptions): OCPIEvse[] {
    let connectors: Connector[];
    if (chargePoint) {
      connectors = Utils.getConnectorsFromChargePoint(chargingStation, chargePoint);
    } else {
      connectors = chargingStation.connectors.filter((connector) => connector !== null);
    }
    // Get all connectors
    const ocpiConnectors: OCPIConnector[] = connectors.map((connector: Connector) =>
      OCPIUtilsService.convertConnector2OCPIConnector(tenant, chargingStation, connector, options.countryID, options.partyID));
    // Get connectors aggregated status
    const connectorOneStatus = OCPIUtilsService.convertToOneConnectorStatus(connectors);
    // Build evse
    const evse: OCPIEvse = {
      // Force the connector id to always be 1 on charging station that have mutually exclusive connectors
      uid: OCPIUtils.buildEvseUID(chargingStation, { connectorId: 1, status: connectorOneStatus }),
      evse_id: RoamingUtils.buildEvseID(options.countryID, options.partyID, chargingStation.id, 1),
      location_id: chargingStation.siteID,
      status: OCPIUtilsService.convertStatus2OCPIStatus(connectorOneStatus),
      capabilities: [OCPICapability.REMOTE_START_STOP_CAPABLE, OCPICapability.RFID_READER],
      connectors: ocpiConnectors,
      last_updated: chargingStation.lastSeen,
      coordinates: {
        latitude: chargingStation.coordinates[1] ? chargingStation.coordinates[1].toString() : null,
        longitude: chargingStation.coordinates[0] ? chargingStation.coordinates[0].toString() : null
      }
    };
    // Check addChargeBoxID flag
    if (options?.addChargeBoxID) {
      evse.chargeBoxId = chargingStation.id;
    }
    return [evse];
  }

  private static convertToOneConnectorStatus(connectors: Connector[]): ChargePointStatus {
    // Build array with charging station ordered by priority
    const statusesOrdered: ChargePointStatus[] = [ChargePointStatus.AVAILABLE, ChargePointStatus.OCCUPIED, ChargePointStatus.CHARGING, ChargePointStatus.FAULTED];
    let aggregatedConnectorStatusIndex = 0;
    // Loop through connector
    for (const connector of connectors) {
      if (statusesOrdered.indexOf(connector.status) > aggregatedConnectorStatusIndex) {
        aggregatedConnectorStatusIndex = statusesOrdered.indexOf(connector.status);
      }
    }
    // Return value
    return statusesOrdered[aggregatedConnectorStatusIndex];
  }

  // FIXME: We should probably only have charging station output characteristics everywhere
  private static getChargingStationOCPIVoltage(chargingStation: ChargingStation, chargePoint: ChargePoint, connectorId: number): OCPIVoltage {
    switch (Utils.getChargingStationCurrentType(chargingStation, chargePoint, connectorId)) {
      case CurrentType.AC:
        return Utils.getChargingStationVoltage(chargingStation, chargePoint, connectorId);
      case CurrentType.DC:
        return Voltage.VOLTAGE_400;
      default:
        return null;
    }
  }

  private static getChargingStationOCPIAmperage(chargingStation: ChargingStation, chargePoint: ChargePoint, connectorId: number): number {
    switch (Utils.getChargingStationCurrentType(chargingStation, chargePoint, connectorId)) {
      case CurrentType.AC:
        return Utils.getChargingStationAmperagePerPhase(chargingStation, chargePoint, connectorId);
      case CurrentType.DC:
        return Math.round(Utils.getChargingStationPower(chargingStation, chargePoint, connectorId) / OCPIUtilsService.getChargingStationOCPIVoltage(chargingStation, chargePoint, connectorId));
      default:
        return null;
    }
  }

  private static getChargingStationOCPINumberOfConnectedPhases(chargingStation: ChargingStation, chargePoint: ChargePoint, connectorId: number): number {
    switch (Utils.getChargingStationCurrentType(chargingStation, chargePoint, connectorId)) {
      case CurrentType.AC:
        return Utils.getNumberOfConnectedPhases(chargingStation, chargePoint, connectorId);
      case CurrentType.DC:
        return 0;
      default:
        return null;
    }
  }

  // TODO: Implement the tariff module under dev in Gireve, to provide in UI later on
  // FIXME: add tariff id from the simple pricing settings remapping
  private static buildTariffID(tenant: Tenant, chargingStation: ChargingStation): string {
    switch (tenant?.id) {
      // SLF
      case '5be7fb271014d90008992f06':
        // Check Site Area
        // FIXME: siteAreaID must always be an attribute non null
        switch (chargingStation?.siteAreaID) {
          // Mougins - South
          case '5abebb1b4bae1457eb565e98':
            return 'FR*SLF_AC_Sud2';
          // Mougins - South - Fastcharging
          case '5b72cef274ae30000855e458':
            return 'FR*SLF_DC_Sud';
        }
        return '';
      // Proviridis
      case '5e2701b248aaa90007904cca':
        return '1';
      // Exadys
      case '5ff4c5ca1804a20013ce8a23':
        return 'FR*EXA_Tarif_Standard';
      // Inouid
      case '602e260fa9b0290023fb68d2':
        return 'FR*ISE_Payant1';
      // Properphi
      case '603655d291930d0014017e0a':
        return 'Tarif_EVSE_DC';
    }
    return '';
  }

  private static convertOCPINumberOfConnectedPhases2PowerType(ocpiNumberOfConnectedPhases: number): OCPIPowerType {
    switch (ocpiNumberOfConnectedPhases) {
      case 0:
        return OCPIPowerType.DC;
      case 1:
        return OCPIPowerType.AC_1_PHASE;
      case 3:
        return OCPIPowerType.AC_3_PHASE;
    }
  }

  private static async computeAndSaveConsumption(tenant: Tenant, transaction: Transaction, session: OCPISession): Promise<void> {
    const consumptionWh = Utils.createDecimal(session.kwh).mul(1000).minus(Utils.convertToFloat(transaction.lastConsumption.value)).toNumber();
    const duration = Utils.createDecimal(moment(session.last_updated).diff(transaction.lastConsumption.timestamp, 'milliseconds')).div(1000).toNumber();
    if (consumptionWh > 0 || duration > 0) {
      const sampleMultiplier = duration > 0 ? Utils.createDecimal(3600).div(duration).toNumber() : 0;
      const currentInstantWatts = consumptionWh > 0 ? Utils.createDecimal(consumptionWh).mul(sampleMultiplier).toNumber() : 0;
      const amount = Utils.createDecimal(session.total_cost).minus(transaction.price).toNumber();
      transaction.currentInstantWatts = currentInstantWatts;
      transaction.currentConsumptionWh = consumptionWh > 0 ? consumptionWh : 0;
      transaction.currentTotalConsumptionWh = Utils.createDecimal(transaction.currentTotalConsumptionWh).plus(transaction.currentConsumptionWh).toNumber();
      if (consumptionWh <= 0) {
        transaction.currentTotalInactivitySecs = Utils.createDecimal(transaction.currentTotalInactivitySecs).plus(duration).toNumber();
        transaction.currentInactivityStatus = Utils.getInactivityStatusLevel(
          transaction.chargeBox, transaction.connectorId, transaction.currentTotalInactivitySecs);
      }
      const consumption: Consumption = {
        transactionId: transaction.id,
        connectorId: transaction.connectorId,
        chargeBoxID: transaction.chargeBoxID,
        userID: transaction.userID,
        startedAt: new Date(transaction.lastConsumption.timestamp),
        endedAt: new Date(session.last_updated),
        consumptionWh: transaction.currentConsumptionWh,
        instantWatts: Math.floor(transaction.currentInstantWatts),
        instantAmps: Math.floor(transaction.currentInstantAmps) ?? Math.floor(transaction.currentInstantWatts / Voltage.VOLTAGE_230),
        cumulatedConsumptionWh: transaction.currentTotalConsumptionWh,
        cumulatedConsumptionAmps: Math.floor(transaction.currentTotalConsumptionWh / Voltage.VOLTAGE_230),
        totalInactivitySecs: transaction.currentTotalInactivitySecs,
        totalDurationSecs: transaction.stop ?
          moment.duration(moment(transaction.stop.timestamp).diff(moment(transaction.timestamp))).asSeconds() :
          moment.duration(moment(transaction.lastConsumption.timestamp).diff(moment(transaction.timestamp))).asSeconds(),
        stateOfCharge: transaction.currentStateOfCharge,
        amount: amount,
        currencyCode: session.currency,
        cumulatedAmount: session.total_cost
      } as Consumption;
      await ConsumptionStorage.saveConsumption(tenant.id, consumption);
    }
  }

  private static validateSession(session: OCPISession): boolean {
    if (!session.id
      || !session.start_datetime
      || !session.auth_id
      || !session.auth_method
      || !session.location
      || !session.currency
      || !session.status
      || !session.last_updated
    ) {
      return false;
    }
    return OCPIUtilsService.validateLocation(session.location);
  }

  private static validateCdr(cdr: OCPICdr): boolean {
    if (!cdr.id
      || !cdr.start_date_time
      || !cdr.stop_date_time
      || !cdr.auth_id
      || !cdr.auth_method
      || !cdr.location
      || !cdr.currency
      || !cdr.charging_periods
      || !cdr.last_updated
    ) {
      return false;
    }
    return OCPIUtilsService.validateLocation(cdr.location);
  }

  private static validateLocation(location: OCPILocation): boolean {
    if (!location.evses || location.evses.length !== 1 || !location.evses[0].uid) {
      return false;
    }
    return true;
  }

  private static async updateConnector(tenant: Tenant, transaction: Transaction): Promise<void> {
    const chargingStation = await ChargingStationStorage.getChargingStation(tenant.id, transaction.chargeBoxID);
    if (chargingStation && chargingStation.connectors) {
      for (const connector of chargingStation.connectors) {
        if (connector.connectorId === transaction.connectorId && connector.currentTransactionID === 0 || connector.currentTransactionID === transaction.id) {
          if (!transaction.stop) {
            connector.status = transaction.status;
            connector.currentTransactionID = transaction.id;
            connector.currentInactivityStatus = transaction.currentInactivityStatus;
            connector.currentTagID = transaction.tagID;
            connector.currentStateOfCharge = transaction.currentStateOfCharge;
            connector.currentInstantWatts = transaction.currentInstantWatts;
            connector.currentTotalConsumptionWh = transaction.currentTotalConsumptionWh;
            connector.currentTransactionDate = transaction.currentTimestamp;
            connector.currentTotalInactivitySecs = transaction.currentTotalInactivitySecs;
          } else {
            connector.status = ChargePointStatus.AVAILABLE;
            connector.currentTransactionID = 0;
            connector.currentTransactionDate = null;
            connector.currentTagID = null;
            connector.currentTotalConsumptionWh = 0;
            connector.currentStateOfCharge = 0;
            connector.currentTotalInactivitySecs = 0;
            connector.currentInstantWatts = 0;
            connector.currentInactivityStatus = null;
          }
          await ChargingStationStorage.saveChargingStationConnectors(tenant.id, chargingStation.id, chargingStation.connectors);
        }
      }
    }
  }
}<|MERGE_RESOLUTION|>--- conflicted
+++ resolved
@@ -116,13 +116,8 @@
     // Result
     const ocpiLocationsResult: DataResult<OCPILocation> = { count: 0, result: [] };
     // Get all sites
-<<<<<<< HEAD
-    const sites = await SiteStorage.getSites(tenant,
-      { issuer: true, onlyPublicSite: true },
-=======
     const sites = await SiteStorage.getSites(tenant.id,
       { issuer: true, public: true },
->>>>>>> 3b9f1832
       limit === 0 ? Constants.DB_PARAMS_MAX_LIMIT : { limit, skip },
       ['id', 'name', 'address', 'lastChangedOn', 'createdOn']);
     // Convert Sites to Locations
@@ -132,13 +127,8 @@
     }
     let nbrOfSites = sites.count;
     if (nbrOfSites === -1) {
-<<<<<<< HEAD
-      const sitesCount = await SiteStorage.getSites(tenant,
-        { issuer: true, onlyPublicSite: true }, Constants.DB_PARAMS_COUNT_ONLY);
-=======
       const sitesCount = await SiteStorage.getSites(tenant.id,
         { issuer: true, public: true }, Constants.DB_PARAMS_COUNT_ONLY);
->>>>>>> 3b9f1832
       nbrOfSites = sitesCount.count;
     }
     // Set count
