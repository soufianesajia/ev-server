import { OCPPErrorType, OCPPMessageType } from '../../../types/ocpp/OCPPCommon';
import { OCPPProtocol, OCPPVersion } from '../../../types/ocpp/OCPPServer';
import WebSocket, { CloseEvent, ErrorEvent } from 'ws';

import BackendError from '../../../exception/BackendError';
import ChargingStation from '../../../types/ChargingStation';
import ChargingStationClient from '../../../client/ocpp/ChargingStationClient';
import ChargingStationConfiguration from '../../../types/configuration/ChargingStationConfiguration';
import ChargingStationStorage from '../../../storage/mongodb/ChargingStationStorage';
import Configuration from '../../../utils/Configuration';
import JsonCentralSystemServer from './JsonCentralSystemServer';
import JsonChargingStationClient from '../../../client/ocpp/json/JsonChargingStationClient';
import JsonChargingStationService from './services/JsonChargingStationService';
import Logging from '../../../utils/Logging';
import OCPPError from '../../../exception/OcppError';
import { OCPPHeader } from '../../../types/ocpp/OCPPHeader';
import { ServerAction } from '../../../types/Server';
import Utils from '../../../utils/Utils';
import WSConnection from './WSConnection';
import http from 'http';

const MODULE_NAME = 'JsonWSConnection';

export default class JsonWSConnection extends WSConnection {
  public isConnectionAlive: boolean;
  private chargingStationClient: ChargingStationClient;
  private chargingStationService: JsonChargingStationService;
  private headers: OCPPHeader;

  constructor(wsConnection: WebSocket, req: http.IncomingMessage, chargingStationConfig: ChargingStationConfiguration, wsServer: JsonCentralSystemServer) {
    // Call super
    super(wsConnection, req, wsServer);
    // Check Protocol (required field of OCPP spec)
    switch (wsConnection.protocol) {
      // OCPP 1.6?
      case 'ocpp1.6':
        // Create the Json Client
        this.chargingStationClient = new JsonChargingStationClient(this, this.tenantID, this.chargingStationID);
        // Create the Json Server Service
        this.chargingStationService = new JsonChargingStationService(chargingStationConfig);
        break;
      // Not Found
      default:
        // Error
        throw new BackendError({
          source: this.getChargingStationID(),
          module: MODULE_NAME,
          method: 'constructor',
          message: `Protocol ${wsConnection.protocol} not supported`
        });
    }
    this.isConnectionAlive = true;
    // Handle Socket ping
    this.getWSConnection().on('ping', this.onPing.bind(this));
    // Handle Socket pong
    this.getWSConnection().on('pong', this.onPong.bind(this));
  }

  public async initialize(): Promise<void> {
    // Already initialized?
    if (!this.initialized) {
      // Call super class
      await super.initialize();
      // Initialize the default Headers
      this.headers = {
        chargeBoxIdentity: this.getChargingStationID(),
        ocppVersion: (this.getWSConnection().protocol.startsWith('ocpp') ? this.getWSConnection().protocol.replace('ocpp', '') : this.getWSConnection().protocol) as OCPPVersion,
        ocppProtocol: OCPPProtocol.JSON,
        chargingStationURL: Configuration.getJsonEndpointConfig().baseSecureUrl ? Configuration.getJsonEndpointConfig().baseSecureUrl : Configuration.getJsonEndpointConfig().baseUrl,
        tenantID: this.getTenantID(),
        token: this.getToken(),
        From: {
          Address: this.getClientIP()
        }
      };
      // Ok
      this.initialized = true;
      // Log
      Logging.logInfo({
        tenantID: this.getTenantID(),
        source: this.getChargingStationID(),
        action: ServerAction.WS_JSON_CONNECTION_OPENED,
        module: MODULE_NAME, method: 'initialize',
        message: `New Json connection from '${this.getClientIP().toString()}', Protocol '${this.getWSConnection().protocol}', URL '${this.getURL()}'`
      });
    }
  }

  public onError(errorEvent: ErrorEvent): void {
    // Log
    Logging.logError({
      tenantID: this.getTenantID(),
      source: this.getChargingStationID() ? this.getChargingStationID() : '',
      action: ServerAction.WS_JSON_CONNECTION_ERROR,
      module: MODULE_NAME, method: 'onError',
      message: `Error ${errorEvent?.error} ${errorEvent?.message}`,
      detailedMessages: { errorEvent: errorEvent }
    });
  }

  public onClose(closeEvent: CloseEvent): void {
    // Log
    Logging.logInfo({
      tenantID: this.getTenantID(),
      source: this.getChargingStationID() ? this.getChargingStationID() : '',
      action: ServerAction.WS_JSON_CONNECTION_CLOSED,
      module: MODULE_NAME, method: 'onClose',
      message: `Connection has been closed, Reason: '${closeEvent.reason ? closeEvent.reason : 'No reason given'}', Message: '${Utils.getWebSocketCloseEventStatusString(Utils.convertToInt(closeEvent))}', Code: '${closeEvent.toString()}'`,
      detailedMessages: { closeEvent: closeEvent }
    });
    // Remove the connection
    this.wsServer.removeJsonConnection(this);
  }

  public async onPing(): Promise<void> {
    await this.updateChargingStationLastSeen();
  }

  public async onPong(): Promise<void> {
    this.isConnectionAlive = true;
    await this.updateChargingStationLastSeen();
  }

  public async handleRequest(messageId: string, commandName: ServerAction, commandPayload: Record<string, unknown> | string): Promise<void> {
    // Log
    Logging.logChargingStationServerReceiveAction(MODULE_NAME, this.getTenantID(), this.getChargingStationID(), commandName, commandPayload);
    // Check if method exist in the service
    if (typeof this.chargingStationService['handle' + commandName] === 'function') {
      if ((commandName === 'BootNotification') || (commandName === 'Heartbeat')) {
        this.headers.currentIPAddress = this.getClientIP();
      }
      // Call it
      const result = await this.chargingStationService['handle' + commandName](this.headers, commandPayload);
      // Log
      Logging.logChargingStationServerRespondAction(MODULE_NAME, this.getTenantID(), this.getChargingStationID(), commandName, result);
      // Send Response
      await this.sendMessage(messageId, result, OCPPMessageType.CALL_RESULT_MESSAGE, commandName);
    } else {
      // Throw Exception
      throw new OCPPError({
        source: this.getChargingStationID(),
        module: MODULE_NAME,
        method: 'handleRequest',
        code: OCPPErrorType.NOT_IMPLEMENTED,
        message: `The OCPP method 'handle${typeof commandName === 'string' ? commandName : JSON.stringify(commandName)}' has not been implemented`
      });
    }
  }

  public getChargingStationClient(): ChargingStationClient {
    // Only return client if WS is open
    if (this.isWSConnectionOpen()) {
      return this.chargingStationClient;
    }
    Logging.logError({
      tenantID: this.getTenantID(),
      source: this.getChargingStationID(),
      module: MODULE_NAME, method: 'getChargingStationClient',
      action: ServerAction.WS_CONNECTION,
      message: `Cannot retrieve WS client from WS connection with status '${this.getConnectionStatusString()}'`,
    });
    return null;
  }

  private async updateChargingStationLastSeen(): Promise<void> {
<<<<<<< HEAD
    const chargingStation: ChargingStation = await ChargingStationStorage.getChargingStation(this.getTenantID(), this.getChargingStationID(), { issuer: true });
=======
    const chargingStation = await ChargingStationStorage.getChargingStation(this.getTenantID(), this.getChargingStationID(), { issuer: true });
>>>>>>> 93189704
    if (chargingStation) {
      await ChargingStationStorage.saveChargingStationLastSeen(this.getTenantID(), this.getChargingStationID(),
        {
          lastSeen: new Date()
        });
    }
  }
}
<|MERGE_RESOLUTION|>--- conflicted
+++ resolved
@@ -163,11 +163,7 @@
   }
 
   private async updateChargingStationLastSeen(): Promise<void> {
-<<<<<<< HEAD
-    const chargingStation: ChargingStation = await ChargingStationStorage.getChargingStation(this.getTenantID(), this.getChargingStationID(), { issuer: true });
-=======
     const chargingStation = await ChargingStationStorage.getChargingStation(this.getTenantID(), this.getChargingStationID(), { issuer: true });
->>>>>>> 93189704
     if (chargingStation) {
       await ChargingStationStorage.saveChargingStationLastSeen(this.getTenantID(), this.getChargingStationID(),
         {
