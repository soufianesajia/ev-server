import WebSocket, { AddressInfo } from 'ws';
import http, { IncomingMessage, ServerResponse } from 'http';

import CentralSystemServerConfiguration from '../../../types/configuration/CentralSystemServer';
import Configuration from '../../../utils/Configuration';
import Constants from '../../../utils/Constants';
import Logging from '../../../utils/Logging';
import { ServerAction } from '../../../types/Server';
import { StatusCodes } from 'http-status-codes';
import cluster from 'cluster';
<<<<<<< HEAD
import http from 'http';
=======
import fs from 'fs';
>>>>>>> b64389e2
import https from 'https';

const MODULE_NAME = 'WSServer';

export default class WSServer extends WebSocket.Server {
  private static hasWebSocketSecure: boolean;
  private port: number;
  private hostname: string;
  private serverName: string;
  private httpServer: http.Server;

  public constructor(port: number, hostname: string, serverName: string, httpServer: http.Server,
    verifyClientCb: WebSocket.VerifyClientCallbackAsync | WebSocket.VerifyClientCallbackSync = ():
    void => { }, handleProtocolsCb: (protocols: string | string[], request: http.IncomingMessage) => boolean | string = (protocols, request) => '') {
    // Create the WebSocket Server
    super({
      server: httpServer,
      verifyClient: verifyClientCb,
      handleProtocols: handleProtocolsCb
    });
    this.port = port;
    this.hostname = hostname;
    this.serverName = serverName;
    this.httpServer = httpServer;
    WSServer.hasWebSocketSecure = false;
  }

  public static createHttpServer(serverConfig: CentralSystemServerConfiguration): http.Server {
    // Create HTTP server
    let httpServer: http.Server;
    // Secured protocol?
    if (serverConfig.protocol === 'wss') {
      WSServer.hasWebSocketSecure = true;
      // Create the options
      const options: https.ServerOptions = {};
      // Set the keys
      options.key = serverConfig.sslKey;
      options.cert = serverConfig.sslCert;
      // Https server
      httpServer = https.createServer(options, WSServer.httpServerRequestListener.bind(this));
    } else {
      // Http server
      httpServer = http.createServer(WSServer.httpServerRequestListener.bind(this));
    }
    return httpServer;
  }

  private static httpServerRequestListener(req: IncomingMessage, res: ServerResponse): void {
    if (Configuration.getHealthCheckConfig().enabled && req.url === '/health-check') {
      res.writeHead(StatusCodes.OK);
      res.end();
    } else {
      res.writeHead(StatusCodes.BAD_REQUEST);
      res.end('Unsupported request\n');
    }
  }

  public broadcastToClients(message: any): void {
    for (const client of this.clients) {
      if (client?.readyState === WebSocket.OPEN) {
        client.send(message);
      }
    }
  }

  public start(): void {
    // Log
    let logMsg: string;
    if (cluster.isWorker) {
      logMsg = `Starting ${this.serverName} Json ${MODULE_NAME} in worker ${cluster.worker.id}...`;
    } else {
      logMsg = `Starting ${this.serverName} Json ${MODULE_NAME} in master...`;
    }
    // eslint-disable-next-line no-console
    console.log(logMsg);
    // Make server to listen
    this.startListening();
  }

  public startListening(): void {
    // Start listening
    this.httpServer.listen(this.port, this.hostname, (): void => {
      // Log
      const logMsg = `${this.serverName} Json ${MODULE_NAME} listening on '${WSServer.hasWebSocketSecure ? 'wss' : 'ws'}://${(this.httpServer.address() as AddressInfo).address}:${(this.httpServer.address() as AddressInfo).port}' ${cluster.isWorker ? 'in worker ' + cluster.worker.id.toString() : 'in master'}`;
      Logging.logInfo({
        tenantID: Constants.DEFAULT_TENANT,
        module: MODULE_NAME,
        action: ServerAction.STARTUP,
        method: 'startListening',
        message: logMsg
      });
      // eslint-disable-next-line no-console
      console.log(logMsg);
    });
  }
}
<|MERGE_RESOLUTION|>--- conflicted
+++ resolved
@@ -8,11 +8,6 @@
 import { ServerAction } from '../../../types/Server';
 import { StatusCodes } from 'http-status-codes';
 import cluster from 'cluster';
-<<<<<<< HEAD
-import http from 'http';
-=======
-import fs from 'fs';
->>>>>>> b64389e2
 import https from 'https';
 
 const MODULE_NAME = 'WSServer';
