import BackendError from '../../../exception/BackendError';
import ChargingStationStorage from '../../../storage/mongodb/ChargingStationStorage';
import { Command } from '../../../types/ChargingStation';
<<<<<<< HEAD
import Logging from '../../../utils/Logging';
import OCPPUtils from '../utils/OCPPUtils';
import { ServerAction } from '../../../types/Server';
import WSConnection from './WSConnection';
import { WebSocket } from 'uWebSockets.js';
=======
import OCPPUtils from '../utils/OCPPUtils';
import WSConnection from './WSConnection';
import WSWrapper from './WSWrapper';
>>>>>>> 2ade41dc
import global from '../../../types/GlobalType';

const MODULE_NAME = 'JsonRestWSConnection';

export default class JsonRestWSConnection extends WSConnection {
<<<<<<< HEAD
  constructor(webSocket: WebSocket, url: string) {
    super(webSocket, url);
=======
  constructor(ws: WSWrapper) {
    super(ws);
>>>>>>> 2ade41dc
  }

  public async initialize(): Promise<void> {
    // Init parent
    await super.initialize();
<<<<<<< HEAD
    await Logging.logInfo({
      tenantID: this.getTenantID(),
      siteID: this.getSiteID(),
      siteAreaID: this.getSiteAreaID(),
      companyID: this.getCompanyID(),
      chargingStationID: this.getChargingStationID(),
      action: ServerAction.WS_REST_CONNECTION_OPENED,
      module: MODULE_NAME, method: 'initialize',
      message: `New Rest connection from URL '${this.getURL()}'`
    });
  }

  public async handleRequest(messageId: string, command: Command, commandPayload: Record<string, unknown> | string): Promise<void> {
=======
  }

  public async handleRequest(command: Command, commandPayload: Record<string, unknown> | string): Promise<any> {
    let result: any;
    // Check Command
    if (!this.isValidOcppCommandFromRest(command)) {
      throw new BackendError({
        chargingStationID: this.getChargingStationID(),
        siteID: this.getSiteID(),
        siteAreaID: this.getSiteAreaID(),
        companyID: this.getCompanyID(),
        module: MODULE_NAME,
        method: 'handleRequest',
        message: `Command '${command}' is not allowed from REST server`,
        action: OCPPUtils.buildServerActionFromOcppCommand(command)
      });
    }
>>>>>>> 2ade41dc
    // Get the Charging Station
    const chargingStation = await ChargingStationStorage.getChargingStation(this.getTenant(), this.getChargingStationID());
    if (!chargingStation) {
      throw new BackendError({
        chargingStationID: this.getChargingStationID(),
        siteID: this.getSiteID(),
        siteAreaID: this.getSiteAreaID(),
        companyID: this.getCompanyID(),
        module: MODULE_NAME,
        method: 'handleRequest',
        message: 'Charging Station not found',
        action: OCPPUtils.buildServerActionFromOcppCommand(command)
      });
    }
    // Get the client from JSON Server
<<<<<<< HEAD
    const chargingStationClient = global.centralSystemJsonServer.getChargingStationClient(this.getTenantID(), this.getChargingStationID(), {
      siteAreaID: this.getSiteAreaID(),
      siteID: this.getSiteID(),
      companyID: this.getCompanyID()
    });
=======
    const chargingStationClient = global.centralSystemJsonServer.getChargingStationClient(this.getTenant(), chargingStation);
>>>>>>> 2ade41dc
    if (!chargingStationClient) {
      throw new BackendError({
        chargingStationID: this.getChargingStationID(),
        siteID: this.getSiteID(),
        siteAreaID: this.getSiteAreaID(),
        companyID: this.getCompanyID(),
        module: MODULE_NAME,
        method: 'handleRequest',
        message: 'Charging Station is not connected to the backend',
        action: OCPPUtils.buildServerActionFromOcppCommand(command)
      });
    }
    // Call the client
    const actionMethod = command[0].toLowerCase() + command.substring(1);
    // Call
    if (typeof chargingStationClient[actionMethod] === 'function') {
      // Call the method
      result = await chargingStationClient[actionMethod](commandPayload);
    } else {
      throw new BackendError({
        chargingStationID: this.getChargingStationID(),
        siteID: this.getSiteID(),
        siteAreaID: this.getSiteAreaID(),
        companyID: this.getCompanyID(),
        module: MODULE_NAME,
        method: 'handleRequest',
        message: `'${actionMethod}' is not implemented`,
        action: OCPPUtils.buildServerActionFromOcppCommand(command)
      });
    }
    return result;
  }

  public async onPing(message: string): Promise<void> {
  }

  public async onPong(message: string): Promise<void> {
  }

  private isValidOcppCommandFromRest(command: Command): boolean {
    // Only client request is allowed
    return [
      Command.RESET,
      Command.CLEAR_CACHE,
      Command.GET_CONFIGURATION,
      Command.CHANGE_CONFIGURATION,
      Command.REMOTE_START_TRANSACTION,
      Command.REMOTE_STOP_TRANSACTION,
      Command.UNLOCK_CONNECTOR,
      Command.SET_CHARGING_PROFILE,
      Command.GET_COMPOSITE_SCHEDULE,
      Command.CLEAR_CHARGING_PROFILE,
      Command.CHANGE_AVAILABILITY,
      Command.GET_DIAGNOSTICS,
      Command.UPDATE_FIRMWARE,
      Command.RESERVE_NOW,
      Command.CANCEL_RESERVATION
    ].includes(command);
  }
<<<<<<< HEAD

  public async onPing(message: string): Promise<void> {
  }

  public async onPong(message: string): Promise<void> {
  }
}
=======
}
>>>>>>> 2ade41dc
<|MERGE_RESOLUTION|>--- conflicted
+++ resolved
@@ -1,49 +1,21 @@
 import BackendError from '../../../exception/BackendError';
 import ChargingStationStorage from '../../../storage/mongodb/ChargingStationStorage';
 import { Command } from '../../../types/ChargingStation';
-<<<<<<< HEAD
-import Logging from '../../../utils/Logging';
-import OCPPUtils from '../utils/OCPPUtils';
-import { ServerAction } from '../../../types/Server';
-import WSConnection from './WSConnection';
-import { WebSocket } from 'uWebSockets.js';
-=======
 import OCPPUtils from '../utils/OCPPUtils';
 import WSConnection from './WSConnection';
 import WSWrapper from './WSWrapper';
->>>>>>> 2ade41dc
 import global from '../../../types/GlobalType';
 
 const MODULE_NAME = 'JsonRestWSConnection';
 
 export default class JsonRestWSConnection extends WSConnection {
-<<<<<<< HEAD
-  constructor(webSocket: WebSocket, url: string) {
-    super(webSocket, url);
-=======
   constructor(ws: WSWrapper) {
     super(ws);
->>>>>>> 2ade41dc
   }
 
   public async initialize(): Promise<void> {
     // Init parent
     await super.initialize();
-<<<<<<< HEAD
-    await Logging.logInfo({
-      tenantID: this.getTenantID(),
-      siteID: this.getSiteID(),
-      siteAreaID: this.getSiteAreaID(),
-      companyID: this.getCompanyID(),
-      chargingStationID: this.getChargingStationID(),
-      action: ServerAction.WS_REST_CONNECTION_OPENED,
-      module: MODULE_NAME, method: 'initialize',
-      message: `New Rest connection from URL '${this.getURL()}'`
-    });
-  }
-
-  public async handleRequest(messageId: string, command: Command, commandPayload: Record<string, unknown> | string): Promise<void> {
-=======
   }
 
   public async handleRequest(command: Command, commandPayload: Record<string, unknown> | string): Promise<any> {
@@ -61,7 +33,6 @@
         action: OCPPUtils.buildServerActionFromOcppCommand(command)
       });
     }
->>>>>>> 2ade41dc
     // Get the Charging Station
     const chargingStation = await ChargingStationStorage.getChargingStation(this.getTenant(), this.getChargingStationID());
     if (!chargingStation) {
@@ -77,15 +48,7 @@
       });
     }
     // Get the client from JSON Server
-<<<<<<< HEAD
-    const chargingStationClient = global.centralSystemJsonServer.getChargingStationClient(this.getTenantID(), this.getChargingStationID(), {
-      siteAreaID: this.getSiteAreaID(),
-      siteID: this.getSiteID(),
-      companyID: this.getCompanyID()
-    });
-=======
     const chargingStationClient = global.centralSystemJsonServer.getChargingStationClient(this.getTenant(), chargingStation);
->>>>>>> 2ade41dc
     if (!chargingStationClient) {
       throw new BackendError({
         chargingStationID: this.getChargingStationID(),
@@ -145,14 +108,4 @@
       Command.CANCEL_RESERVATION
     ].includes(command);
   }
-<<<<<<< HEAD
-
-  public async onPing(message: string): Promise<void> {
-  }
-
-  public async onPong(message: string): Promise<void> {
-  }
-}
-=======
-}
->>>>>>> 2ade41dc
+}