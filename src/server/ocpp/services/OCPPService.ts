import { ChargePointErrorCode, ChargePointStatus, OCPPAttribute, OCPPAuthorizationStatus, OCPPAuthorizeRequestExtended, OCPPAuthorizeResponse, OCPPBootNotificationRequestExtended, OCPPBootNotificationResponse, OCPPDataTransferRequestExtended, OCPPDataTransferResponse, OCPPDataTransferStatus, OCPPDiagnosticsStatusNotificationRequestExtended, OCPPDiagnosticsStatusNotificationResponse, OCPPFirmwareStatusNotificationRequestExtended, OCPPFirmwareStatusNotificationResponse, OCPPHeartbeatRequestExtended, OCPPHeartbeatResponse, OCPPLocation, OCPPMeasurand, OCPPMeterValue, OCPPMeterValuesRequest, OCPPMeterValuesRequestExtended, OCPPMeterValuesResponse, OCPPNormalizedMeterValue, OCPPNormalizedMeterValues, OCPPPhase, OCPPProtocol, OCPPReadingContext, OCPPSampledValue, OCPPStartTransactionRequestExtended, OCPPStartTransactionResponse, OCPPStatusNotificationRequestExtended, OCPPStatusNotificationResponse, OCPPStopTransactionRequestExtended, OCPPStopTransactionResponse, OCPPUnitOfMeasure, OCPPValueFormat, OCPPVersion, RegistrationStatus } from '../../../types/ocpp/OCPPServer';
import { ChargingProfilePurposeType, ChargingRateUnitType } from '../../../types/ChargingProfile';
import ChargingStation, { ChargerVendor, Connector, ConnectorCurrentLimitSource, ConnectorType, CurrentType, StaticLimitAmps, TemplateUpdateResult } from '../../../types/ChargingStation';
import { OCPPConfigurationStatus, OCPPRemoteStartStopStatus } from '../../../types/ocpp/OCPPClient';
import Tenant, { TenantComponents } from '../../../types/Tenant';
import Transaction, { InactivityStatus, TransactionAction } from '../../../types/Transaction';

import { Action } from '../../../types/Authorization';
import Authorizations from '../../../authorization/Authorizations';
import BackendError from '../../../exception/BackendError';
import CarConnectorFactory from '../../../integration/car-connector/CarConnectorFactory';
import CarStorage from '../../../storage/mongodb/CarStorage';
import ChargingStationClientFactory from '../../../client/ocpp/ChargingStationClientFactory';
import ChargingStationConfiguration from '../../../types/configuration/ChargingStationConfiguration';
import ChargingStationStorage from '../../../storage/mongodb/ChargingStationStorage';
import Constants from '../../../utils/Constants';
import Consumption from '../../../types/Consumption';
import ConsumptionStorage from '../../../storage/mongodb/ConsumptionStorage';
import CpoOCPIClient from '../../../client/ocpi/CpoOCPIClient';
import CpoOICPClient from '../../../client/oicp/CpoOICPClient';
import I18nManager from '../../../utils/I18nManager';
import LockingHelper from '../../../locking/LockingHelper';
import LockingManager from '../../../locking/LockingManager';
import Logging from '../../../utils/Logging';
import LoggingHelper from '../../../utils/LoggingHelper';
import NotificationHandler from '../../../notification/NotificationHandler';
import OCPIClientFactory from '../../../client/ocpi/OCPIClientFactory';
import { OCPIRole } from '../../../types/ocpi/OCPIRole';
import OCPPCommon from '../utils/OCPPCommon';
import { OCPPHeader } from '../../../types/ocpp/OCPPHeader';
import OCPPStorage from '../../../storage/mongodb/OCPPStorage';
import OCPPUtils from '../utils/OCPPUtils';
import OCPPValidation from '../validation/OCPPValidation';
import OICPClientFactory from '../../../client/oicp/OICPClientFactory';
import { OICPRole } from '../../../types/oicp/OICPRole';
import { ServerAction } from '../../../types/Server';
import SiteAreaStorage from '../../../storage/mongodb/SiteAreaStorage';
import SmartChargingFactory from '../../../integration/smart-charging/SmartChargingFactory';
import Tag from '../../../types/Tag';
import TransactionStorage from '../../../storage/mongodb/TransactionStorage';
import User from '../../../types/User';
import UserStorage from '../../../storage/mongodb/UserStorage';
import Utils from '../../../utils/Utils';
import moment from 'moment';
import momentDurationFormatSetup from 'moment-duration-format';

momentDurationFormatSetup(moment as any);

const MODULE_NAME = 'OCPPService';

export default class OCPPService {
  private chargingStationConfig: ChargingStationConfiguration;

  public constructor(chargingStationConfig: ChargingStationConfiguration) {
    this.chargingStationConfig = chargingStationConfig;
  }

  public async handleBootNotification(headers: OCPPHeader, bootNotification: OCPPBootNotificationRequestExtended): Promise<OCPPBootNotificationResponse> {
    try {
      const { tenant } = headers;
      let { chargingStation } = headers;
      OCPPValidation.getInstance().validateBootNotification(bootNotification);
      // Enrich Boot Notification
      this.enrichBootNotification(headers, bootNotification);
      // Get heartbeat interval
      const heartbeatIntervalSecs = this.getHeartbeatInterval(headers.ocppProtocol);
      // Check Charging Station
      if (!headers.chargeBoxIdentity) {
        throw new BackendError({
          action: ServerAction.OCPP_BOOT_NOTIFICATION,
          module: MODULE_NAME, method: 'handleBootNotification',
          message: 'Should have the required property \'chargeBoxIdentity\'!',
          detailedMessages: { bootNotification }
        });
      }
      // Get Charging Station
      if (!chargingStation) {
        // Create Charging Station
        chargingStation = await this.createChargingStationFromBootNotification(tenant, bootNotification, headers);
      } else {
        // Check Charging Station
        this.checkSameChargingStation(headers, chargingStation, bootNotification);
      }
      // Enrich Charging Station
      await this.enrichChargingStationFromBootNotification(tenant, chargingStation, headers, bootNotification);
      // Apply Charging Station Template
      const templateUpdateResult = await this.applyChargingStationTemplate(tenant, chargingStation);
      // Save Charging Station
      await ChargingStationStorage.saveChargingStation(tenant, chargingStation);
      // Save Boot Notification
      await OCPPStorage.saveBootNotification(tenant, bootNotification);
      // Notify
      this.notifyBootNotification(tenant, chargingStation);
      // Request OCPP configuration
      this.requestOCPPConfigurationAfterBootNotification(tenant, chargingStation, templateUpdateResult, heartbeatIntervalSecs);
      await Logging.logInfo({
        tenantID: tenant.id,
        ...LoggingHelper.getChargingStationProperties(chargingStation),
        action: ServerAction.OCPP_BOOT_NOTIFICATION,
        module: MODULE_NAME, method: 'handleBootNotification',
        message: 'Boot Notification has been accepted',
        detailedMessages: { bootNotification }
      });
      // Accept
      return {
        currentTime: bootNotification.timestamp.toISOString(),
        status: RegistrationStatus.ACCEPTED,
        interval: heartbeatIntervalSecs
      };
    } catch (error) {
      this.addChargingStationToException(error, headers.chargeBoxIdentity);
      await Logging.logActionExceptionMessage(headers.tenantID, ServerAction.OCPP_BOOT_NOTIFICATION, error, { bootNotification });
      // Reject
      return {
        status: RegistrationStatus.REJECTED,
        currentTime: bootNotification.timestamp ? bootNotification.timestamp.toISOString() : new Date().toISOString(),
        interval: Constants.BOOT_NOTIFICATION_WAIT_TIME
      };
    }
  }

  public async handleHeartbeat(headers: OCPPHeader, heartbeat: OCPPHeartbeatRequestExtended): Promise<OCPPHeartbeatResponse> {
    try {
      // Get the header infos
      const { chargingStation, tenant } = headers;
      OCPPValidation.getInstance().validateHeartbeat(heartbeat);
      // Set Heart Beat Object
      heartbeat = {
        chargeBoxID: chargingStation.id,
        timestamp: new Date(),
        timezone: Utils.getTimezone(chargingStation.coordinates)
      };
      // Save Heart Beat
      await OCPPStorage.saveHeartbeat(tenant, heartbeat);
      await Logging.logInfo({
        tenantID: tenant.id,
        ...LoggingHelper.getChargingStationProperties(chargingStation),
        module: MODULE_NAME, method: 'handleHeartbeat',
        action: ServerAction.OCPP_HEARTBEAT,
        message: 'Heartbeat saved',
        detailedMessages: { heartbeat }
      });
      return {
        currentTime: new Date().toISOString()
      };
    } catch (error) {
      this.addChargingStationToException(error, headers.chargeBoxIdentity);
      await Logging.logActionExceptionMessage(headers.tenantID, ServerAction.OCPP_HEARTBEAT, error, { heartbeat });
      return {
        currentTime: new Date().toISOString()
      };
    }
  }

  public async handleStatusNotification(headers: OCPPHeader, statusNotification: OCPPStatusNotificationRequestExtended): Promise<OCPPStatusNotificationResponse> {
    try {
      // Get the header infos
      const { chargingStation, tenant } = headers;
      // Check props
      OCPPValidation.getInstance().validateStatusNotification(statusNotification);
      // Set Header
      this.enrichOCPPRequest(chargingStation, statusNotification, false);
      // Skip connectorId = 0 case
      if (statusNotification.connectorId <= 0) {
        await Logging.logInfo({
          tenantID: tenant.id,
          ...LoggingHelper.getChargingStationProperties(chargingStation),
          action: ServerAction.OCPP_STATUS_NOTIFICATION,
          module: MODULE_NAME, method: 'handleStatusNotification',
          message: `Connector ID '0' > ${this.buildStatusNotification(statusNotification)}, will be ignored (Connector ID = '0')`,
          detailedMessages: { statusNotification }
        });
        return {};
      }
      // Update only the given Connector ID
      await this.processConnectorStatusNotification(tenant, chargingStation, statusNotification);
      return {};
    } catch (error) {
      this.addChargingStationToException(error, headers.chargeBoxIdentity);
      await Logging.logActionExceptionMessage(headers.tenantID, ServerAction.OCPP_STATUS_NOTIFICATION, error, { statusNotification });
      return {};
    }
  }

  public async handleMeterValues(headers: OCPPHeader, meterValues: OCPPMeterValuesRequestExtended): Promise<OCPPMeterValuesResponse> {
    try {
      // Get the header infos
      const { chargingStation, tenant } = headers;
      await OCPPValidation.getInstance().validateMeterValues(tenant.id, chargingStation, meterValues);
      // Normalize Meter Values
      const normalizedMeterValues = this.normalizeMeterValues(chargingStation, meterValues);
      // Handle Charging Station's specificities
      this.filterMeterValuesOnSpecificChargingStations(tenant, chargingStation, normalizedMeterValues);
      if (Utils.isEmptyArray(normalizedMeterValues.values)) {
        await Logging.logDebug({
          tenantID: tenant.id,
          ...LoggingHelper.getChargingStationProperties(chargingStation),
          module: MODULE_NAME, method: 'handleMeterValues',
          action: ServerAction.OCPP_METER_VALUES,
          message: 'No relevant Meter Values to save',
          detailedMessages: { meterValues }
        });
        return {};
      }
      // Get Transaction
      const transaction = await this.getTransactionFromMeterValues(tenant, chargingStation, headers, meterValues);
      // Save Meter Values
      await OCPPStorage.saveMeterValues(tenant, normalizedMeterValues);
      // Update Transaction
      this.updateTransactionWithMeterValues(chargingStation, transaction, normalizedMeterValues.values);
      // Create Consumptions
      const consumptions = await OCPPUtils.createConsumptionsFromMeterValues(tenant, chargingStation, transaction, normalizedMeterValues.values);
      // Handle current SOC
      await this.processTransactionCar(tenant, transaction, chargingStation, consumptions[consumptions.length - 1], null, TransactionAction.UPDATE);
      // Price/Bill Transaction and Save them
      for (const consumption of consumptions) {
        // Update Transaction with Consumption
        OCPPUtils.updateTransactionWithConsumption(chargingStation, transaction, consumption);
        if (consumption.toPrice) {
          // Pricing
          await OCPPUtils.processTransactionPricing(tenant, transaction, chargingStation, consumption, TransactionAction.UPDATE);
          // Billing
          await OCPPUtils.processTransactionBilling(tenant, transaction, TransactionAction.UPDATE);
        }
        // Save
        await ConsumptionStorage.saveConsumption(tenant, consumption);
      }
      // Get the phases really used from Meter Values (for AC single phase charger/car)
      if (!transaction.phasesUsed &&
        Utils.checkIfPhasesProvidedInTransactionInProgress(transaction) &&
        transaction.numberOfMeterValues >= 1) {
        transaction.phasesUsed = Utils.getUsedPhasesInTransactionInProgress(chargingStation, transaction);
      }
      // Roaming
      await OCPPUtils.processTransactionRoaming(tenant, transaction, chargingStation, transaction.tag, TransactionAction.UPDATE);
      // Save Transaction
      await TransactionStorage.saveTransaction(tenant, transaction);
      // Update Charging Station
      await this.updateChargingStationWithTransaction(tenant, chargingStation, transaction);
      // Handle End Of charge
      await this.checkNotificationEndOfCharge(tenant, chargingStation, transaction);
      // Save Charging Station
      await ChargingStationStorage.saveChargingStation(tenant, chargingStation);
      // First Meter Value -> Trigger Smart Charging to adjust the limit
      if (transaction.numberOfMeterValues === 1 && transaction.phasesUsed) {
        // Yes: Trigger Smart Charging
        await this.triggerSmartCharging(tenant, chargingStation);
      }
      await Logging.logInfo({
        tenantID: tenant.id,
        ...LoggingHelper.getChargingStationProperties(chargingStation),
        action: ServerAction.OCPP_METER_VALUES,
        user: transaction.userID,
        module: MODULE_NAME, method: 'handleMeterValues',
        message: `${Utils.buildConnectorInfo(meterValues.connectorId, meterValues.transactionId)}  MeterValue have been saved`,
        detailedMessages: { normalizedMeterValues }
      });
    } catch (error) {
      this.addChargingStationToException(error, headers.chargeBoxIdentity);
      await Logging.logActionExceptionMessage(headers.tenantID, ServerAction.OCPP_METER_VALUES, error, { meterValues });
    }
    return {};
  }

  public async handleAuthorize(headers: OCPPHeader, authorize: OCPPAuthorizeRequestExtended): Promise<OCPPAuthorizeResponse> {
    try {
      // Get the header infos
      const { chargingStation, tenant } = headers;
      // Check props
      OCPPValidation.getInstance().validateAuthorize(authorize);
      const { user } = await Authorizations.isAuthorizedOnChargingStation(tenant, chargingStation,
        authorize.idTag, ServerAction.OCPP_AUTHORIZE, Action.AUTHORIZE);
      // Check Billing Prerequisites
      await OCPPUtils.checkBillingPrerequisites(tenant, ServerAction.OCPP_AUTHORIZE, chargingStation, user);
      // Enrich
      this.enrichAuthorize(user, chargingStation, headers, authorize);
      // Save
      await OCPPStorage.saveAuthorize(tenant, authorize);
      await Logging.logInfo({
        tenantID: tenant.id,
        ...LoggingHelper.getChargingStationProperties(chargingStation),
        module: MODULE_NAME, method: 'handleAuthorize',
        action: ServerAction.OCPP_AUTHORIZE, user: (authorize.user ? authorize.user : null),
        message: `User has been authorized with RFID Card '${authorize.idTag}'`,
        detailedMessages: { authorize }
      });
      // Accepted
      return {
        idTagInfo: {
          status: OCPPAuthorizationStatus.ACCEPTED
        }
      };
    } catch (error) {
      this.addChargingStationToException(error, headers.chargeBoxIdentity);
      await Logging.logActionExceptionMessage(headers.tenantID, ServerAction.OCPP_AUTHORIZE, error, { authorize });
      // Rejected
      return {
        idTagInfo: {
          status: OCPPAuthorizationStatus.INVALID
        }
      };
    }
  }

  public async handleDiagnosticsStatusNotification(headers: OCPPHeader,
      diagnosticsStatusNotification: OCPPDiagnosticsStatusNotificationRequestExtended): Promise<OCPPDiagnosticsStatusNotificationResponse> {
    // Get the header infos
    const { chargingStation, tenant } = headers;
    try {
      // Check props
      OCPPValidation.getInstance().validateDiagnosticsStatusNotification(chargingStation, diagnosticsStatusNotification);
      // Enrich
      this.enrichOCPPRequest(chargingStation, diagnosticsStatusNotification);
      // Save it
      await OCPPStorage.saveDiagnosticsStatusNotification(tenant, diagnosticsStatusNotification);
      await Logging.logInfo({
        tenantID: tenant.id,
        ...LoggingHelper.getChargingStationProperties(chargingStation),
        action: ServerAction.OCPP_DIAGNOSTICS_STATUS_NOTIFICATION,
        module: MODULE_NAME, method: 'handleDiagnosticsStatusNotification',
        message: 'Diagnostics Status Notification has been saved',
        detailedMessages: { diagnosticsStatusNotification }
      });
      return {};
    } catch (error) {
      this.addChargingStationToException(error, headers.chargeBoxIdentity);
      await Logging.logActionExceptionMessage(headers.tenantID, ServerAction.OCPP_DIAGNOSTICS_STATUS_NOTIFICATION, error, { diagnosticsStatusNotification });
      return {};
    }
  }

  public async handleFirmwareStatusNotification(headers: OCPPHeader,
      firmwareStatusNotification: OCPPFirmwareStatusNotificationRequestExtended): Promise<OCPPFirmwareStatusNotificationResponse> {
    // Get the header infos
    const { chargingStation, tenant } = headers;
    try {
      // Check props
      OCPPValidation.getInstance().validateFirmwareStatusNotification(chargingStation, firmwareStatusNotification);
      // Enrich
      this.enrichOCPPRequest(chargingStation, firmwareStatusNotification);
      // Save the status to Charging Station
      await ChargingStationStorage.saveChargingStationFirmwareStatus(tenant, chargingStation.id, firmwareStatusNotification.status);
      // Save it
      await OCPPStorage.saveFirmwareStatusNotification(tenant, firmwareStatusNotification);
      await Logging.logInfo({
        tenantID: tenant.id,
        ...LoggingHelper.getChargingStationProperties(chargingStation),
        module: MODULE_NAME, method: 'handleFirmwareStatusNotification',
        action: ServerAction.OCPP_FIRMWARE_STATUS_NOTIFICATION,
        message: `Firmware Status Notification '${firmwareStatusNotification.status}' has been saved`,
        detailedMessages: { firmwareStatusNotification }
      });
      return {};
    } catch (error) {
      this.addChargingStationToException(error, headers.chargeBoxIdentity);
      await Logging.logActionExceptionMessage(headers.tenantID, ServerAction.OCPP_FIRMWARE_STATUS_NOTIFICATION, error, { firmwareStatusNotification });
      return {};
    }
  }

  public async handleStartTransaction(headers: OCPPHeader, startTransaction: OCPPStartTransactionRequestExtended): Promise<OCPPStartTransactionResponse> {
    try {
      // Get the header infos
      const { chargingStation, tenant } = headers;
      // Check props
      OCPPValidation.getInstance().validateStartTransaction(chargingStation, startTransaction);
      // Enrich
      this.enrichStartTransaction(tenant, startTransaction, chargingStation);
      // Create Transaction
      const newTransaction = await this.createTransaction(tenant, startTransaction);
      // Check User
      const { user, tag } = await Authorizations.isAuthorizedToStartTransaction(
        tenant, chargingStation, startTransaction.tagID, newTransaction, ServerAction.OCPP_START_TRANSACTION, Action.START_TRANSACTION);
      if (user) {
        startTransaction.userID = user.id;
        newTransaction.userID = user.id;
        newTransaction.user = user;
        newTransaction.authorizationID = user.authorizationID;
      }
      // Cleanup ongoing Transaction
      await this.processExistingTransaction(tenant, chargingStation, startTransaction.connectorId);
      // Handle car and current SOC
      await this.processTransactionCar(tenant, newTransaction, chargingStation, null, user, TransactionAction.START);
      // Pricing
      const firstConsumption = await OCPPUtils.createFirstConsumption(tenant, chargingStation, newTransaction);
      await OCPPUtils.processTransactionPricing(tenant, newTransaction, chargingStation, firstConsumption, TransactionAction.START);
      // Billing
      await OCPPUtils.processTransactionBilling(tenant, newTransaction, TransactionAction.START);
      // Roaming
      await OCPPUtils.processTransactionRoaming(tenant, newTransaction, chargingStation, tag, TransactionAction.START);
      // Save it
      await TransactionStorage.saveTransaction(tenant, newTransaction);
      // Clean up
      await this.updateChargingStationConnectorWithTransaction(tenant, newTransaction, chargingStation, user);
      // Save
      await ChargingStationStorage.saveChargingStation(tenant, chargingStation);
      // Notify
      this.notifyStartTransaction(tenant, newTransaction, chargingStation, user);
      await Logging.logInfo({
        tenantID: tenant.id,
        ...LoggingHelper.getChargingStationProperties(chargingStation),
        module: MODULE_NAME, method: 'handleStartTransaction',
        action: ServerAction.OCPP_START_TRANSACTION, user: user,
        message: `${Utils.buildConnectorInfo(newTransaction.connectorId, newTransaction.id)} Transaction has been started successfully`,
        detailedMessages: { transaction: newTransaction, startTransaction }
      });
      // Accepted
      return {
        transactionId: newTransaction.id,
        idTagInfo: {
          status: OCPPAuthorizationStatus.ACCEPTED
        }
      };
    } catch (error) {
      this.addChargingStationToException(error, headers.chargeBoxIdentity);
      await Logging.logActionExceptionMessage(headers.tenantID, ServerAction.OCPP_START_TRANSACTION, error, { startTransaction });
      // Invalid
      return {
        transactionId: 0,
        idTagInfo: {
          status: OCPPAuthorizationStatus.INVALID
        }
      };
    }
  }

  public async handleDataTransfer(headers: OCPPHeader, dataTransfer: OCPPDataTransferRequestExtended): Promise<OCPPDataTransferResponse> {
    try {
      // Get the header infos
      const { chargingStation, tenant } = headers;
      // Check props
      OCPPValidation.getInstance().validateDataTransfer(chargingStation, dataTransfer);
      // Enrich
      this.enrichOCPPRequest(chargingStation, dataTransfer);
      // Save it
      await OCPPStorage.saveDataTransfer(tenant, dataTransfer);
      await Logging.logInfo({
        tenantID: tenant.id,
        ...LoggingHelper.getChargingStationProperties(chargingStation),
        module: MODULE_NAME, method: 'handleDataTransfer',
        action: ServerAction.CHARGING_STATION_DATA_TRANSFER, message: 'Data Transfer has been saved',
        detailedMessages: { dataTransfer }
      });
      // Accepted
      return {
        status: OCPPDataTransferStatus.ACCEPTED
      };
    } catch (error) {
      this.addChargingStationToException(error, headers.chargeBoxIdentity);
      await Logging.logActionExceptionMessage(headers.tenantID, ServerAction.CHARGING_STATION_DATA_TRANSFER, error, { dataTransfer });
      // Rejected
      return {
        status: OCPPDataTransferStatus.REJECTED
      };
    }
  }

  public async handleStopTransaction(headers: OCPPHeader, stopTransaction: OCPPStopTransactionRequestExtended,
      isSoftStop = false, isStoppedByCentralSystem = false): Promise<OCPPStopTransactionResponse> {
    try {
      // Get the header infos
      const { chargingStation, tenant } = headers;
      // Check props
      OCPPValidation.getInstance().validateStopTransaction(chargingStation, stopTransaction);
      // Set header
      this.enrichOCPPRequest(chargingStation, stopTransaction, false);
      // Bypass Stop Transaction?
      if (await this.bypassStopTransaction(tenant, chargingStation, headers, stopTransaction)) {
        return {
          idTagInfo: {
            status: OCPPAuthorizationStatus.ACCEPTED
          }
        };
      }
      // Get Transaction
      const transaction = await this.getTransactionFromStopTransaction(tenant, chargingStation, headers, stopTransaction);
      // Get Tag ID that stopped the Transaction
      const tagID = this.getStopTransactionTagId(stopTransaction, transaction);
      // Transaction is stopped by central system?
      const { user, alternateUser } = await this.checkAuthorizeStopTransactionAndGetUsers(
        tenant, chargingStation, transaction, tagID, isStoppedByCentralSystem);
      // Free the connector
      OCPPUtils.clearChargingStationConnectorRuntimeData(chargingStation, transaction.connectorId);
      // Save Charging Station
      await ChargingStationStorage.saveChargingStation(tenant, chargingStation);
      // Soft Stop
      this.checkSoftStopTransaction(transaction, stopTransaction, isSoftStop);
      // Transaction End has already been received?
      await this.checkAndApplyLastConsumptionInStopTransaction(tenant, chargingStation, transaction, stopTransaction);
      // Signed Data
      this.checkAndUpdateTransactionWithSignedDataInStopTransaction(transaction, stopTransaction);
      // Update Transaction with Stop Transaction and Stop MeterValues
      OCPPUtils.updateTransactionWithStopTransaction(transaction, chargingStation, stopTransaction, user, alternateUser, tagID);
      // Bill
      await OCPPUtils.processTransactionBilling(tenant, transaction, TransactionAction.STOP);
      // Roaming
      await OCPPUtils.processTransactionRoaming(tenant, transaction, chargingStation, transaction.tag, TransactionAction.STOP);
      // Save the transaction
      await TransactionStorage.saveTransaction(tenant, transaction);
      // Notify
      this.notifyStopTransaction(tenant, chargingStation, transaction, user, alternateUser);
      // Recompute the Smart Charging Plan
      await this.triggerSmartChargingStopTransaction(tenant, chargingStation, transaction);
      await Logging.logInfo({
        tenantID: tenant.id,
        ...LoggingHelper.getChargingStationProperties(chargingStation),
        module: MODULE_NAME, method: 'handleStopTransaction',
        action: ServerAction.OCPP_STOP_TRANSACTION,
        user: alternateUser ?? (user ?? null),
        actionOnUser: alternateUser ? (user ?? null) : null,
        message: `${Utils.buildConnectorInfo(transaction.connectorId, transaction.id)} Transaction has been stopped successfully`,
        detailedMessages: { stopTransaction }
      });
      // Accepted
      return {
        idTagInfo: {
          status: OCPPAuthorizationStatus.ACCEPTED
        }
      };
    } catch (error) {
      this.addChargingStationToException(error, headers.chargeBoxIdentity);
      await Logging.logActionExceptionMessage(headers.tenantID, ServerAction.OCPP_STOP_TRANSACTION, error, { stopTransaction });
      // Invalid
      return {
        idTagInfo: {
          status: OCPPAuthorizationStatus.INVALID
        }
      };
    }
  }

  private checkAndUpdateTransactionWithSignedDataInStopTransaction(transaction: Transaction, stopTransaction: OCPPStopTransactionRequestExtended) {
    // Handle Signed Data in Stop Transaction
    if (!Utils.isEmptyArray(stopTransaction.transactionData)) {
      for (const meterValue of stopTransaction.transactionData as OCPPMeterValue[]) {
        for (const sampledValue of meterValue.sampledValue) {
          if (sampledValue.format === OCPPValueFormat.SIGNED_DATA) {
            // Set Signed data in Start of Transaction
            if (sampledValue.context === OCPPReadingContext.TRANSACTION_BEGIN) {
              transaction.signedData = sampledValue.value;
            }
            if (sampledValue.context === OCPPReadingContext.TRANSACTION_END) {
              transaction.currentSignedData = sampledValue.value;
            }
          }
        }
      }
    }
  }

  private async checkAuthorizeStopTransactionAndGetUsers(tenant: Tenant, chargingStation: ChargingStation, transaction: Transaction,
      tagId: string, isStoppedByCentralSystem: boolean): Promise<{ user: User; alternateUser: User; }> {
    let user: User;
    let alternateUser: User;
    if (!isStoppedByCentralSystem) {
      // Check and get the authorized Users
      const authorizedUsers = await Authorizations.isAuthorizedToStopTransaction(
        tenant, chargingStation, transaction, tagId, ServerAction.OCPP_STOP_TRANSACTION, Action.STOP_TRANSACTION);
      user = authorizedUsers.user;
      alternateUser = authorizedUsers.alternateUser;
    } else {
      // Get the User
      user = await UserStorage.getUserByTagId(tenant, tagId);
    }
    // Already Stopped?
    if (transaction.stop) {
      throw new BackendError({
        ...LoggingHelper.getChargingStationProperties(chargingStation),
        module: MODULE_NAME, method: 'checkAuthorizeStopTransactionAndGetUsers',
        message: `${Utils.buildConnectorInfo(transaction.connectorId, transaction.id)} Transaction has already been stopped`,
        action: ServerAction.OCPP_STOP_TRANSACTION,
        user: (alternateUser ? alternateUser : user),
        actionOnUser: (alternateUser ? user : null),
        detailedMessages: { transaction }
      });
    }
    return { user, alternateUser };
  }

  private async triggerSmartChargingStopTransaction(tenant: Tenant, chargingStation: ChargingStation, transaction: Transaction) {
    if (Utils.isTenantComponentActive(tenant, TenantComponents.SMART_CHARGING)) {
      // Delete TxProfile if any
      await this.deleteAllTransactionTxProfile(tenant, transaction);
      // Call async because the Transaction ID on the connector should be cleared
      // eslint-disable-next-line @typescript-eslint/no-misused-promises
      setTimeout(async () => {
        try {
          // Trigger Smart Charging
          await this.triggerSmartCharging(tenant, chargingStation);
        } catch (error) {
          await Logging.logError({
            tenantID: tenant.id,
            ...LoggingHelper.getChargingStationProperties(chargingStation),
            module: MODULE_NAME, method: 'triggerSmartChargingStopTransaction',
            action: ServerAction.OCPP_STOP_TRANSACTION,
            message: `${Utils.buildConnectorInfo(transaction.connectorId, transaction.id)} Smart Charging exception occurred`,
            detailedMessages: { error: error.stack, transaction, chargingStation }
          });
        }
      }, Constants.DELAY_SMART_CHARGING_EXECUTION_MILLIS);
    }
  }

  private async deleteAllTransactionTxProfile(tenant: Tenant, transaction: Transaction) {
    const chargingProfiles = await ChargingStationStorage.getChargingProfiles(tenant, {
      chargingStationIDs: [transaction.chargeBoxID],
      connectorID: transaction.connectorId,
      profilePurposeType: ChargingProfilePurposeType.TX_PROFILE,
      transactionId: transaction.id
    }, Constants.DB_PARAMS_MAX_LIMIT);
    // Delete all TxProfiles
    for (const chargingProfile of chargingProfiles.result) {
      try {
        await OCPPUtils.clearAndDeleteChargingProfile(tenant, chargingProfile);
        await Logging.logDebug({
          ...LoggingHelper.getTransactionProperties(transaction),
          tenantID: tenant.id,
          action: ServerAction.CHARGING_PROFILE_DELETE,
          message: `${Utils.buildConnectorInfo(transaction.connectorId, transaction.id)} TX Charging Profile with ID '${chargingProfile.id}'`,
          module: MODULE_NAME, method: 'deleteAllTransactionTxProfile',
          detailedMessages: { chargingProfile }
        });
      } catch (error) {
        await Logging.logError({
          ...LoggingHelper.getTransactionProperties(transaction),
          tenantID: tenant.id,
          action: ServerAction.CHARGING_PROFILE_DELETE,
          message: `${Utils.buildConnectorInfo(transaction.connectorId, transaction.id)} Cannot delete TX Charging Profile with ID '${chargingProfile.id}'`,
          module: MODULE_NAME, method: 'deleteAllTransactionTxProfile',
          detailedMessages: { error: error.stack, chargingProfile }
        });
      }
    }
  }

  private async processConnectorStatusNotification(tenant: Tenant, chargingStation: ChargingStation, statusNotification: OCPPStatusNotificationRequestExtended) {
    // Get Connector
    const { connector, ignoreStatusNotification } =
      await this.checkAndGetConnectorFromStatusNotification(tenant, chargingStation, statusNotification);
    if (!ignoreStatusNotification) {
      // Check last Transaction
      await this.checkAndUpdateLastCompletedTransactionFromStatusNotification(tenant, chargingStation, statusNotification, connector);
      // Update Connector
      connector.connectorId = statusNotification.connectorId;
      connector.status = statusNotification.status;
      connector.errorCode = statusNotification.errorCode;
      connector.info = statusNotification.info;
      connector.vendorErrorCode = statusNotification.vendorErrorCode;
      connector.statusLastChangedOn = new Date(statusNotification.timestamp);
      // Save Status Notification
      await OCPPStorage.saveStatusNotification(tenant, statusNotification);
      // Process Roaming
      await this.processRoamingFromStatusNotification(tenant, chargingStation, connector);
      // Sort connectors
      if (!Utils.isEmptyArray(chargingStation?.connectors)) {
        chargingStation.connectors.sort((connector1: Connector, connector2: Connector) =>
          connector1?.connectorId - connector2?.connectorId);
      }
      // Save Charging Station
      await ChargingStationStorage.saveChargingStationConnectors(tenant, chargingStation.id,
        chargingStation.connectors, chargingStation.backupConnectors);
      // Process Smart Charging
      await this.processSmartChargingFromStatusNotification(tenant, chargingStation, connector);
      await Logging.logInfo({
        tenantID: tenant.id,
        ...LoggingHelper.getChargingStationProperties(chargingStation),
        module: MODULE_NAME, method: 'processConnectorStatusNotification',
        action: ServerAction.OCPP_STATUS_NOTIFICATION,
        message: `${Utils.buildConnectorInfo(statusNotification.connectorId, connector.currentTransactionID)} ${this.buildStatusNotification(statusNotification)} has been saved`,
        detailedMessages: { statusNotification, connector }
      });
      // Notify Users
      await this.notifyStatusNotification(tenant, chargingStation, connector, statusNotification);
    }
  }

  private async processSmartChargingFromStatusNotification(tenant: Tenant, chargingStation: ChargingStation, connector: Connector): Promise<void> {
    // Trigger Smart Charging
    if (connector.status === ChargePointStatus.CHARGING ||
      connector.status === ChargePointStatus.SUSPENDED_EV) {
      try {
        // Trigger Smart Charging
        await this.triggerSmartCharging(tenant, chargingStation);
      } catch (error) {
        await Logging.logError({
          tenantID: tenant.id,
          ...LoggingHelper.getChargingStationProperties(chargingStation),
          module: MODULE_NAME, method: 'processSmartChargingStatusNotification',
          action: ServerAction.OCPP_STATUS_NOTIFICATION,
          message: `${Utils.buildConnectorInfo(connector.connectorId, connector.currentTransactionID)} Smart Charging exception occurred`,
          detailedMessages: { error: error.stack }
        });
      }
    }
  }

  private async processRoamingFromStatusNotification(tenant: Tenant, chargingStation: ChargingStation, foundConnector: Connector): Promise<void> {
    // Send connector status to eRoaming platforms if charging station is public and component is activated
    if (chargingStation.issuer && chargingStation.public) {
      if (Utils.isTenantComponentActive(tenant, TenantComponents.OICP)) {
        // Send new status to Hubject
        await this.updateOICPConnectorStatus(tenant, chargingStation, foundConnector);
      }
      if (Utils.isTenantComponentActive(tenant, TenantComponents.OCPI)) {
        // Send new status to IOP
        await this.updateOCPIConnectorStatus(tenant, chargingStation, foundConnector);
      }
    }
  }

  private async checkAndGetConnectorFromStatusNotification(tenant: Tenant, chargingStation: ChargingStation,
      statusNotification: OCPPStatusNotificationRequestExtended): Promise<{ connector: Connector; ignoreStatusNotification: boolean; }> {
    let ignoreStatusNotification = false;
    let foundConnector = Utils.getConnectorFromID(chargingStation, statusNotification.connectorId);
    if (!foundConnector) {
      // Check backup first
      foundConnector = Utils.getLastSeenConnectorFromID(chargingStation, statusNotification.connectorId);
      if (foundConnector) {
        // Append the backup connector
        chargingStation.connectors.push(foundConnector);
        chargingStation.backupConnectors = chargingStation.backupConnectors.filter(
          (backupConnector) => backupConnector.connectorId !== foundConnector.connectorId);
      } else {
        // Does not exist: Create
        foundConnector = {
          currentTransactionID: 0,
          currentTransactionDate: null,
          currentTagID: null,
          currentUserID: null,
          connectorId: statusNotification.connectorId,
          currentInstantWatts: 0,
          status: ChargePointStatus.UNAVAILABLE,
          power: 0,
          type: ConnectorType.UNKNOWN
        };
        chargingStation.connectors.push(foundConnector);
      }
      // Enrich Charging Station's Connector
      const chargingStationTemplate = await OCPPUtils.getChargingStationTemplate(chargingStation);
      if (chargingStationTemplate) {
        await OCPPUtils.enrichChargingStationConnectorWithTemplate(
          tenant, chargingStation, statusNotification.connectorId, chargingStationTemplate);
      }
      // Same Status Notification?
    } else if (Utils.objectAllPropertiesAreEqual(statusNotification, foundConnector, ['status', 'info', 'errorCode', 'vendorErrorCode'])) {
      ignoreStatusNotification = true;
      await Logging.logWarning({
        tenantID: tenant.id,
        ...LoggingHelper.getChargingStationProperties(chargingStation),
        action: ServerAction.OCPP_STATUS_NOTIFICATION,
        module: MODULE_NAME, method: 'handleStatusNotification',
        message: `${this.buildStatusNotification(statusNotification)} has not changed and will be ignored`,
        detailedMessages: { foundConnector, statusNotification }
      });
    }
    return { connector: foundConnector, ignoreStatusNotification };
  }

  private async checkAndUpdateLastCompletedTransactionFromStatusNotification(tenant: Tenant, chargingStation: ChargingStation,
      statusNotification: OCPPStatusNotificationRequestExtended, connector: Connector) {
    // Check last transaction
    if (statusNotification.status === ChargePointStatus.AVAILABLE ||
      statusNotification.status === ChargePointStatus.PREPARING) {
      // Get the last transaction
      const lastTransaction = await TransactionStorage.getLastTransactionFromChargingStation(
        tenant, chargingStation.id, connector.connectorId, { withUser: true });
      // Transaction completed
      if (lastTransaction?.stop) {
        // Check Inactivity
<<<<<<< HEAD
        if (Utils.objectHasProperty(statusNotification, 'timestamp')) {
          // Session is finished
          if (!lastTransaction.stop.extraInactivityComputed) {
            // Init
            lastTransaction.stop.extraInactivitySecs = 0;
            // Calculate Extra Inactivity only between Finishing and Available status notification
            if (connector.status === ChargePointStatus.FINISHING) {
              const transactionStopTimestamp = Utils.convertToDate(lastTransaction.stop.timestamp);
              const currentStatusNotifTimestamp = Utils.convertToDate(statusNotification.timestamp);
              // Diff
              lastTransaction.stop.extraInactivitySecs =
                Utils.createDecimal(currentStatusNotifTimestamp.getTime()).minus(transactionStopTimestamp.getTime()).div(1000).floor().toNumber();
              // Negative inactivity
              if (lastTransaction.stop.extraInactivitySecs < 0) {
                await Logging.logWarning({
                  tenantID: tenant.id,
                  ...LoggingHelper.getChargingStationProperties(chargingStation),
                  module: MODULE_NAME, method: 'checkAndUpdateLastCompletedTransaction',
                  action: ServerAction.OCPP_STATUS_NOTIFICATION,
                  message: `${Utils.buildConnectorInfo(lastTransaction.connectorId, lastTransaction.id)} Extra Inactivity is negative and will be ignored: ${lastTransaction.stop.extraInactivitySecs} secs`,
                  detailedMessages: { statusNotification }
                });
                lastTransaction.stop.extraInactivitySecs = 0;
              } else {
                // Fix the Inactivity severity
                lastTransaction.stop.inactivityStatus = Utils.getInactivityStatusLevel(chargingStation, lastTransaction.connectorId,
                  lastTransaction.stop.totalInactivitySecs + lastTransaction.stop.extraInactivitySecs);
                // Build extra inactivity consumption
                await OCPPUtils.buildExtraConsumptionInactivity(tenant, lastTransaction);
                await Logging.logInfo({
                  tenantID: tenant.id,
                  ...LoggingHelper.getChargingStationProperties(chargingStation),
                  user: lastTransaction.userID,
                  module: MODULE_NAME, method: 'checkAndUpdateLastCompletedTransaction',
                  action: ServerAction.EXTRA_INACTIVITY,
                  message: `${Utils.buildConnectorInfo(lastTransaction.connectorId, lastTransaction.id)} Extra Inactivity of ${lastTransaction.stop.extraInactivitySecs} secs has been added`,
                  detailedMessages: { statusNotification, connector, lastTransaction }
                });
              }
              // No extra inactivity
            } else {
              await Logging.logInfo({
                tenantID: tenant.id,
                ...LoggingHelper.getChargingStationProperties(chargingStation),
                user: lastTransaction.userID,
                module: MODULE_NAME, method: 'checkAndUpdateLastCompletedTransaction',
                action: ServerAction.EXTRA_INACTIVITY,
                message: `${Utils.buildConnectorInfo(lastTransaction.connectorId, lastTransaction.id)} No Extra Inactivity for this transaction`,
                detailedMessages: { statusNotification, connector, lastTransaction }
              });
            }
            // Flag
            lastTransaction.stop.extraInactivityComputed = true;
          }
        }
=======
        const transactionUpdated = await this.checkAndComputeTransactionExtraInactivityFromStatusNotification(
          tenant, chargingStation, lastTransaction, connector, statusNotification);
        // Billing: Trigger the asynchronous billing task
        const billingDataUpdated = await this.checkAndBillTransaction(tenant, lastTransaction);
>>>>>>> 83bb304f
        // OCPI: Post the CDR
        const ocpiUpdated = await this.checkAndSendOCPITransactionCdr(
          tenant, lastTransaction, chargingStation, lastTransaction.tag);
        // OICP: Post the CDR
        const oicpUpdated = await this.checkAndSendOICPTransactionCdr(
          tenant, lastTransaction, chargingStation, lastTransaction.tag);
        // Save
        if (transactionUpdated || billingDataUpdated || ocpiUpdated || oicpUpdated) {
          await TransactionStorage.saveTransaction(tenant, lastTransaction);
        }
      } else if (!Utils.isNullOrUndefined(lastTransaction)) {
        await Logging.logWarning({
          tenantID: tenant.id,
          ...LoggingHelper.getChargingStationProperties(chargingStation),
          module: MODULE_NAME, method: 'checkAndUpdateLastCompletedTransaction',
          action: ServerAction.OCPP_STATUS_NOTIFICATION,
          message: `${Utils.buildConnectorInfo(lastTransaction.connectorId, lastTransaction.id)} Received Status Notification '${statusNotification.status}' while a transaction is ongoing`,
          detailedMessages: { statusNotification }
        });
        OCPPUtils.clearChargingStationConnectorRuntimeData(chargingStation, lastTransaction.connectorId);
      }
    }
  }

  private async checkAndComputeTransactionExtraInactivityFromStatusNotification(tenant: Tenant, chargingStation: ChargingStation,
      transaction: Transaction, connector: Connector, statusNotification: OCPPStatusNotificationRequestExtended): Promise<boolean> {
    let extraInactivityUpdated = false;
    if (Utils.objectHasProperty(statusNotification, 'timestamp')) {
      // Session is finished
      if (!transaction.stop.extraInactivityComputed) {
        transaction.stop.extraInactivitySecs = 0;
        // Calculate Extra Inactivity
        if ((connector.status === ChargePointStatus.FINISHING ||
             connector.status === ChargePointStatus.CHARGING ||
             connector.status === ChargePointStatus.SUSPENDED_EV ||
             connector.status === ChargePointStatus.SUSPENDED_EVSE ||
             connector.status === ChargePointStatus.OCCUPIED ||
             connector.status === ChargePointStatus.UNAVAILABLE) &&
            statusNotification.status === ChargePointStatus.AVAILABLE) {
          const transactionStopTimestamp = Utils.convertToDate(transaction.stop.timestamp);
          const currentStatusNotifTimestamp = Utils.convertToDate(statusNotification.timestamp);
          // Diff
          transaction.stop.extraInactivitySecs =
            Utils.createDecimal(currentStatusNotifTimestamp.getTime()).minus(transactionStopTimestamp.getTime()).div(1000).floor().toNumber();
          // Negative inactivity
          if (transaction.stop.extraInactivitySecs < 0) {
            await Logging.logWarning({
              tenantID: tenant.id,
              ...LoggingHelper.getChargingStationProperties(chargingStation),
              module: MODULE_NAME, method: 'checkAndUpdateLastCompletedTransaction',
              action: ServerAction.OCPP_STATUS_NOTIFICATION,
              message: `${Utils.buildConnectorInfo(transaction.connectorId, transaction.id)} Extra Inactivity is negative and will be ignored: ${transaction.stop.extraInactivitySecs} secs`,
              detailedMessages: { statusNotification }
            });
            transaction.stop.extraInactivitySecs = 0;
          }
          if (transaction.stop.extraInactivitySecs > 0) {
            // Fix the Inactivity severity
            transaction.stop.inactivityStatus = Utils.getInactivityStatusLevel(chargingStation,
              transaction.connectorId,
              transaction.stop.totalInactivitySecs + transaction.stop.extraInactivitySecs
            );
            // Build extra inactivity consumption
            await OCPPUtils.buildAndPriceExtraConsumptionInactivity(tenant, chargingStation, transaction);
            await Logging.logInfo({
              tenantID: tenant.id,
              ...LoggingHelper.getChargingStationProperties(chargingStation),
              user: transaction.userID,
              module: MODULE_NAME, method: 'checkAndUpdateLastCompletedTransaction',
              action: ServerAction.EXTRA_INACTIVITY,
              message: `${Utils.buildConnectorInfo(transaction.connectorId, transaction.id)} Extra Inactivity of ${transaction.stop.extraInactivitySecs} secs has been added`,
              detailedMessages: { statusNotification, connector, lastTransaction: transaction }
            });
          }
        } else {
          // No extra inactivity - connector status is not set to FINISHING
          await Logging.logInfo({
            tenantID: tenant.id,
            ...LoggingHelper.getChargingStationProperties(chargingStation),
            user: transaction.userID,
            module: MODULE_NAME, method: 'checkAndUpdateLastCompletedTransaction',
            action: ServerAction.EXTRA_INACTIVITY,
            message: `${Utils.buildConnectorInfo(transaction.connectorId, transaction.id)} No Extra Inactivity for this transaction`,
            detailedMessages: { statusNotification, connector, lastTransaction: transaction }
          });
        }
        // Flag
        transaction.stop.extraInactivityComputed = true;
        extraInactivityUpdated = true;
      }
    }
    return extraInactivityUpdated;
  }

  private async checkAndBillTransaction(tenant: Tenant, transaction: Transaction): Promise<boolean> {
    let transactionUpdated = false;
    // Make sure the Extra Inactivity is already known
    if (transaction.stop?.extraInactivityComputed) {
      transactionUpdated = true;
      // Billing - Start the asynchronous billing flow
      await OCPPUtils.processTransactionBilling(tenant, transaction, TransactionAction.END);
    }
    return transactionUpdated;
  }

  private async checkAndSendOCPITransactionCdr(tenant: Tenant, transaction: Transaction, chargingStation: ChargingStation, tag: Tag): Promise<boolean> {
    let transactionUpdated = false;
    // CDR not already pushed
    if (transaction.ocpiData?.session && !transaction.ocpiData.cdr?.id) {
      // Get the lock
      const ocpiLock = await LockingHelper.acquireOCPIPushCdrLock(tenant.id, transaction.id);
      if (ocpiLock) {
        try {
          // Roaming
          transactionUpdated = true;
          await OCPPUtils.processTransactionRoaming(tenant, transaction, chargingStation, tag, TransactionAction.END);
        } finally {
          // Release the lock
          await LockingManager.release(ocpiLock);
        }
      }
    }
    return transactionUpdated;
  }

  private async checkAndSendOICPTransactionCdr(tenant: Tenant, transaction: Transaction, chargingStation: ChargingStation, tag: Tag): Promise<boolean> {
    let transactionUpdated = false;
    // CDR not already pushed
    if (transaction.oicpData?.session && !transaction.oicpData.cdr?.SessionID) {
      // Get the lock
      const oicpLock = await LockingHelper.acquireOICPPushCdrLock(tenant.id, transaction.id);
      if (oicpLock) {
        try {
          // Roaming
          transactionUpdated = true;
          await OCPPUtils.processTransactionRoaming(tenant, transaction, chargingStation, tag, TransactionAction.END);
        } finally {
          // Release the lock
          await LockingManager.release(oicpLock);
        }
      }
    }
    return transactionUpdated;
  }

  private async updateOCPIConnectorStatus(tenant: Tenant, chargingStation: ChargingStation, connector: Connector) {
    if (chargingStation.issuer && chargingStation.public && Utils.isTenantComponentActive(tenant, TenantComponents.OCPI)) {
      try {
        const ocpiClient = await OCPIClientFactory.getAvailableOcpiClient(tenant, OCPIRole.CPO) as CpoOCPIClient;
        if (ocpiClient) {
          await ocpiClient.patchChargingStationStatus(chargingStation, connector);
        }
      } catch (error) {
        await Logging.logError({
          tenantID: tenant.id,
          ...LoggingHelper.getChargingStationProperties(chargingStation),
          module: MODULE_NAME, method: 'updateOCPIConnectorStatus',
          action: ServerAction.OCPI_PATCH_STATUS,
          message: `An error occurred while patching the charging station status of ${chargingStation.id}`,
          detailedMessages: { error: error.stack }
        });
      }
    }
  }

  private async updateOICPConnectorStatus(tenant: Tenant, chargingStation: ChargingStation, connector: Connector) {
    try {
      const oicpClient = await OICPClientFactory.getAvailableOicpClient(tenant, OICPRole.CPO) as CpoOICPClient;
      if (oicpClient) {
        await oicpClient.updateEVSEStatus(chargingStation, connector);
      }
    } catch (error) {
      await Logging.logError({
        tenantID: tenant.id,
        ...LoggingHelper.getChargingStationProperties(chargingStation),
        module: MODULE_NAME, method: 'updateOICPConnectorStatus',
        action: ServerAction.OICP_UPDATE_EVSE_STATUS,
        message: `An error occurred while updating the charging station status of ${chargingStation.id}`,
        detailedMessages: { error: error.stack }
      });
    }
  }

  private async notifyStatusNotification(tenant: Tenant, chargingStation: ChargingStation, connector: Connector, statusNotification: OCPPStatusNotificationRequestExtended) {
    // Faulted?
    if (connector.status !== ChargePointStatus.AVAILABLE &&
      connector.status !== ChargePointStatus.FINISHING && // TODO: To remove after fix of ABB bug having Finishing status with an Error Code to avoid spamming Admins
      connector.errorCode !== ChargePointErrorCode.NO_ERROR) {
      await Logging.logError({
        tenantID: tenant.id,
        ...LoggingHelper.getChargingStationProperties(chargingStation),
        action: ServerAction.OCPP_STATUS_NOTIFICATION,
        module: MODULE_NAME, method: 'notifyStatusNotification',
        message: `${Utils.buildConnectorInfo(connector.connectorId)} Error occurred: ${this.buildStatusNotification(statusNotification)}`
      });
      // Send Notification (Async)
      void NotificationHandler.sendChargingStationStatusError(
        tenant,
        Utils.generateUUID(),
        chargingStation,
        {
          chargeBoxID: chargingStation.id,
          siteID: chargingStation.siteID,
          siteAreaID: chargingStation.siteAreaID,
          companyID: chargingStation.companyID,
          connectorId: Utils.getConnectorLetterFromConnectorID(connector.connectorId),
          error: this.buildStatusNotification(statusNotification),
          evseDashboardURL: Utils.buildEvseURL(tenant.subdomain),
          evseDashboardChargingStationURL: Utils.buildEvseChargingStationURL(tenant.subdomain, chargingStation, '#inerror')
        }
      );
    }
  }

  private updateTransactionWithMeterValues(chargingStation: ChargingStation, transaction: Transaction, meterValues: OCPPNormalizedMeterValue[]) {
    // Build consumptions
    for (const meterValue of meterValues) {
      // To keep backward compatibility with OCPP 1.5 where there is no Transaction.Begin/End,
      // We store the last Transaction.End meter value in transaction to create the last consumption
      // in Stop Transaction
      if (meterValue.attribute.context === OCPPReadingContext.TRANSACTION_END) {
        // Flag it
        if (!transaction.transactionEndReceived) {
          // First time: clear all values
          transaction.currentInstantWatts = 0;
          transaction.currentInstantWattsL1 = 0;
          transaction.currentInstantWattsL2 = 0;
          transaction.currentInstantWattsL3 = 0;
          transaction.currentInstantWattsDC = 0;
          transaction.currentInstantVolts = 0;
          transaction.currentInstantVoltsL1 = 0;
          transaction.currentInstantVoltsL2 = 0;
          transaction.currentInstantVoltsL3 = 0;
          transaction.currentInstantVoltsDC = 0;
          transaction.currentInstantAmps = 0;
          transaction.currentInstantAmpsL1 = 0;
          transaction.currentInstantAmpsL2 = 0;
          transaction.currentInstantAmpsL3 = 0;
          transaction.currentInstantAmpsDC = 0;
          transaction.transactionEndReceived = true;
        }
      }
      // Signed Data
      if (OCPPUtils.updateSignedData(transaction, meterValue)) {
        continue;
      }
      // SoC
      if (meterValue.attribute.measurand === OCPPMeasurand.STATE_OF_CHARGE) {
        // Set the first SoC and keep it
        if (meterValue.attribute.context === OCPPReadingContext.TRANSACTION_BEGIN) {
          transaction.stateOfCharge = Utils.convertToFloat(meterValue.value);
          continue;
          // Set only the last SoC (will be used in the last consumption building in StopTransaction due to backward compat with OCPP 1.5)
        } else if (meterValue.attribute.context === OCPPReadingContext.TRANSACTION_END) {
          transaction.currentStateOfCharge = Utils.convertToFloat(meterValue.value);
          continue;
        }
      }
      // Voltage
      if (meterValue.attribute.measurand === OCPPMeasurand.VOLTAGE) {
        // Set only the last Voltage (will be used in the last consumption building in StopTransaction due to backward compat with OCPP 1.5)
        if (meterValue.attribute.context === OCPPReadingContext.TRANSACTION_END) {
          const voltage = Utils.convertToFloat(meterValue.value);
          const currentType = Utils.getChargingStationCurrentType(chargingStation, null, transaction.connectorId);
          // AC Charging Station
          switch (currentType) {
            case CurrentType.DC:
              transaction.currentInstantVoltsDC = voltage;
              break;
            case CurrentType.AC:
              switch (meterValue.attribute.phase) {
                case OCPPPhase.L1_N:
                case OCPPPhase.L1:
                  transaction.currentInstantVoltsL1 = voltage;
                  break;
                case OCPPPhase.L2_N:
                case OCPPPhase.L2:
                  transaction.currentInstantVoltsL2 = voltage;
                  break;
                case OCPPPhase.L3_N:
                case OCPPPhase.L3:
                  transaction.currentInstantVoltsL3 = voltage;
                  break;
                case OCPPPhase.L1_L2:
                case OCPPPhase.L2_L3:
                case OCPPPhase.L3_L1:
                  // Do nothing
                  break;
                default:
                  transaction.currentInstantVolts = voltage;
                  break;
              }
              break;
          }
          continue;
        }
      }
      // Power
      if (meterValue.attribute.measurand === OCPPMeasurand.POWER_ACTIVE_IMPORT) {
        // Set only the last Power (will be used in the last consumption building in StopTransaction due to backward compat with OCPP 1.5)
        if (meterValue.attribute.context === OCPPReadingContext.TRANSACTION_END) {
          const powerInMeterValue = Utils.convertToFloat(meterValue.value);
          const powerInMeterValueWatts = (meterValue.attribute && meterValue.attribute.unit === OCPPUnitOfMeasure.KILO_WATT ?
            powerInMeterValue * 1000 : powerInMeterValue);
          const currentType = Utils.getChargingStationCurrentType(chargingStation, null, transaction.connectorId);
          // AC Charging Station
          switch (currentType) {
            case CurrentType.DC:
              transaction.currentInstantWattsDC = powerInMeterValueWatts;
              break;
            case CurrentType.AC:
              switch (meterValue.attribute.phase) {
                case OCPPPhase.L1_N:
                case OCPPPhase.L1:
                  transaction.currentInstantWattsL1 = powerInMeterValueWatts;
                  break;
                case OCPPPhase.L2_N:
                case OCPPPhase.L2:
                  transaction.currentInstantWattsL2 = powerInMeterValueWatts;
                  break;
                case OCPPPhase.L3_N:
                case OCPPPhase.L3:
                  transaction.currentInstantWattsL3 = powerInMeterValueWatts;
                  break;
                default:
                  transaction.currentInstantWatts = powerInMeterValueWatts;
                  break;
              }
              break;
          }
          continue;
        }
      }
      // Current
      if (meterValue.attribute.measurand === OCPPMeasurand.CURRENT_IMPORT) {
        // Set only the last Current (will be used in the last consumption building in StopTransaction due to backward compat with OCPP 1.5)
        if (meterValue.attribute.context === OCPPReadingContext.TRANSACTION_END) {
          const amperage = Utils.convertToFloat(meterValue.value);
          const currentType = Utils.getChargingStationCurrentType(chargingStation, null, transaction.connectorId);
          // AC Charging Station
          switch (currentType) {
            case CurrentType.DC:
              transaction.currentInstantAmpsDC = amperage;
              break;
            case CurrentType.AC:
              switch (meterValue.attribute.phase) {
                case OCPPPhase.L1:
                  transaction.currentInstantAmpsL1 = amperage;
                  break;
                case OCPPPhase.L2:
                  transaction.currentInstantAmpsL2 = amperage;
                  break;
                case OCPPPhase.L3:
                  transaction.currentInstantAmpsL3 = amperage;
                  break;
                default:
                  // MeterValue Current.Import is per phase and consumption currentInstantAmps attribute expect the total amperage
                  transaction.currentInstantAmps = amperage * Utils.getNumberOfConnectedPhases(chargingStation, null, transaction.connectorId);
                  break;
              }
              break;
          }
          continue;
        }
      }
      // Consumption
      if (OCPPUtils.isEnergyActiveImportMeterValue(meterValue)) {
        transaction.numberOfMeterValues++;
      }
    }
  }

  private async updateChargingStationWithTransaction(tenant: Tenant, chargingStation: ChargingStation, transaction: Transaction) {
    // Get the connector
    const foundConnector: Connector = Utils.getConnectorFromID(chargingStation, transaction.connectorId);
    // Active transaction?
    if (!transaction.stop && foundConnector) {
      // Set consumption
      foundConnector.currentInstantWatts = transaction.currentInstantWatts;
      foundConnector.currentTotalConsumptionWh = transaction.currentTotalConsumptionWh;
      foundConnector.currentTotalInactivitySecs = transaction.currentTotalInactivitySecs;
      foundConnector.currentInactivityStatus = Utils.getInactivityStatusLevel(
        transaction.chargeBox, transaction.connectorId, transaction.currentTotalInactivitySecs);
      foundConnector.currentStateOfCharge = transaction.currentStateOfCharge;
      foundConnector.currentTagID = transaction.tagID;
      // Set Transaction ID
      foundConnector.currentTransactionID = transaction.id;
      foundConnector.currentUserID = transaction.userID;
      const instantPower = Utils.truncTo(Utils.createDecimal(foundConnector.currentInstantWatts).div(1000).toNumber(), 3);
      const totalConsumption = Utils.truncTo(Utils.createDecimal(foundConnector.currentTotalConsumptionWh).div(1000).toNumber(), 3);
      await Logging.logInfo({
        tenantID: tenant.id,
        ...LoggingHelper.getChargingStationProperties(chargingStation),
        module: MODULE_NAME, method: 'updateChargingStationWithTransaction',
        action: ServerAction.CONSUMPTION,
        user: transaction.userID,
        message: `${Utils.buildConnectorInfo(foundConnector.connectorId, foundConnector.currentTransactionID)} Instant: ${instantPower} kW, Total: ${totalConsumption} kW.h${foundConnector.currentStateOfCharge ? ', SoC: ' + foundConnector.currentStateOfCharge.toString() + ' %' : ''}`
      });
      // Cleanup connector transaction data
    } else if (foundConnector) {
      OCPPUtils.clearChargingStationConnectorRuntimeData(chargingStation, foundConnector.connectorId);
    }
  }

  private notifyEndOfCharge(tenant: Tenant, chargingStation: ChargingStation, transaction: Transaction) {
    if (this.chargingStationConfig.notifEndOfChargeEnabled && transaction.user) {
      // Get the i18n lib
      const i18nManager = I18nManager.getInstanceForLocale(transaction.user.locale);
      // Notify (Async)
      void NotificationHandler.sendEndOfCharge(
        tenant,
        transaction.id.toString() + '-EOC',
        transaction.user,
        chargingStation,
        {
          user: transaction.user,
          transactionId: transaction.id,
          chargeBoxID: chargingStation.id,
          siteID: chargingStation.siteID,
          siteAreaID: chargingStation.siteAreaID,
          companyID: chargingStation.companyID,
          connectorId: Utils.getConnectorLetterFromConnectorID(transaction.connectorId),
          totalConsumption: i18nManager.formatNumber(Math.round(transaction.currentTotalConsumptionWh / 10) / 100),
          stateOfCharge: transaction.currentStateOfCharge,
          totalDuration: this.transactionDurationToString(transaction),
          evseDashboardChargingStationURL: Utils.buildEvseTransactionURL(tenant.subdomain, transaction.id, '#inprogress'),
          evseDashboardURL: Utils.buildEvseURL(tenant.subdomain)
        }
      );
    }
  }

  private notifyOptimalChargeReached(tenant: Tenant, chargingStation: ChargingStation, transaction: Transaction) {
    if (this.chargingStationConfig.notifBeforeEndOfChargeEnabled && transaction.user) {
      // Get the i18n lib
      const i18nManager = I18nManager.getInstanceForLocale(transaction.user.locale);
      // Notification Before End Of Charge (Async)
      void NotificationHandler.sendOptimalChargeReached(
        tenant,
        transaction.id.toString() + '-OCR',
        transaction.user,
        chargingStation,
        {
          user: transaction.user,
          chargeBoxID: chargingStation.id,
          siteID: chargingStation.siteID,
          siteAreaID: chargingStation.siteAreaID,
          companyID: chargingStation.companyID,
          transactionId: transaction.id,
          connectorId: Utils.getConnectorLetterFromConnectorID(transaction.connectorId),
          totalConsumption: i18nManager.formatNumber(Math.round(transaction.currentTotalConsumptionWh / 10) / 100),
          stateOfCharge: transaction.currentStateOfCharge,
          evseDashboardChargingStationURL: Utils.buildEvseTransactionURL(tenant.subdomain, transaction.id, '#inprogress'),
          evseDashboardURL: Utils.buildEvseURL(tenant.subdomain)
        }
      );
    }
  }

  private async checkNotificationEndOfCharge(tenant: Tenant, chargingStation: ChargingStation, transaction: Transaction) {
    // Transaction in progress?
    if (!transaction?.stop && transaction.currentTotalConsumptionWh > 0) {
      // Check the battery
      if (transaction.currentStateOfCharge > 0) {
        // Check if battery is full (100%)
        if (transaction.currentStateOfCharge === 100) {
          // Send Notification
          this.notifyEndOfCharge(tenant, chargingStation, transaction);
          // Check if optimal charge has been reached (85%)
        } else if (transaction.currentStateOfCharge >= this.chargingStationConfig.notifBeforeEndOfChargePercent) {
          // Send Notification
          this.notifyOptimalChargeReached(tenant, chargingStation, transaction);
        }
        // No battery information: check last consumptions
      } else {
        // Connector' status must be 'Suspended'
        const connector = Utils.getConnectorFromID(chargingStation, transaction.connectorId);
        if (connector.status === ChargePointStatus.SUSPENDED_EVSE ||
          connector.status === ChargePointStatus.SUSPENDED_EV) {
          // Check the last 3 consumptions
          const consumptions = await ConsumptionStorage.getTransactionConsumptions(
            tenant, { transactionId: transaction.id }, { limit: 3, skip: 0, sort: { startedAt: -1 } });
          if (consumptions.count === 3) {
            // Check the consumptions
            const noConsumption = consumptions.result.every((consumption) =>
              consumption.consumptionWh === 0 &&
              (consumption.limitSource !== ConnectorCurrentLimitSource.CHARGING_PROFILE ||
                consumption.limitAmps >= StaticLimitAmps.MIN_LIMIT_PER_PHASE * Utils.getNumberOfConnectedPhases(chargingStation, null, transaction.connectorId)));
            // Send Notification
            if (noConsumption) {
              this.notifyEndOfCharge(tenant, chargingStation, transaction);
            }
          }
        }
      }
    }
  }

  private transactionInactivityToString(transaction: Transaction, user: User, i18nHourShort = 'h') {
    const i18nManager = I18nManager.getInstanceForLocale(user ? user.locale : Constants.DEFAULT_LANGUAGE);
    // Get total
    const totalInactivitySecs = transaction.stop.totalInactivitySecs;
    // None?
    if (totalInactivitySecs === 0) {
      return `0${i18nHourShort}00 (${i18nManager.formatPercentage(0)})`;
    }
    // Build the inactivity percentage
    const totalInactivityPercent = i18nManager.formatPercentage(Math.round((totalInactivitySecs / transaction.stop.totalDurationSecs) * 100) / 100);
    return moment.duration(totalInactivitySecs, 's').format(`h[${i18nHourShort}]mm`, { trim: false }) + ` (${totalInactivityPercent})`;
  }

  private transactionDurationToString(transaction: Transaction): string {
    let totalDuration;
    if (!transaction.stop) {
      totalDuration = moment.duration(moment(transaction.lastConsumption.timestamp).diff(moment(transaction.timestamp))).asSeconds();
    } else {
      totalDuration = moment.duration(moment(transaction.stop.timestamp).diff(moment(transaction.timestamp))).asSeconds();
    }
    return moment.duration(totalDuration, 's').format('h[h]mm', { trim: false });
  }

  private buildTransactionDuration(transaction: Transaction): string {
    return moment.duration(transaction.stop.totalDurationSecs, 's').format('h[h]mm', { trim: false });
  }

  private filterMeterValuesOnSpecificChargingStations(tenant: Tenant, chargingStation: ChargingStation, meterValues: OCPPNormalizedMeterValues) {
    // Clean up Sample.Clock meter value
    if (chargingStation.chargePointVendor !== ChargerVendor.ABB ||
      chargingStation.ocppVersion !== OCPPVersion.VERSION_15) {
      // Filter Sample.Clock meter value for all chargers except ABB using OCPP 1.5
      meterValues.values = meterValues.values.filter(async (meterValue) => {
        // Remove Sample Clock
        if (meterValue.attribute && meterValue.attribute.context === OCPPReadingContext.SAMPLE_CLOCK) {
          await Logging.logWarning({
            tenantID: tenant.id,
            ...LoggingHelper.getChargingStationProperties(chargingStation),
            module: MODULE_NAME, method: 'filterMeterValuesOnSpecificChargingStations',
            action: ServerAction.OCPP_METER_VALUES,
            message: `Removed Meter Value with attribute context '${OCPPReadingContext.SAMPLE_CLOCK}'`,
            detailedMessages: { meterValue }
          });
          return false;
        }
        return true;
      });
    }
  }

  private normalizeMeterValues(chargingStation: ChargingStation, meterValues: OCPPMeterValuesRequestExtended): OCPPNormalizedMeterValues {
    // Create the normalized meter value
    const normalizedMeterValues: OCPPNormalizedMeterValues = {
      chargeBoxID: chargingStation.id,
      siteID: chargingStation.siteID,
      siteAreaID: chargingStation.siteAreaID,
      companyID: chargingStation.companyID,
      values: []
    };
    // OCPP 1.5: transfer to OCPP 1.6 structure
    if (chargingStation.ocppVersion === OCPPVersion.VERSION_15) {
      meterValues.meterValue = meterValues.values;
      delete meterValues.values;
    }
    // Always convert to an Array
    if (!Array.isArray(meterValues.meterValue)) {
      meterValues.meterValue = [meterValues.meterValue];
    }
    // Process the Meter Values
    for (const meterValue of meterValues.meterValue) {
      const normalizedMeterValue = {
        chargeBoxID: chargingStation.id,
        connectorId: meterValues.connectorId,
        transactionId: meterValues.transactionId,
        timestamp: Utils.convertToDate(meterValue.timestamp),
      } as OCPPNormalizedMeterValue;
      // OCPP 1.6
      if (chargingStation.ocppVersion === OCPPVersion.VERSION_16) {
        // Always an Array
        if (!Array.isArray(meterValue.sampledValue)) {
          meterValue.sampledValue = [meterValue.sampledValue];
        }
        // Create one record per value
        for (const sampledValue of meterValue.sampledValue) {
          // Add Attributes
          const normalizedLocalMeterValue: OCPPNormalizedMeterValue = Utils.cloneObject(normalizedMeterValue);
          normalizedLocalMeterValue.attribute = this.buildMeterValueAttributes(sampledValue);
          // Data is to be interpreted as integer/decimal numeric data
          if (normalizedLocalMeterValue.attribute.format === OCPPValueFormat.RAW) {
            normalizedLocalMeterValue.value = Utils.convertToFloat(sampledValue.value);
            // Data is represented as a signed binary data block, encoded as hex data
          } else if (normalizedLocalMeterValue.attribute.format === OCPPValueFormat.SIGNED_DATA) {
            normalizedLocalMeterValue.value = sampledValue.value;
          }
          // Add
          normalizedMeterValues.values.push(normalizedLocalMeterValue);
        }
        // OCPP 1.5
      } else if (meterValue['value']) {
        if (Array.isArray(meterValue['value'])) {
          for (const currentValue of meterValue['value']) {
            normalizedMeterValue.value = Utils.convertToFloat(currentValue['$value']);
            normalizedMeterValue.attribute = currentValue.attributes;
            normalizedMeterValues.values.push(Utils.cloneObject(normalizedMeterValue));
          }
        } else {
          normalizedMeterValue.value = Utils.convertToFloat(meterValue['value']['$value']);
          normalizedMeterValue.attribute = meterValue['value'].attributes;
          normalizedMeterValues.values.push(Utils.cloneObject(normalizedMeterValue));
        }
      }
    }
    return normalizedMeterValues;
  }

  private buildMeterValueAttributes(sampledValue: OCPPSampledValue): OCPPAttribute {
    return {
      context: sampledValue.context ? sampledValue.context : OCPPReadingContext.SAMPLE_PERIODIC,
      format: sampledValue.format ? sampledValue.format : OCPPValueFormat.RAW,
      measurand: sampledValue.measurand ? sampledValue.measurand : OCPPMeasurand.ENERGY_ACTIVE_IMPORT_REGISTER,
      location: sampledValue.location ? sampledValue.location : OCPPLocation.OUTLET,
      unit: sampledValue.unit ? sampledValue.unit : OCPPUnitOfMeasure.WATT_HOUR,
      phase: sampledValue.phase ? sampledValue.phase : null
    };
  }

  private async processExistingTransaction(tenant: Tenant, chargingStation: ChargingStation, connectorId: number) {
    let activeTransaction: Transaction, lastCheckedTransactionID: number;
    do {
      // Check if the charging station has already a transaction
      activeTransaction = await TransactionStorage.getActiveTransaction(tenant, chargingStation.id, connectorId);
      // Exists already?
      if (activeTransaction) {
        // Avoid infinite Loop
        if (lastCheckedTransactionID === activeTransaction.id) {
          return;
        }
        // Has consumption?
        if (activeTransaction.currentTotalConsumptionWh <= 0) {
          // No consumption: delete
          await Logging.logWarning({
            tenantID: tenant.id,
            ...LoggingHelper.getChargingStationProperties(chargingStation),
            module: MODULE_NAME, method: 'stopOrDeleteActiveTransactions',
            action: ServerAction.CLEANUP_TRANSACTION,
            actionOnUser: activeTransaction.user,
            message: `${Utils.buildConnectorInfo(activeTransaction.connectorId, activeTransaction.id)} Transaction with no consumption has been deleted`
          });
          // Delete
          await TransactionStorage.deleteTransaction(tenant, activeTransaction.id);
          // Clear connector
          OCPPUtils.clearChargingStationConnectorRuntimeData(chargingStation, activeTransaction.connectorId);
        } else {
          // Simulate a Stop Transaction
          const result = await this.handleStopTransaction({
            tenantID: tenant.id,
            chargeBoxIdentity: activeTransaction.chargeBoxID,
            companyID: activeTransaction.companyID,
            siteID: activeTransaction.siteID,
            siteAreaID: activeTransaction.siteAreaID,
          }, {
            chargeBoxID: activeTransaction.chargeBoxID,
            transactionId: activeTransaction.id,
            meterStop: (activeTransaction.lastConsumption ? activeTransaction.lastConsumption.value : activeTransaction.meterStart),
            timestamp: Utils.convertToDate(activeTransaction.lastConsumption ? activeTransaction.lastConsumption.timestamp : activeTransaction.timestamp).toISOString(),
          }, false, true);
          if (result.idTagInfo.status === OCPPAuthorizationStatus.INVALID) {
            // Cannot stop it
            await Logging.logError({
              tenantID: tenant.id,
              ...LoggingHelper.getChargingStationProperties(chargingStation),
              module: MODULE_NAME, method: 'stopOrDeleteActiveTransactions',
              action: ServerAction.CLEANUP_TRANSACTION,
              actionOnUser: activeTransaction.userID,
              message: `${Utils.buildConnectorInfo(activeTransaction.connectorId, activeTransaction.id)} Pending transaction cannot be stopped`,
              detailedMessages: { result }
            });
          } else {
            // Stopped
            await Logging.logWarning({
              tenantID: tenant.id,
              ...LoggingHelper.getChargingStationProperties(chargingStation),
              module: MODULE_NAME, method: 'stopOrDeleteActiveTransactions',
              action: ServerAction.CLEANUP_TRANSACTION,
              actionOnUser: activeTransaction.userID,
              message: `${Utils.buildConnectorInfo(activeTransaction.connectorId, activeTransaction.id)}  Pending transaction has been stopped`,
              detailedMessages: { result }
            });
          }
        }
        // Keep last Transaction ID
        lastCheckedTransactionID = activeTransaction.id;
      }
    } while (activeTransaction);
  }

  private notifyStartTransaction(tenant: Tenant, transaction: Transaction, chargingStation: ChargingStation, user: User) {
    if (user) {
      void NotificationHandler.sendSessionStarted(
        tenant,
        transaction.id.toString(),
        user,
        chargingStation,
        {
          'user': user,
          'transactionId': transaction.id,
          'chargeBoxID': chargingStation.id,
          'siteID': chargingStation.siteID,
          'siteAreaID': chargingStation.siteAreaID,
          'companyID': chargingStation.companyID,
          'connectorId': Utils.getConnectorLetterFromConnectorID(transaction.connectorId),
          'evseDashboardURL': Utils.buildEvseURL(tenant.subdomain),
          'evseDashboardChargingStationURL': Utils.buildEvseTransactionURL(tenant.subdomain, transaction.id, '#inprogress')
        }
      );
    }
  }

  private getStopTransactionTagId(stopTransaction: OCPPStopTransactionRequestExtended, transaction: Transaction): string {
    // Stopped Remotely?
    if (transaction.remotestop) {
      // Yes: Get the diff from now
      const secs = moment.duration(moment().diff(
        moment(transaction.remotestop.timestamp))).asSeconds();
      // In a minute
      if (secs < 60) {
        // Return tag that remotely stopped the transaction
        return transaction.remotestop.tagID;
      }
    }
    // Already provided?
    if (stopTransaction.idTag) {
      // Return tag that stopped the transaction
      return stopTransaction.idTag;
    }
    // Default: return tag that started the transaction
    return transaction.tagID;
  }

  private notifyStopTransaction(tenant: Tenant, chargingStation: ChargingStation, transaction: Transaction, user: User, alternateUser: User) {
    // User provided?
    if (user) {
      // Get the i18n lib
      const i18nManager = I18nManager.getInstanceForLocale(user.locale);
      // Send Notification (Async)
      void NotificationHandler.sendEndOfSession(
        tenant,
        transaction.id.toString() + '-EOS',
        user,
        chargingStation,
        {
          user: user,
          alternateUser: (alternateUser ? alternateUser : null),
          transactionId: transaction.id,
          chargeBoxID: chargingStation.id,
          siteID: chargingStation.siteID,
          siteAreaID: chargingStation.siteAreaID,
          companyID: chargingStation.companyID,
          connectorId: Utils.getConnectorLetterFromConnectorID(transaction.connectorId),
          totalConsumption: i18nManager.formatNumber(Math.round(transaction.stop.totalConsumptionWh / 10) / 100),
          totalDuration: this.buildTransactionDuration(transaction),
          totalInactivity: this.transactionInactivityToString(transaction, user),
          stateOfCharge: transaction.stop.stateOfCharge,
          evseDashboardChargingStationURL: Utils.buildEvseTransactionURL(tenant.subdomain, transaction.id, '#history'),
          evseDashboardURL: Utils.buildEvseURL(tenant.subdomain)
        }
      );
      // Notify Signed Data
      if (transaction.stop.signedData !== '') {
        // Send Notification (Async)
        void NotificationHandler.sendEndOfSignedSession(
          tenant,
          transaction.id.toString() + '-EOSS',
          user,
          chargingStation,
          {
            user: user,
            alternateUser: (alternateUser ? alternateUser : null),
            transactionId: transaction.id,
            chargeBoxID: chargingStation.id,
            connectorId: Utils.getConnectorLetterFromConnectorID(transaction.connectorId),
            tagId: transaction.tagID,
            startDate: transaction.timestamp.toLocaleString(user.locale ? user.locale.replace('_', '-') : Constants.DEFAULT_LOCALE.replace('_', '-')),
            endDate: transaction.stop.timestamp.toLocaleString(user.locale ? user.locale.replace('_', '-') : Constants.DEFAULT_LOCALE.replace('_', '-')),
            meterStart: (transaction.meterStart / 1000).toLocaleString(
              (user.locale ? user.locale.replace('_', '-') : Constants.DEFAULT_LOCALE.replace('_', '-')),
              { minimumIntegerDigits: 1, minimumFractionDigits: 4, maximumFractionDigits: 4 }),
            meterStop: (transaction.stop.meterStop / 1000).toLocaleString(
              (user.locale ? user.locale.replace('_', '-') : Constants.DEFAULT_LOCALE.replace('_', '-')),
              { minimumIntegerDigits: 1, minimumFractionDigits: 4, maximumFractionDigits: 4 }),
            totalConsumption: (transaction.stop.totalConsumptionWh / 1000).toLocaleString(
              (user.locale ? user.locale.replace('_', '-') : Constants.DEFAULT_LOCALE.replace('_', '-')),
              { minimumIntegerDigits: 1, minimumFractionDigits: 4, maximumFractionDigits: 4 }),
            price: transaction.stop.price,
            relativeCost: (transaction.stop.price / (transaction.stop.totalConsumptionWh / 1000)),
            startSignedData: transaction.signedData,
            endSignedData: transaction.stop.signedData,
            evseDashboardURL: Utils.buildEvseURL(tenant.subdomain)
          }
        );
      }
    }
  }

  private async triggerSmartCharging(tenant: Tenant, chargingStation: ChargingStation) {
    // Smart Charging must be active
    if (Utils.isTenantComponentActive(tenant, TenantComponents.SMART_CHARGING)) {
      // Get Site Area
      const siteArea = await SiteAreaStorage.getSiteArea(tenant, chargingStation.siteAreaID);
      if (siteArea && siteArea.smartCharging) {
        const siteAreaLock = await LockingHelper.acquireSiteAreaSmartChargingLock(tenant.id, siteArea);
        if (siteAreaLock) {
          try {
            const smartCharging = await SmartChargingFactory.getSmartChargingImpl(tenant);
            if (smartCharging) {
              await smartCharging.computeAndApplyChargingProfiles(siteArea);
            }
          } finally {
            // Release lock
            await LockingManager.release(siteAreaLock);
          }
        }
      }
    }
  }

  private async updateChargingStationConnectorWithTransaction(tenant: Tenant, transaction: Transaction, chargingStation: ChargingStation, user: User): Promise<void> {
    const foundConnector = Utils.getConnectorFromID(chargingStation, transaction.connectorId);
    if (foundConnector) {
      foundConnector.currentInstantWatts = 0;
      foundConnector.currentTotalConsumptionWh = 0;
      foundConnector.currentTotalInactivitySecs = 0;
      foundConnector.currentInactivityStatus = InactivityStatus.INFO;
      foundConnector.currentStateOfCharge = 0;
      foundConnector.currentTransactionID = transaction.id;
      foundConnector.currentTransactionDate = transaction.timestamp;
      foundConnector.currentTagID = transaction.tagID;
      foundConnector.currentUserID = transaction.userID;
    } else {
      await Logging.logWarning({
        tenantID: tenant.id,
        ...LoggingHelper.getChargingStationProperties(chargingStation),
        module: MODULE_NAME, method: 'clearChargingStationConnectorRuntimeData',
        action: ServerAction.OCPP_START_TRANSACTION, user: user,
        message: `${Utils.buildConnectorInfo(transaction.connectorId, transaction.id)} Connector does not exist`
      });
    }
  }

  private async processTransactionCar(tenant: Tenant, transaction: Transaction, chargingStation: ChargingStation, consumption: Consumption, user: User,
      action: TransactionAction): Promise<void> {
    let soc = null;
    switch (action) {
      case TransactionAction.START:
        // Handle car in transaction start
        if (Utils.isTenantComponentActive(tenant, TenantComponents.CAR) && user) {
          // Check default car
          if (user.lastSelectedCarID) {
            transaction.carID = user.lastSelectedCarID;
          } else if (!user.lastSelectedCar) {
            // Get default car if any
            const defaultCar = await CarStorage.getDefaultUserCar(tenant, user.id, {},
              ['id', 'carCatalogID', 'vin', 'carConnectorData.carConnectorID', 'carConnectorData.carConnectorMeterID']);
            if (defaultCar) {
              transaction.carID = defaultCar.id;
              transaction.carCatalogID = defaultCar.carCatalogID;
              transaction.car = defaultCar;
            }
          }
          // Set Car Catalog ID
          if (transaction.carID && !transaction.carCatalogID) {
            const car = await CarStorage.getCar(tenant, transaction.carID, {},
              ['id', 'carCatalogID', 'vin', 'carConnectorData.carConnectorID', 'carConnectorData.carConnectorMeterID']);
            transaction.carCatalogID = car?.carCatalogID;
            transaction.car = car;
          }
          // Clear
          await UserStorage.saveLastSelectedCarID(tenant, user.id, null, false);
          // Handle SoC
          soc = await this.getCurrentSoc(tenant, transaction, chargingStation);
          if (soc) {
            transaction.stateOfCharge = soc;
          }
        }
        break;
      case TransactionAction.UPDATE:
        // Handle SoC
        if (Utils.isNullOrUndefined(transaction.car) || Utils.isNullOrUndefined(consumption)) {
          return;
        }
        // Reassignment not needed anymore with specific connector data in car object --> Coming with Tronity implementation
        transaction.car.carCatalog = transaction.carCatalog;
        soc = await this.getCurrentSoc(tenant, transaction, chargingStation);
        if (soc) {
          consumption.stateOfCharge = soc;
        }
        break;
    }
  }

  private async getCurrentSoc(tenant: Tenant, transaction: Transaction, chargingStation: ChargingStation): Promise<number> {
    if (Utils.isTenantComponentActive(tenant, TenantComponents.CAR_CONNECTOR) && !Utils.isNullOrUndefined(transaction.car) &&
      !Utils.isNullOrUndefined(transaction.car.carConnectorData?.carConnectorID) &&
      Utils.getChargingStationCurrentType(chargingStation, null, transaction.connectorId) === CurrentType.AC) {
      const carImplementation = await CarConnectorFactory.getCarConnectorImpl(tenant, transaction.car.carConnectorData.carConnectorID);
      if (carImplementation) {
        try {
          return await carImplementation.getCurrentSoC(transaction.car, transaction.userID);
        } catch {
          return null;
        }
      }
    }
    return null;
  }

  private addChargingStationToException(error: BackendError, chargingStationID: string): void {
    if (error.params) {
      error.params.source = chargingStationID;
    }
  }

  private enrichStartTransaction(tenant: Tenant, startTransaction: OCPPStartTransactionRequestExtended, chargingStation: ChargingStation): void {
    // Enrich
    this.enrichOCPPRequest(chargingStation, startTransaction, false);
    startTransaction.tagID = startTransaction.idTag;
    // Organization
    if (Utils.isTenantComponentActive(tenant, TenantComponents.ORGANIZATION)) {
      // Set the Organization IDs
      startTransaction.companyID = chargingStation.companyID;
      startTransaction.siteID = chargingStation.siteID;
      startTransaction.siteAreaID = chargingStation.siteAreaID;
    }
  }

  private async createTransaction(tenant: Tenant, startTransaction: OCPPStartTransactionRequestExtended): Promise<Transaction> {
    return {
      id: await TransactionStorage.findAvailableID(tenant),
      issuer: true,
      chargeBoxID: startTransaction.chargeBoxID,
      tagID: startTransaction.idTag,
      timezone: startTransaction.timezone,
      userID: startTransaction.userID,
      companyID: startTransaction.companyID,
      siteID: startTransaction.siteID,
      siteAreaID: startTransaction.siteAreaID,
      connectorId: startTransaction.connectorId,
      meterStart: startTransaction.meterStart,
      timestamp: Utils.convertToDate(startTransaction.timestamp),
      numberOfMeterValues: 0,
      lastConsumption: {
        value: startTransaction.meterStart,
        timestamp: Utils.convertToDate(startTransaction.timestamp)
      },
      currentInstantWatts: 0,
      currentStateOfCharge: 0,
      currentConsumptionWh: 0,
      currentTotalConsumptionWh: 0,
      currentTotalInactivitySecs: 0,
      currentInactivityStatus: InactivityStatus.INFO,
      signedData: '',
      stateOfCharge: 0,
    };
  }

  private getHeartbeatInterval(ocppProtocol: OCPPProtocol): number {
    switch (ocppProtocol) {
      case OCPPProtocol.SOAP:
        return this.chargingStationConfig.heartbeatIntervalOCPPSSecs;
      case OCPPProtocol.JSON:
        return this.chargingStationConfig.heartbeatIntervalOCPPJSecs;
    }
  }

  private enrichBootNotification(headers: OCPPHeader, bootNotification: OCPPBootNotificationRequestExtended): void {
    // Set the endpoint
    if (headers.From) {
      bootNotification.endpoint = headers.From.Address;
    }
    bootNotification.id = headers.chargeBoxIdentity;
    bootNotification.chargeBoxID = headers.chargeBoxIdentity;
    bootNotification.currentIPAddress = headers.currentIPAddress;
    bootNotification.ocppProtocol = headers.ocppProtocol;
    bootNotification.ocppVersion = headers.ocppVersion;
    bootNotification.timestamp = new Date();
  }

  private async createChargingStationFromBootNotification(tenant: Tenant,
      bootNotification: OCPPBootNotificationRequestExtended, headers: OCPPHeader): Promise<ChargingStation> {
    // New Charging Station: Create (Token has already been checked and provided!)
    const newChargingStation = {} as ChargingStation;
    for (const key in bootNotification) {
      newChargingStation[key] = bootNotification[key];
    }
    // Update props
    newChargingStation.createdOn = new Date();
    newChargingStation.issuer = true;
    newChargingStation.tokenID = headers.tokenID;
    newChargingStation.powerLimitUnit = ChargingRateUnitType.AMPERE;
    // Assign to Site Area
    if (headers.token.siteAreaID) {
      const siteArea = await SiteAreaStorage.getSiteArea(tenant, headers.token.siteAreaID, { withSite: true });
      if (siteArea) {
        newChargingStation.companyID = siteArea.site?.companyID;
        newChargingStation.siteID = siteArea.siteID;
        newChargingStation.siteAreaID = headers.token.siteAreaID;
        // Set coordinates
        if (siteArea.address?.coordinates?.length === 2) {
          newChargingStation.coordinates = siteArea.address.coordinates;
          // Backup on Site's coordinates
        } else if (siteArea.site?.address?.coordinates?.length === 2) {
          newChargingStation.coordinates = siteArea.site.address.coordinates;
        }
      }
    }
    return newChargingStation;
  }

  private checkSameChargingStation(headers: OCPPHeader, chargingStation: ChargingStation, bootNotification: OCPPBootNotificationRequestExtended) {
    // Existing Charging Station: Update
    // Check if same vendor and model
    if ((chargingStation.chargePointVendor !== bootNotification.chargePointVendor ||
      chargingStation.chargePointModel !== bootNotification.chargePointModel) ||
      (chargingStation.chargePointSerialNumber && bootNotification.chargePointSerialNumber &&
        chargingStation.chargePointSerialNumber !== bootNotification.chargePointSerialNumber)) {
      throw new BackendError({
        ...LoggingHelper.getChargingStationProperties(chargingStation),
        action: ServerAction.OCPP_BOOT_NOTIFICATION,
        module: MODULE_NAME, method: 'checkExistingChargingStation',
        message: 'Boot Notification Rejected: Attribute mismatch: ' +
          (bootNotification.chargePointVendor !== chargingStation.chargePointVendor ?
            `Got chargePointVendor='${bootNotification.chargePointVendor}' but expected '${chargingStation.chargePointVendor}'! ` : '') +
          (bootNotification.chargePointModel !== chargingStation.chargePointModel ?
            `Got chargePointModel='${bootNotification.chargePointModel}' but expected '${chargingStation.chargePointModel}'! ` : '') +
          (bootNotification.chargePointSerialNumber !== chargingStation.chargePointSerialNumber ?
            `Got chargePointSerialNumber='${bootNotification.chargePointSerialNumber ? bootNotification.chargePointSerialNumber : ''}' but expected '${chargingStation.chargePointSerialNumber ? chargingStation.chargePointSerialNumber : ''}'!` : ''),
        detailedMessages: { bootNotification }
      });
    }
  }

  private async enrichChargingStationFromBootNotification(tenant: Tenant, chargingStation: ChargingStation, headers: OCPPHeader,
      bootNotification: OCPPBootNotificationRequestExtended) {
    // Set common params
    chargingStation.ocppProtocol = bootNotification.ocppProtocol;
    chargingStation.ocppVersion = bootNotification.ocppVersion;
    chargingStation.currentIPAddress = bootNotification.currentIPAddress;
    chargingStation.cloudHostIP = Utils.getHostIP();
    chargingStation.cloudHostName = Utils.getHostName();
    chargingStation.lastReboot = bootNotification.timestamp;
    chargingStation.lastSeen = bootNotification.timestamp;
    chargingStation.chargePointSerialNumber = bootNotification.chargePointSerialNumber;
    chargingStation.chargeBoxSerialNumber = bootNotification.chargeBoxSerialNumber;
    chargingStation.firmwareVersion = bootNotification.firmwareVersion;
    chargingStation.deleted = false;
    // Set the Charging Station URL?
    if (headers.chargingStationURL) {
      chargingStation.chargingStationURL = headers.chargingStationURL;
    }
    // Clear Firmware Status
    if (chargingStation.firmwareUpdateStatus) {
      await ChargingStationStorage.saveChargingStationFirmwareStatus(tenant, chargingStation.id, null);
    }
    // Backup connectors
    if (!Utils.isEmptyArray(chargingStation.connectors)) {
      // Init array
      if (Utils.isEmptyArray(chargingStation.backupConnectors)) {
        chargingStation.backupConnectors = [];
      }
      // Check and backup connectors
      for (const connector of chargingStation.connectors) {
        // Check if already backed up
        const foundBackupConnector = chargingStation.backupConnectors.find(
          (backupConnector) => backupConnector.connectorId === connector.connectorId);
        if (!foundBackupConnector) {
          chargingStation.backupConnectors.push(connector);
        }
      }
    }
    // Clear Connectors
    chargingStation.connectors = [];
  }

  private async applyChargingStationTemplate(tenant: Tenant, chargingStation: ChargingStation): Promise<TemplateUpdateResult> {
    const templateUpdateResult = await OCPPUtils.applyTemplateToChargingStation(tenant, chargingStation, false);
    // No matching template or manual configuration
    if (!templateUpdateResult.chargingStationUpdated) {
      OCPPUtils.checkAndSetChargingStationAmperageLimit(chargingStation);
      await OCPPUtils.setChargingStationPhaseAssignment(tenant, chargingStation);
    }
    return templateUpdateResult;
  }

  private notifyBootNotification(tenant: Tenant, chargingStation: ChargingStation) {
    void NotificationHandler.sendChargingStationRegistered(
      tenant,
      Utils.generateUUID(),
      chargingStation,
      {
        chargeBoxID: chargingStation.id,
        siteID: chargingStation.siteID,
        siteAreaID: chargingStation.siteAreaID,
        companyID: chargingStation.companyID,
        evseDashboardURL: Utils.buildEvseURL(tenant.subdomain),
        evseDashboardChargingStationURL: Utils.buildEvseChargingStationURL(tenant.subdomain, chargingStation, '#all')
      }
    );
  }

  private requestOCPPConfigurationAfterBootNotification(tenant: Tenant, chargingStation: ChargingStation,
      templateUpdateResult: TemplateUpdateResult, heartbeatIntervalSecs: number) {
    // eslint-disable-next-line @typescript-eslint/no-misused-promises
    setTimeout(async () => {
      // Synchronize heartbeat interval OCPP parameter for charging stations that do not take into account its value in the boot notification response
      for (const heartbeatOcppKey of Constants.OCPP_HEARTBEAT_KEYS) {
        try {
          const result = await OCPPCommon.requestChangeChargingStationOcppParameter(tenant, chargingStation, {
            key: heartbeatOcppKey,
            value: heartbeatIntervalSecs.toString()
          }, false);
          if (result.status === OCPPConfigurationStatus.ACCEPTED ||
            result.status === OCPPConfigurationStatus.REBOOT_REQUIRED) {
            break;
          }
          await Logging.logError({
            tenantID: tenant.id,
            ...LoggingHelper.getChargingStationProperties(chargingStation),
            action: ServerAction.OCPP_BOOT_NOTIFICATION,
            module: MODULE_NAME, method: 'requestOCPPConfigurationDelayed',
            message: `Cannot set '${heartbeatOcppKey}' to '${heartbeatIntervalSecs.toString()}' secs`
          });
        } catch (error) {
          await Logging.logError({
            tenantID: tenant.id,
            ...LoggingHelper.getChargingStationProperties(chargingStation),
            action: ServerAction.OCPP_BOOT_NOTIFICATION,
            module: MODULE_NAME, method: 'requestOCPPConfigurationDelayed',
            message: `Cannot set '${heartbeatOcppKey}' to '${heartbeatIntervalSecs.toString()}' secs`,
            detailedMessages: { error: error.stack }
          });
        }
      }
      // Apply Charging Station Template OCPP configuration
      if (templateUpdateResult.ocppStandardUpdated || templateUpdateResult.ocppVendorUpdated) {
        try {
          const result = await OCPPUtils.applyTemplateOcppParametersToChargingStation(tenant, chargingStation);
          if (result.status !== OCPPConfigurationStatus.ACCEPTED) {
            await Logging.logError({
              tenantID: tenant.id,
              ...LoggingHelper.getChargingStationProperties(chargingStation),
              action: ServerAction.OCPP_BOOT_NOTIFICATION,
              module: MODULE_NAME, method: 'requestOCPPConfigurationDelayed',
              message: `Cannot apply Template OCPP Parameters: '${result.status}'`
            });
          }
        } catch (error) {
          await Logging.logError({
            tenantID: tenant.id,
            ...LoggingHelper.getChargingStationProperties(chargingStation),
            action: ServerAction.OCPP_BOOT_NOTIFICATION,
            module: MODULE_NAME, method: 'requestOCPPConfigurationDelayed',
            message: `Cannot apply Template OCPP Parameters: ${error.message as string}`,
            detailedMessages: { error: error.stack }
          });
        }
      }
    }, Constants.DELAY_CHANGE_CONFIGURATION_EXECUTION_MILLIS);
  }

  private enrichAuthorize(user: User, chargingStation: ChargingStation, headers: OCPPHeader, authorize: OCPPAuthorizeRequestExtended) {
    // Enrich
    this.enrichOCPPRequest(chargingStation, authorize);
    // Roaming User
    if (user && !user.issuer && chargingStation.siteArea.accessControl) {
      // Authorization ID provided?
      if (user.authorizationID) {
        // Public Charging Station
        if (chargingStation.public) {
          // Keep Roaming Auth ID
          authorize.authorizationId = user.authorizationID;
        } else {
          throw new BackendError({
            user: user,
            action: ServerAction.OCPP_AUTHORIZE,
            module: MODULE_NAME,
            method: 'enrichAuthorize',
            message: 'Cannot authorize a roaming user on a private charging station',
            detailedMessages: { authorize }
          });
        }
      } else {
        throw new BackendError({
          user: user,
          action: ServerAction.OCPP_AUTHORIZE,
          module: MODULE_NAME,
          method: 'enrichAuthorize',
          message: 'Authorization ID has not been supplied',
          detailedMessages: { authorize }
        });
      }
    }
    // Set
    authorize.user = user;
  }

  private enrichOCPPRequest(chargingStation: ChargingStation, ocppRequest: any, withTimeStamp = true) {
    // Enrich Request
    ocppRequest.chargeBoxID = chargingStation.id;
    ocppRequest.timezone = Utils.getTimezone(chargingStation.coordinates);
    if (withTimeStamp && !ocppRequest.timestamp) {
      ocppRequest.timestamp = new Date();
    }
  }

  private async bypassStopTransaction(tenant: Tenant, chargingStation: ChargingStation,
      headers: OCPPHeader, stopTransaction: OCPPStopTransactionRequestExtended): Promise<boolean> {
    // Ignore it (DELTA bug)?
    if (stopTransaction.transactionId === 0) {
      await Logging.logWarning({
        tenantID: tenant.id,
        ...LoggingHelper.getChargingStationProperties(chargingStation),
        module: MODULE_NAME, method: 'bypassStopTransaction',
        action: ServerAction.OCPP_STOP_TRANSACTION,
        message: 'Ignored Transaction ID = 0',
        detailedMessages: { stopTransaction }
      });
      return true;
    }
    return false;
  }

  private async getTransactionFromMeterValues(tenant: Tenant, chargingStation: ChargingStation, headers: OCPPHeader, meterValues: OCPPMeterValuesRequest): Promise<Transaction> {
    // Handle Meter Value only for transaction
    if (!meterValues.transactionId) {
      throw new BackendError({
        ...LoggingHelper.getChargingStationProperties(chargingStation),
        module: MODULE_NAME, method: 'getTransactionFromMeterValues',
        message: `${Utils.buildConnectorInfo(meterValues.connectorId)} Meter Values are not linked to a transaction and will be ignored`,
        action: ServerAction.OCPP_METER_VALUES,
        detailedMessages: { meterValues }
      });
    }
    const transaction = await TransactionStorage.getTransaction(tenant, meterValues.transactionId, { withUser: true, withTag: true, withCar: true });
    if (!transaction) {
      // Abort the ongoing Transaction
      if (meterValues.transactionId) {
        await this.abortOngoingTransactionInMeterValues(tenant, chargingStation, headers, meterValues);
      }
      // Unkown Transaction
      throw new BackendError({
        ...LoggingHelper.getChargingStationProperties(chargingStation),
        module: MODULE_NAME, method: 'getTransactionFromMeterValues',
        message: `${Utils.buildConnectorInfo(meterValues.connectorId, meterValues.transactionId)} Transaction does not exist`,
        action: ServerAction.OCPP_METER_VALUES,
        detailedMessages: { meterValues }
      });
    }
    // Transaction finished
    if (transaction?.stop) {
      // Abort the ongoing Transaction
      await this.abortOngoingTransactionInMeterValues(tenant, chargingStation, headers, meterValues);
      throw new BackendError({
        ...LoggingHelper.getChargingStationProperties(chargingStation),
        module: MODULE_NAME, method: 'getTransactionFromMeterValues',
        message: `${Utils.buildConnectorInfo(meterValues.connectorId, meterValues.transactionId)} Transaction has already been stopped`,
        action: ServerAction.OCPP_METER_VALUES,
        detailedMessages: { transaction, meterValues }
      });
    }
    // Received Meter Values after the Transaction End Meter Value
    if (transaction.transactionEndReceived) {
      await Logging.logWarning({
        tenantID: tenant.id,
        ...LoggingHelper.getChargingStationProperties(chargingStation),
        module: MODULE_NAME, method: 'getTransactionFromMeterValues',
        action: ServerAction.OCPP_METER_VALUES,
        message: `${Utils.buildConnectorInfo(meterValues.connectorId, meterValues.transactionId)} Meter Values received after the 'Transaction.End'`,
        detailedMessages: { meterValues }
      });
    }
    return transaction;
  }

  private async abortOngoingTransactionInMeterValues(tenant: Tenant, chargingStation: ChargingStation, headers: OCPPHeader, meterValues: OCPPMeterValuesRequest) {
    // Get the OCPP Client
    const chargingStationClient = await ChargingStationClientFactory.getChargingStationClient(tenant, chargingStation);
    if (!chargingStationClient) {
      await Logging.logError({
        tenantID: tenant.id,
        ...LoggingHelper.getChargingStationProperties(chargingStation),
        module: MODULE_NAME, method: 'abortOngoingTransactionInMeterValues',
        action: ServerAction.OCPP_METER_VALUES,
        message: `${Utils.buildConnectorInfo(meterValues.connectorId, meterValues.transactionId)} Charging Station is not connected to the backend, cannot send a Remote Stop Transaction on an ongoing Transaction`,
        detailedMessages: { meterValues }
      });
    } else {
      // Send Remote Stop
      const result = await chargingStationClient.remoteStopTransaction({
        transactionId: meterValues.transactionId
      });
      if (result.status === OCPPRemoteStartStopStatus.ACCEPTED) {
        await Logging.logWarning({
          tenantID: tenant.id,
          ...LoggingHelper.getChargingStationProperties(chargingStation),
          module: MODULE_NAME, method: 'abortOngoingTransactionInMeterValues',
          action: ServerAction.OCPP_METER_VALUES,
          message: `${Utils.buildConnectorInfo(meterValues.connectorId, meterValues.transactionId)} Transaction has been automatically remotely stopped`,
          detailedMessages: { meterValues }
        });
      } else {
        await Logging.logError({
          tenantID: tenant.id,
          ...LoggingHelper.getChargingStationProperties(chargingStation),
          module: MODULE_NAME, method: 'abortOngoingTransactionInMeterValues',
          action: ServerAction.OCPP_METER_VALUES,
          message: `${Utils.buildConnectorInfo(meterValues.connectorId, meterValues.transactionId)} Cannot send a Remote Stop Transaction on an unknown ongoing Transaction`,
          detailedMessages: { meterValues }
        });
      }
    }
  }

  private async getTransactionFromStopTransaction(tenant: Tenant, chargingStation: ChargingStation,
      headers: OCPPHeader, stopTransaction: OCPPStopTransactionRequestExtended): Promise<Transaction> {
    const transaction = await TransactionStorage.getTransaction(tenant, stopTransaction.transactionId, { withUser: true, withTag: true });
    if (!transaction) {
      throw new BackendError({
        ...LoggingHelper.getChargingStationProperties(chargingStation),
        module: MODULE_NAME, method: 'getTransactionFromStopTransaction',
        message: `Transaction with ID '${stopTransaction.transactionId}' doesn't exist`,
        action: ServerAction.OCPP_STOP_TRANSACTION,
        detailedMessages: { stopTransaction }
      });
    }
    return transaction;
  }

  private checkSoftStopTransaction(transaction: Transaction, stopTransaction: OCPPStopTransactionRequestExtended, isSoftStop: boolean) {
    if (isSoftStop) {
      // Yes: Add the latest Meter Value
      if (transaction.lastConsumption) {
        stopTransaction.meterStop = transaction.lastConsumption.value;
      } else {
        stopTransaction.meterStop = 0;
      }
    }
  }

  private async checkAndApplyLastConsumptionInStopTransaction(tenant: Tenant, chargingStation: ChargingStation,
      transaction: Transaction, stopTransaction: OCPPStopTransactionRequestExtended) {
    // No need to compute the last consumption if Transaction.End Meter Value has been received
    if (!transaction.transactionEndReceived) {
      // Recreate the last meter value to price the last Consumption
      const stopMeterValues = OCPPUtils.createTransactionStopMeterValues(chargingStation, transaction, stopTransaction);
      // Build final Consumptions (only one consumption)
      const consumptions = await OCPPUtils.createConsumptionsFromMeterValues(tenant, chargingStation, transaction, stopMeterValues);
      // Update
      for (const consumption of consumptions) {
        // Update Transaction with Consumption
        OCPPUtils.updateTransactionWithConsumption(chargingStation, transaction, consumption);
        if (consumption.toPrice) {
          // Price
          await OCPPUtils.processTransactionPricing(tenant, transaction, chargingStation, consumption, TransactionAction.STOP);
        }
        // Save Consumption
        await ConsumptionStorage.saveConsumption(tenant, consumption);
      }
      // Check Inactivity and Consumption between the last Transaction.End and Stop Transaction
    } else if (transaction.lastConsumption) {
      // The consumption should be the same
      if (transaction.lastConsumption.value !== stopTransaction.meterStop) {
        await Logging.logWarning({
          tenantID: tenant.id,
          ...LoggingHelper.getChargingStationProperties(chargingStation),
          action: ServerAction.OCPP_STOP_TRANSACTION,
          module: MODULE_NAME, method: 'checkAndApplyLastConsumptionInStopTransaction',
          message: `${Utils.buildConnectorInfo(transaction.connectorId, transaction.id)} Transaction.End consumption '${transaction.lastConsumption.value}' differs from Stop Transaction '${stopTransaction.meterStop}'`,
          detailedMessages: { stopTransaction, transaction }
        });
      }
      // Handle inactivity
      const inactivitySecs = Utils.createDecimal(new Date(stopTransaction.timestamp).getTime() - new Date(transaction.lastConsumption.timestamp).getTime()).div(1000).toNumber();
      // Add inactivity to Transaction
      if (inactivitySecs > 0) {
        transaction.currentTotalInactivitySecs += inactivitySecs;
        transaction.currentTotalDurationSecs += inactivitySecs;
      }
    }
  }

  private buildStatusNotification(statusNotification: OCPPStatusNotificationRequestExtended) {
    const statusNotifications: string[] = [];
    statusNotifications.push(`Status: '${statusNotification.status}'`);
    if (statusNotification.errorCode && statusNotification.errorCode !== 'NoError') {
      statusNotifications.push(`errorCode: '${statusNotification.errorCode}'`);
    }
    if (statusNotification.info) {
      statusNotifications.push(`info: '${statusNotification.info}'`);
    }
    if (statusNotification.vendorErrorCode) {
      statusNotifications.push(`vendorErrorCode: '${statusNotification.vendorErrorCode}'`);
    }
    if (statusNotification.vendorId) {
      statusNotifications.push(`vendorId: '${statusNotification.vendorId}'`);
    }
    return statusNotifications.join(', ');
  }
}<|MERGE_RESOLUTION|>--- conflicted
+++ resolved
@@ -767,68 +767,10 @@
       // Transaction completed
       if (lastTransaction?.stop) {
         // Check Inactivity
-<<<<<<< HEAD
-        if (Utils.objectHasProperty(statusNotification, 'timestamp')) {
-          // Session is finished
-          if (!lastTransaction.stop.extraInactivityComputed) {
-            // Init
-            lastTransaction.stop.extraInactivitySecs = 0;
-            // Calculate Extra Inactivity only between Finishing and Available status notification
-            if (connector.status === ChargePointStatus.FINISHING) {
-              const transactionStopTimestamp = Utils.convertToDate(lastTransaction.stop.timestamp);
-              const currentStatusNotifTimestamp = Utils.convertToDate(statusNotification.timestamp);
-              // Diff
-              lastTransaction.stop.extraInactivitySecs =
-                Utils.createDecimal(currentStatusNotifTimestamp.getTime()).minus(transactionStopTimestamp.getTime()).div(1000).floor().toNumber();
-              // Negative inactivity
-              if (lastTransaction.stop.extraInactivitySecs < 0) {
-                await Logging.logWarning({
-                  tenantID: tenant.id,
-                  ...LoggingHelper.getChargingStationProperties(chargingStation),
-                  module: MODULE_NAME, method: 'checkAndUpdateLastCompletedTransaction',
-                  action: ServerAction.OCPP_STATUS_NOTIFICATION,
-                  message: `${Utils.buildConnectorInfo(lastTransaction.connectorId, lastTransaction.id)} Extra Inactivity is negative and will be ignored: ${lastTransaction.stop.extraInactivitySecs} secs`,
-                  detailedMessages: { statusNotification }
-                });
-                lastTransaction.stop.extraInactivitySecs = 0;
-              } else {
-                // Fix the Inactivity severity
-                lastTransaction.stop.inactivityStatus = Utils.getInactivityStatusLevel(chargingStation, lastTransaction.connectorId,
-                  lastTransaction.stop.totalInactivitySecs + lastTransaction.stop.extraInactivitySecs);
-                // Build extra inactivity consumption
-                await OCPPUtils.buildExtraConsumptionInactivity(tenant, lastTransaction);
-                await Logging.logInfo({
-                  tenantID: tenant.id,
-                  ...LoggingHelper.getChargingStationProperties(chargingStation),
-                  user: lastTransaction.userID,
-                  module: MODULE_NAME, method: 'checkAndUpdateLastCompletedTransaction',
-                  action: ServerAction.EXTRA_INACTIVITY,
-                  message: `${Utils.buildConnectorInfo(lastTransaction.connectorId, lastTransaction.id)} Extra Inactivity of ${lastTransaction.stop.extraInactivitySecs} secs has been added`,
-                  detailedMessages: { statusNotification, connector, lastTransaction }
-                });
-              }
-              // No extra inactivity
-            } else {
-              await Logging.logInfo({
-                tenantID: tenant.id,
-                ...LoggingHelper.getChargingStationProperties(chargingStation),
-                user: lastTransaction.userID,
-                module: MODULE_NAME, method: 'checkAndUpdateLastCompletedTransaction',
-                action: ServerAction.EXTRA_INACTIVITY,
-                message: `${Utils.buildConnectorInfo(lastTransaction.connectorId, lastTransaction.id)} No Extra Inactivity for this transaction`,
-                detailedMessages: { statusNotification, connector, lastTransaction }
-              });
-            }
-            // Flag
-            lastTransaction.stop.extraInactivityComputed = true;
-          }
-        }
-=======
         const transactionUpdated = await this.checkAndComputeTransactionExtraInactivityFromStatusNotification(
           tenant, chargingStation, lastTransaction, connector, statusNotification);
         // Billing: Trigger the asynchronous billing task
         const billingDataUpdated = await this.checkAndBillTransaction(tenant, lastTransaction);
->>>>>>> 83bb304f
         // OCPI: Post the CDR
         const ocpiUpdated = await this.checkAndSendOCPITransactionCdr(
           tenant, lastTransaction, chargingStation, lastTransaction.tag);
