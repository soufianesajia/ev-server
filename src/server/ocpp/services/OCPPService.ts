--- conflicted
+++ resolved
@@ -385,11 +385,7 @@
       // Get the charging station
       const { chargingStation, tenant } = await OCPPUtils.checkAndGetTenantAndChargingStation(headers);
       // Check props
-<<<<<<< HEAD
-      await OCPPValidation.getInstance().validateMeterValues(headers.tenantID, chargingStation, meterValues);
-=======
-      OCPPValidation.getInstance().validateMeterValues(tenant.id, chargingStation, meterValues);
->>>>>>> 289cbc3b
+      await OCPPValidation.getInstance().validateMeterValues(tenant.id, chargingStation, meterValues);
       // Normalize Meter Values
       const normalizedMeterValues = this.normalizeMeterValues(chargingStation, meterValues);
       // Handle Charging Station's specificities
