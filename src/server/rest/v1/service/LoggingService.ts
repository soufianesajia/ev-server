--- conflicted
+++ resolved
@@ -7,7 +7,6 @@
 import Constants from '../../../../utils/Constants';
 import { DataResult } from '../../../../types/DataResult';
 import { HTTPAuthError } from '../../../../types/HTTPError';
-import I18nManager from '../../../../utils/I18nManager';
 import { Log } from '../../../../types/Log';
 import LoggingSecurity from './security/LoggingSecurity';
 import LoggingStorage from '../../../../storage/mongodb/LoggingStorage';
@@ -55,7 +54,7 @@
   }
 
   private static convertToCSV(req: Request, loggings: Log[], writeHeader = true): string {
-    const headers = null;
+    let headers = null;
     // Header
     if (writeHeader) {
       headers = [
@@ -70,11 +69,7 @@
         'source',
         'host',
         'process'
-<<<<<<< HEAD
       ].join(Constants.CSV_SEPARATOR);
-=======
-      ];
->>>>>>> 85d5f393
     }
     // Content
     const rows = loggings.map((log) => {
