--- conflicted
+++ resolved
@@ -599,11 +599,8 @@
     const transactions = await TransactionService.getTransactions(req, action, { completedTransactions: false }, [
       'id', 'chargeBoxID', 'timestamp', 'issuer', 'stateOfCharge', 'timezone', 'connectorId', 'status', 'meterStart', 'siteAreaID', 'siteID',
       'currentTotalDurationSecs', 'currentTotalInactivitySecs', 'currentInstantWatts', 'currentTotalConsumptionWh', 'currentStateOfCharge',
-<<<<<<< HEAD
-      'currentCumulatedPrice', 'currentInactivityStatus', 'price', 'roundedPrice', 'car.licensePlate', 'car.carCatalog.vehicleMake','car.carCatalog.vehicleModel','car.carCatalog.vehicleModelVersion'
-=======
-      'currentCumulatedPrice', 'currentInactivityStatus', 'price', 'roundedPrice', 'tagID', 'stop.tagID',
->>>>>>> 228f2513
+      'currentCumulatedPrice', 'currentInactivityStatus', 'price', 'roundedPrice', 'car.licensePlate', 'car.carCatalog.vehicleMake',
+      'car.carCatalog.vehicleModel','car.carCatalog.vehicleModelVersion', 'tagID', 'stop.tagID',
     ]);
     res.json(transactions);
     next();
@@ -614,12 +611,8 @@
     const transactions = await TransactionService.getTransactions(req, action, { completedTransactions: true }, [
       'id', 'chargeBoxID', 'timestamp', 'issuer', 'stateOfCharge', 'timezone', 'connectorId', 'meterStart', 'siteAreaID', 'siteID',
       'stop.price', 'stop.priceUnit', 'stop.inactivityStatus', 'stop.stateOfCharge', 'stop.timestamp', 'stop.totalConsumptionWh',
-<<<<<<< HEAD
       'stop.totalDurationSecs', 'stop.totalInactivitySecs', 'stop.meterStop', 'billingData.invoiceID', 'ocpiWithNoCdr',
-      'car.licensePlate', 'car.carCatalog.vehicleMake','car.carCatalog.vehicleModel','car.carCatalog.vehicleModelVersion'
-=======
-      'stop.totalDurationSecs', 'stop.totalInactivitySecs', 'stop.meterStop', 'billingData.invoiceID', 'ocpiWithNoCdr', 'tagID', 'stop.tagID',
->>>>>>> 228f2513
+      'car.licensePlate', 'car.carCatalog.vehicleMake','car.carCatalog.vehicleModel','car.carCatalog.vehicleModelVersion','tagID', 'stop.tagID'
     ]);
     res.json(transactions);
     next();
