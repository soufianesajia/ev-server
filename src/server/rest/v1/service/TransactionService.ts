import { Action, Entity } from '../../../../types/Authorization';
import ChargingStation, { Connector } from '../../../../types/ChargingStation';
import { HTTPAuthError, HTTPError } from '../../../../types/HTTPError';
import { NextFunction, Request, Response } from 'express';
import Tenant, { TenantComponents } from '../../../../types/Tenant';
import Transaction, { AdvenirConsumptionData, AdvenirEvseData, AdvenirPayload, AdvenirTransactionData, TransactionStatus } from '../../../../types/Transaction';

import { ActionsResponse } from '../../../../types/GlobalType';
import AppAuthError from '../../../../exception/AppAuthError';
import AppError from '../../../../exception/AppError';
import AuthorizationService from './AuthorizationService';
import Authorizations from '../../../../authorization/Authorizations';
import BillingFactory from '../../../../integration/billing/BillingFactory';
import { BillingStatus } from '../../../../types/Billing';
import ChargingStationService from './ChargingStationService';
import ChargingStationStorage from '../../../../storage/mongodb/ChargingStationStorage';
import ChargingStationValidatorRest from '../validator/ChargingStationValidatorRest';
import Configuration from '../../../../utils/Configuration';
import Constants from '../../../../utils/Constants';
import Consumption from '../../../../types/Consumption';
import ConsumptionStorage from '../../../../storage/mongodb/ConsumptionStorage';
import CpoOCPIClient from '../../../../client/ocpi/CpoOCPIClient';
import { DataResult } from '../../../../types/DataResult';
import { HttpTransactionsGetRequest } from '../../../../types/requests/HttpTransactionRequest';
import Logging from '../../../../utils/Logging';
import LoggingHelper from '../../../../utils/LoggingHelper';
import OCPIClientFactory from '../../../../client/ocpi/OCPIClientFactory';
import OCPIFacade from '../../../ocpi/OCPIFacade';
import { OCPIRole } from '../../../../types/ocpi/OCPIRole';
import OCPPService from '../../../../server/ocpp/services/OCPPService';
import OCPPUtils from '../../../ocpp/utils/OCPPUtils';
import OICPFacade from '../../../oicp/OICPFacade';
import RefundFactory from '../../../../integration/refund/RefundFactory';
import { RefundStatus } from '../../../../types/Refund';
import RoamingUtils from '../../../../utils/RoamingUtils';
import { ServerAction } from '../../../../types/Server';
import SynchronizeRefundTransactionsTask from '../../../../scheduler/tasks/SynchronizeRefundTransactionsTask';
import TagStorage from '../../../../storage/mongodb/TagStorage';
import TransactionStorage from '../../../../storage/mongodb/TransactionStorage';
import TransactionValidatorRest from '../validator/TransactionValidatorRest';
import UserToken from '../../../../types/UserToken';
import Utils from '../../../../utils/Utils';
import UtilsService from './UtilsService';
import moment from 'moment-timezone';

const MODULE_NAME = 'TransactionService';

export default class TransactionService {
  public static async handleGetTransactions(action: ServerAction, req: Request, res: Response, next: NextFunction): Promise<void> {
    // Filter
    const filteredRequest = TransactionValidatorRest.getInstance().validateTransactionsGetReq(req.query);
    // Get Transactions
    const transactions = await TransactionService.getTransactions(req, filteredRequest);
    res.json(transactions);
    next();
  }

  public static async handleSynchronizeRefundedTransactions(action: ServerAction, req: Request, res: Response, next: NextFunction): Promise<void> {
    // Check if component is active
    UtilsService.assertComponentIsActiveFromToken(req.user, TenantComponents.REFUND,
      Action.REFUND_TRANSACTION, Entity.TRANSACTION, MODULE_NAME, 'handleSynchronizeRefundedTransactions');
    // Check dynamic auth
    await AuthorizationService.checkAndGetTransactionsAuthorizations(req.tenant, req.user, Action.SYNCHRONIZE_REFUNDED_TRANSACTION);
    try {
      const task = new SynchronizeRefundTransactionsTask();
      await task.processTenant(req.tenant, null);
      const response: any = {
        ...Constants.REST_RESPONSE_SUCCESS,
      };
      res.json(response);
      next();
    } catch (error) {
      await Logging.logActionExceptionMessageAndSendResponse(action, error, req, res, next);
    }
  }

  public static async handleRefundTransactions(action: ServerAction, req: Request, res: Response, next: NextFunction): Promise<void> {
    // Check if component is active
    UtilsService.assertComponentIsActiveFromToken(req.user, TenantComponents.REFUND,
      Action.REFUND_TRANSACTION, Entity.TRANSACTION, MODULE_NAME, 'handleRefundTransactions');
    // Filter
    const filteredRequest = TransactionValidatorRest.getInstance().validateTransactionsByIDsGetReq(req.body);
    const transactionsToRefund: Transaction[] = [];
    for (const transactionId of filteredRequest.transactionsIDs) {
      // Check dynamic auth
      const transaction = await UtilsService.checkAndGetTransactionAuthorization(req.tenant, req.user, transactionId,
        Action.REFUND_TRANSACTION, action, null, { withUser: true }, true);
      transactionsToRefund.push(transaction);
    }
    const refundConnector = await RefundFactory.getRefundImpl(req.tenant);
    if (!refundConnector) {
      throw new AppError({
        errorCode: HTTPError.GENERAL_ERROR,
        message: 'No Refund Implementation Found',
        module: MODULE_NAME, method: 'handleRefundTransactions',
        user: req.user, action
      });
    }
    // Check user connection
    try {
      await refundConnector.checkConnection(req.user.id);
    } catch (error) {
      throw new AppError({
        errorCode: HTTPError.REFUND_CONNECTION_ERROR,
        message: 'No Refund valid connection found',
        module: MODULE_NAME, method: 'handleRefundTransactions',
        user: req.user, action
      });
    }
    // Refund
    const refundedTransactions = await refundConnector.refund(req.user.id, transactionsToRefund);
    const response: any = {
      ...Constants.REST_RESPONSE_SUCCESS,
      inSuccess: refundedTransactions.length
    };
    // Send result
    const notRefundedTransactions = transactionsToRefund.length - refundedTransactions.length;
    if (notRefundedTransactions > 0) {
      response.inError = notRefundedTransactions;
    }
    res.json(response);
    next();
  }

  public static async handlePushTransactionCdr(action: ServerAction, req: Request, res: Response, next: NextFunction): Promise<void> {
    // Check if component is active
    if (!Utils.isComponentActiveFromToken(req.user, TenantComponents.OCPI) &&
        !Utils.isComponentActiveFromToken(req.user, TenantComponents.OICP)) {
      throw new AppAuthError({
        errorCode: HTTPAuthError.FORBIDDEN,
        entity: Entity.TRANSACTION, action: Action.PUSH_TRANSACTION_CDR,
        module: MODULE_NAME, method: 'handlePushTransactionCdr',
        inactiveComponent: `${TenantComponents.OCPI}, ${TenantComponents.OICP}` as TenantComponents,
        user: req.user
      });
    }
    // Filter
    const filteredRequest = TransactionValidatorRest.getInstance().validateTransactionCdrPushReq(req.body);
    // Check Transaction
    const transaction = await UtilsService.checkAndGetTransactionAuthorization(req.tenant, req.user, filteredRequest.transactionId,
      Action.PUSH_TRANSACTION_CDR, action, null, { withUser: true, withTag: true });
    // Check Charging Station
    const chargingStation = await UtilsService.checkAndGetChargingStationAuthorization(
      req.tenant, req.user, transaction.chargeBoxID, Action.PUSH_TRANSACTION_CDR, action, null, { withSiteArea: true });
    if (!chargingStation.public) {
      throw new AppError({
        ...LoggingHelper.getTransactionProperties(transaction),
        errorCode: HTTPError.GENERAL_ERROR,
        message: `${Utils.buildConnectorInfo(transaction.connectorId, transaction.id)} Charging Station is not public`,
        module: MODULE_NAME, method: 'handlePushTransactionCdr',
        user: req.user, action
      });
    }
    if (chargingStation.siteArea && !chargingStation.siteArea.accessControl) {
      throw new AppError({
        ...LoggingHelper.getTransactionProperties(transaction),
        errorCode: HTTPError.GENERAL_ERROR,
        message: `${Utils.buildConnectorInfo(transaction.connectorId, transaction.id)} Charging Station access control is inactive on Site Area '${chargingStation.siteArea.name}'`,
        module: MODULE_NAME, method: 'handlePushTransactionCdr',
        user: req.user, action
      });
    }
    // No Roaming Cdr to push
    if (!transaction.oicpData?.session && !transaction.ocpiData?.session) {
      throw new AppError({
        ...LoggingHelper.getTransactionProperties(transaction),
        errorCode: HTTPError.TRANSACTION_WITH_NO_OCPI_DATA,
        message: `${Utils.buildConnectorInfo(transaction.connectorId, transaction.id)} No OCPI or OICP Session data`,
        module: MODULE_NAME, method: 'handlePushTransactionCdr',
        user: req.user, action
      });
    }
    // Check OCPI
    if (transaction.ocpiData?.session) {
      // CDR already pushed
      if (transaction.ocpiData.cdr?.id) {
        throw new AppError({
          ...LoggingHelper.getTransactionProperties(transaction),
          errorCode: HTTPError.TRANSACTION_CDR_ALREADY_PUSHED,
          message: `The CDR of the Transaction ID '${transaction.id}' has already been pushed`,
          module: MODULE_NAME, method: 'handlePushTransactionCdr',
          user: req.user, action
        });
      }
      // OCPI: Post the CDR
      const ocpiCdrSent = await OCPIFacade.checkAndSendTransactionCdr(
        req.tenant, transaction, chargingStation, chargingStation.siteArea, action);
      if (!ocpiCdrSent) {
        throw new AppError({
          ...LoggingHelper.getTransactionProperties(transaction),
          errorCode: HTTPError.GENERAL_ERROR,
          message: `The CDR of the Transaction ID '${transaction.id}' has not been sent`,
          module: MODULE_NAME, method: 'handlePushTransactionCdr',
          user: req.user, action
        });
      }
      // Save
      await TransactionStorage.saveTransactionOcpiData(req.tenant, transaction.id, transaction.ocpiData);
      await Logging.logInfo({
        ...LoggingHelper.getTransactionProperties(transaction),
        tenantID: req.tenant.id,
        action, module: MODULE_NAME, method: 'handlePushTransactionCdr',
        user: req.user, actionOnUser: (transaction.user ? transaction.user : null),
        message: `CDR of Transaction ID '${transaction.id}' has been pushed successfully`,
        detailedMessages: { cdr: transaction.ocpiData.cdr }
      });
    }
    // Check OICP
    if (transaction.oicpData?.session) {
      // CDR already pushed
      if (transaction.oicpData.cdr?.SessionID) {
        throw new AppError({
          ...LoggingHelper.getTransactionProperties(transaction),
          errorCode: HTTPError.TRANSACTION_CDR_ALREADY_PUSHED,
          message: `The CDR of the transaction ID '${transaction.id}' has already been pushed`,
          module: MODULE_NAME, method: 'handlePushTransactionCdr',
          user: req.user, action
        });
      }
      // OICP: Post the CDR
      const oicpCdrSent = await OICPFacade.checkAndSendTransactionCdr(
        req.tenant, transaction, chargingStation, chargingStation.siteArea, action);
      if (!oicpCdrSent) {
        throw new AppError({
          ...LoggingHelper.getTransactionProperties(transaction),
          errorCode: HTTPError.GENERAL_ERROR,
          message: `The CDR of the Transaction ID '${transaction.id}' has not been sent`,
          module: MODULE_NAME, method: 'handlePushTransactionCdr',
          user: req.user, action
        });
      }
      // Save
      await TransactionStorage.saveTransactionOicpData(req.tenant, transaction.id, transaction.oicpData);
      await Logging.logInfo({
        ...LoggingHelper.getTransactionProperties(transaction),
        tenantID: req.tenant.id,
        user: req.user, actionOnUser: (transaction.user ?? null),
        action, module: MODULE_NAME, method: 'handlePushTransactionCdr',
        message: `CDR of Transaction ID '${transaction.id}' has been pushed successfully`,
        detailedMessages: { cdr: transaction.ocpiData.cdr }
      });
    }
    res.json(Constants.REST_RESPONSE_SUCCESS);
    next();
  }

  public static async handleDeleteTransaction(action: ServerAction, req: Request, res: Response, next: NextFunction): Promise<void> {
    // Filter
    const transactionID = TransactionValidatorRest.getInstance().validateTransactionDeleteReq(req.query).ID;
    // Delete
    const result = await TransactionService.deleteTransactions(action, req.tenant, req.user, [transactionID]);
    res.json({ ...result, ...Constants.REST_RESPONSE_SUCCESS });
    next();
  }

  public static async handleDeleteTransactions(action: ServerAction, req: Request, res: Response, next: NextFunction): Promise<void> {
    // Filter
    const transactionsIDs = TransactionValidatorRest.getInstance().validateTransactionsByIDsGetReq(req.body).transactionsIDs;
    // Delete
    const result = await TransactionService.deleteTransactions(action, req.tenant, req.user, transactionsIDs);
    res.json({ ...result, ...Constants.REST_RESPONSE_SUCCESS });
    next();
  }

  public static async handleTransactionStart(action: ServerAction, req: Request, res: Response, next: NextFunction): Promise<void> {
    // Filter
    const remoteStartRequest = ChargingStationValidatorRest.getInstance().validateChargingStationActionTransactionStartReq(req.body);
    // Check dynamic auth
    const { chargingStation } = await TransactionService.checkAndGetChargingStationConnector(
      action, req.tenant, req.user, remoteStartRequest.chargingStationID, remoteStartRequest.args.connectorId, Action.REMOTE_START_TRANSACTION);
    // Handle the routing
    if (chargingStation.issuer) {
      // OCPP Remote Start
      await ChargingStationService.handleOcppAction(
        ServerAction.CHARGING_STATION_REMOTE_START_TRANSACTION, req, res, next);
    } else {
      // OCPI Remote Start
      await ChargingStationService.handleOcpiAction(
        ServerAction.OCPI_EMSP_START_SESSION, req, res, next);
    }
  }

  public static async handleTransactionStop(action: ServerAction, req: Request, res: Response, next: NextFunction): Promise<void> {
    // Filter
    const transactionID = TransactionValidatorRest.getInstance().validateTransactionStopReq(req.body).ID;
    // Get data
    const { transaction, chargingStation, connector } =
      await TransactionService.checkAndGetTransactionChargingStationConnector(action, req.tenant, req.user, transactionID, Action.REMOTE_STOP_TRANSACTION);
    req.body.chargingStationID = transaction.chargeBoxID;
    req.body.args = { transactionId: transaction.id };
    // Handle the routing
    if (chargingStation.issuer) {
      // OCPP Remote Stop
      if (!chargingStation.inactive && connector.currentTransactionID === transaction.id) {
        await ChargingStationService.handleOcppAction(ServerAction.CHARGING_STATION_REMOTE_STOP_TRANSACTION, req, res, next);
      // Transaction Soft Stop
      } else {
        await TransactionService.transactionSoftStop(ServerAction.TRANSACTION_SOFT_STOP,
          transaction, chargingStation, connector, req, res, next);
      }
    } else {
      // eslint-disable-next-line no-lonely-if
      if (connector.currentTransactionID === transaction.id) {
        // OCPI Remote Stop
        await ChargingStationService.handleOcpiAction(ServerAction.OCPI_EMSP_STOP_SESSION, req, res, next);
      } else {
        await TransactionService.transactionSoftStop(ServerAction.TRANSACTION_SOFT_STOP,
          transaction, chargingStation, connector, req, res, next);
      }
    }
  }

  public static async handleTransactionSoftStop(action: ServerAction, req: Request, res: Response, next: NextFunction): Promise<void> {
    // Filter
    const transactionID = TransactionValidatorRest.getInstance().validateTransactionStopReq(req.body).ID;
    // Get data
    const { transaction, chargingStation, connector } =
      await TransactionService.checkAndGetTransactionChargingStationConnector(action, req.tenant, req.user, transactionID, Action.REMOTE_STOP_TRANSACTION);
    // Soft Stop
    await TransactionService.transactionSoftStop(action, transaction, chargingStation, connector, req, res, next);
  }

  public static async handleGetTransactionConsumption(action: ServerAction, req: Request, res: Response, next: NextFunction): Promise<void> {
    // Filter
    const filteredRequest = TransactionValidatorRest.getInstance().validateTransactionConsumptionsGetReq(req.query);
    // Check dynamic auth
    const transaction = await UtilsService.checkAndGetTransactionAuthorization(req.tenant, req.user, filteredRequest.TransactionId, Action.READ,
      action, null, { withTag: filteredRequest.WithTag, withCar: filteredRequest.WithCar, withUser: filteredRequest.WithUser }, true);
    // Check Dates
    if (filteredRequest.StartDateTime && filteredRequest.EndDateTime &&
      moment(filteredRequest.StartDateTime).isAfter(moment(filteredRequest.EndDateTime))) {
      throw new AppError({
        ...LoggingHelper.getTransactionProperties(transaction),
        errorCode: HTTPError.GENERAL_ERROR,
        message: `The requested start date '${new Date(filteredRequest.StartDateTime).toISOString()}' is after the requested end date '${new Date(filteredRequest.StartDateTime).toISOString()}' `,
        module: MODULE_NAME, method: 'handleGetConsumptionFromTransaction',
        user: req.user, action
      });
    }
    // Check consumption dynamic auth
    const authorizations = await AuthorizationService.checkAndGetConsumptionsAuthorizations(req.tenant, req.user, Action.LIST, null, true);
    let consumptions: Consumption[];
    if (filteredRequest.LoadAllConsumptions) {
      const consumptionsMDB = await ConsumptionStorage.getTransactionConsumptions(
        req.tenant,
        {
          transactionId: transaction.id
        },
        Constants.DB_PARAMS_MAX_LIMIT,
        authorizations.projectFields
      );
      consumptions = consumptionsMDB.result;
    } else {
      consumptions = (await ConsumptionStorage.getOptimizedTransactionConsumptions(
        req.tenant,
        {
          transactionId: transaction.id
        },
        authorizations.projectFields
      )).result;
    }
    // Assign
    transaction.values = consumptions;
    // Return the result
    res.json(transaction);
    next();
  }

  public static async handleGetTransactionConsumptionForAdvenir(action: ServerAction, req: Request, res: Response, next: NextFunction): Promise<void> {
    UtilsService.assertComponentIsActiveFromToken(req.user, TenantComponents.OCPI,
      Action.READ, Entity.TRANSACTION, MODULE_NAME, 'handleGetTransactionConsumptionForAdvenir');
    // Filter
    const filteredRequest = TransactionValidatorRest.getInstance().validateTransactionConsumptionsAdvenirGetReq(req.query);
    // Get dynamic auth
    const transaction = await UtilsService.checkAndGetTransactionAuthorization(req.tenant, req.user, filteredRequest.TransactionId, Action.GET_ADVENIR_CONSUMPTION,
      action, null, { withChargingStation: true }, true);
    try {
      const ocpiClient = await OCPIClientFactory.getAvailableOcpiClient(req.tenant, OCPIRole.CPO) as CpoOCPIClient;
      if (!ocpiClient) {
        throw new AppError({
          errorCode: HTTPError.GENERAL_ERROR,
          message: 'OCPI component requires at least one CPO endpoint to generate Advenir consumption data',
          module: MODULE_NAME, method: 'handleGetTransactionConsumptionForAdvenir',
          user: req.user, action
        });
      }
      // Build EvseID
      const evseID = RoamingUtils.buildEvseID(ocpiClient.getLocalCountryCode(action), ocpiClient.getLocalPartyID(action), transaction.chargeBox, transaction.connectorId);
      // Check consumption dynamic auth
      const authorizations = await AuthorizationService.checkAndGetConsumptionsAuthorizations(req.tenant, req.user, Action.GET_ADVENIR_CONSUMPTION, null, true);
      // Get Consumption
      const consumptions = await ConsumptionStorage.getOptimizedTransactionConsumptions(req.tenant,
        { transactionId: transaction.id },
        // ACHTUNG - endedAt must be part of the projection to properly sort the collection result
        authorizations.projectFields
      );
      // Convert consumptions to the ADVENIR format
      const advenirValues: AdvenirConsumptionData[] = consumptions.result.map(
        (consumption) => {
          // Unix epoch format expected
          const timestamp = Utils.createDecimal(consumption.startedAt.getTime()).div(1000).toNumber();
          return {
            timestamp,
            value: consumption.cumulatedConsumptionWh
          };
        }
      );
      // Add Advenir user Id if exists
      const userID = filteredRequest.AdvenirUserId ?? '<put-here-the-advenir-cpo-id>';
      // Prepare ADVENIR payload
      const transactionID = `${transaction.id}`;
      const transactionData: AdvenirTransactionData = {
        [transactionID]:
          advenirValues
      };
      const evseData: AdvenirEvseData = {
        [evseID]: transactionData
      };
      const advenirPayload: AdvenirPayload = {
        [userID]: evseData
      };
      res.json(advenirPayload);
    } catch (error) {
      await Logging.logActionExceptionMessageAndSendResponse(action, error, req, res, next);
    }
  }

  public static async handleGetTransaction(action: ServerAction, req: Request, res: Response, next: NextFunction): Promise<void> {
    // Filter
    const filteredRequest = TransactionValidatorRest.getInstance().validateTransactionGetReq(req.query);
<<<<<<< HEAD
    UtilsService.assertIdIsProvided(action, filteredRequest.ID, MODULE_NAME, 'handleGetTransaction', req.user);
    // Get Transaction
    const transaction = await TransactionStorage.getTransaction(req.tenant, filteredRequest.ID,
      { withTag: filteredRequest.WithTag, withCar: filteredRequest.WithCar, withUser: filteredRequest.WithUser },
      [
        'id', 'chargeBoxID', 'timestamp', 'issuer', 'stateOfCharge', 'tagID', 'tag.visualID', 'tag.description', 'timezone', 'connectorId', 'meterStart', 'siteAreaID', 'siteID', 'companyID',
        'userID', 'user.id', 'user.name', 'user.firstName', 'user.email', 'roundedPrice', 'price', 'priceUnit',
        'stop.userID', 'stop.user.id', 'stop.user.name', 'stop.user.firstName', 'stop.user.email',
        'currentTotalDurationSecs', 'currentTotalInactivitySecs', 'currentInstantWatts', 'currentTotalConsumptionWh', 'currentStateOfCharge',
        'currentCumulatedPrice', 'currentInactivityStatus', 'signedData', 'stop.reason',
        'stop.roundedPrice', 'stop.price', 'stop.priceUnit', 'stop.inactivityStatus', 'stop.stateOfCharge', 'stop.timestamp', 'stop.totalConsumptionWh', 'stop.meterStop',
        'stop.totalDurationSecs', 'stop.totalInactivitySecs', 'stop.extraInactivitySecs', 'stop.pricingSource', 'stop.signedData',
        'stop.tagID', 'stop.tag.visualID', 'stop.tag.description', 'billingData.stop.status', 'billingData.stop.invoiceID', 'billingData.stop.invoiceItem',
        'billingData.stop.invoiceStatus', 'billingData.stop.invoiceNumber',
        'carID' ,'carCatalogID', 'carCatalog.vehicleMake', 'carCatalog.vehicleModel', 'carCatalog.vehicleModelVersion',
        'pricingModel'
      ]
    );
    UtilsService.assertObjectExists(action, transaction, `Transaction ID '${filteredRequest.ID}' does not exist`,
      MODULE_NAME, 'handleGetTransaction', req.user);
    // Check Transaction
    if (!await Authorizations.canReadTransaction(req.user, transaction)) {
      throw new AppAuthError({
        ...LoggingHelper.getTransactionProperties(transaction),
        errorCode: HTTPAuthError.FORBIDDEN,
        user: req.user,
        action: Action.READ, entity: Entity.TRANSACTION,
        module: MODULE_NAME, method: 'handleGetTransaction',
        value: filteredRequest.ID.toString()
      });
    }
    // Check and Get User
    let user: User;
    try {
      user = await UtilsService.checkAndGetUserAuthorization(
        req.tenant, req.user, transaction.userID, Action.READ, action, null, null, true);
    } catch (error) {
      // Ignore
    }
    // Check User
    if (!user) {
      // Remove User
      delete transaction.user;
      delete transaction.userID;
      delete transaction.tag;
      delete transaction.tagID;
      delete transaction.carCatalogID;
      delete transaction.carCatalog;
      delete transaction.carID;
      delete transaction.car;
      delete transaction.billingData;

      if (transaction.stop) {
        delete transaction.stop.user;
        delete transaction.stop.userID;
        delete transaction.stop.tagID;
      }
    }
=======
    // Check dynamic auth
    const transaction = await UtilsService.checkAndGetTransactionAuthorization(req.tenant, req.user, filteredRequest.ID, Action.READ,
      action, null, { withTag: filteredRequest.WithTag, withCar: filteredRequest.WithCar, withUser: filteredRequest.WithUser }, true);
>>>>>>> db51b121
    res.json(transaction);
    next();
  }

  public static async handleGetChargingStationTransactions(action: ServerAction, req: Request, res: Response, next: NextFunction): Promise<void> {
    // Filter
    const filteredRequest = TransactionValidatorRest.getInstance().validateTransactionsGetReq(req.query);
    // Get Transactions
    const transactions = await TransactionService.getTransactions(req, filteredRequest, Action.GET_CHARGING_STATION_TRANSACTIONS);
    res.json(transactions);
    next();
  }

  public static async handleGetTransactionYears(action: ServerAction, req: Request, res: Response, next: NextFunction): Promise<void> {
    // Get Transactions
    const transactionsYears = await TransactionStorage.getTransactionYears(req.tenant);
    const result: any = {};
    if (transactionsYears) {
      result.years = [];
      result.years.push(new Date().getFullYear());
    }
    res.json(transactionsYears);
    next();
  }

  public static async handleGetTransactionsActive(action: ServerAction, req: Request, res: Response, next: NextFunction): Promise<void> {
    req.query.Status = TransactionStatus.ACTIVE;
    // Filter
    const filteredRequest = TransactionValidatorRest.getInstance().validateTransactionsGetReq(req.query);
    // Get Transactions
    const transactions = await TransactionService.getTransactions(req, filteredRequest, Action.GET_ACTIVE_TRANSACTION);
    res.json(transactions);
    next();
  }

  public static async handleGetTransactionsCompleted(action: ServerAction, req: Request, res: Response, next: NextFunction): Promise<void> {
    // Get transaction
    req.query.Status = TransactionStatus.COMPLETED;
    // Filter
    const filteredRequest = TransactionValidatorRest.getInstance().validateTransactionsGetReq(req.query);
    // Get Transactions
    const transactions = await TransactionService.getTransactions(req, filteredRequest, Action.GET_COMPLETED_TRANSACTION);
    res.json(transactions);
    next();
  }

  public static async handleGetTransactionsToRefund(action: ServerAction, req: Request, res: Response, next: NextFunction): Promise<void> {
    // Check if component is active
    UtilsService.assertComponentIsActiveFromToken(req.user, TenantComponents.REFUND,
      Action.LIST, Entity.TRANSACTION, MODULE_NAME, 'handleGetTransactionsToRefund');
    // Set filter
    req.query.issuer = 'true';
    req.query.Status = TransactionStatus.COMPLETED;
    // Filter
    const filteredRequest = TransactionValidatorRest.getInstance().validateTransactionsGetReq(req.query);
    // Get Transactions
    const transactions = await TransactionService.getTransactions(req, filteredRequest, Action.GET_REFUNDABLE_TRANSACTION);
    res.json(transactions);
    next();
  }

  public static async handleGetRefundReports(action: ServerAction, req: Request, res: Response, next: NextFunction): Promise<void> {
    // Check if component is active
    UtilsService.assertComponentIsActiveFromToken(req.user, TenantComponents.REFUND,
      Action.LIST, Entity.TRANSACTION, MODULE_NAME, 'handleGetRefundReports');

    // Filter request
    const filteredRequest = TransactionValidatorRest.getInstance().validateTransactionsGetReq(req.query);
    // Check dyna;ic auth
    const authorizations = await AuthorizationService.checkAndGetTransactionsAuthorizations(req.tenant, req.user, Action.GET_REFUND_REPORT, filteredRequest);


    // Get Reports
    const reports = await TransactionStorage.getRefundReports(
      req.tenant,
      {
        siteIDs: (filteredRequest.SiteID ? filteredRequest.SiteID.split('|') : null),
        siteAreaIDs: filteredRequest.SiteAreaID ? filteredRequest.SiteAreaID.split('|') : null,
        ...authorizations.filters
      },
      {
        limit: filteredRequest.Limit,
        skip: filteredRequest.Skip,
        sort: filteredRequest.SortFields,
        onlyRecordCount: filteredRequest.OnlyRecordCount
      },
      authorizations.projectFields);
    // Add Auth flags
    await AuthorizationService.addRefundReportsAuthorizations(
      req.tenant, req.user, reports.result, authorizations);
    res.json(reports);
    next();
  }

  public static async handleExportTransactions(action: ServerAction, req: Request, res: Response, next: NextFunction): Promise<void> {
    // Force params
    req.query.Limit = Constants.EXPORT_PAGE_SIZE.toString();
    req.query.Status = TransactionStatus.COMPLETED;
    req.query.WithTag = 'true';
    // Filter
    const filteredRequest = TransactionValidatorRest.getInstance().validateTransactionsGetReq(req.query);
    // Export
    await UtilsService.exportToCSV(req, res, 'exported-sessions.csv', filteredRequest,
      TransactionService.getTransactions.bind(this, req, filteredRequest, Action.EXPORT_COMPLETED_TRANSACTION),
      TransactionService.convertToCSV.bind(this));
  }

  public static async handleExportTransactionsToRefund(action: ServerAction, req: Request, res: Response, next: NextFunction): Promise<void> {
    // Force params
    req.query.Limit = Constants.EXPORT_PAGE_SIZE.toString();
    req.query.Status = TransactionStatus.COMPLETED;
    // Filter
    const filteredRequest = TransactionValidatorRest.getInstance().validateTransactionsGetReq(req.query);
    // Export
    await UtilsService.exportToCSV(req, res, 'exported-refund-sessions.csv', filteredRequest,
      TransactionService.getTransactions.bind(this, req, filteredRequest, Action.GET_REFUNDABLE_TRANSACTION),
      TransactionService.convertToCSV.bind(this));
  }

  public static async handleExportTransactionOcpiCdr(action: ServerAction, req: Request, res: Response, next: NextFunction): Promise<void> {
    // Filter
    const filteredRequest = TransactionValidatorRest.getInstance().validateTransactionCdrExportReq(req.query);
    // Get Transaction
    const transaction = await UtilsService.checkAndGetTransactionAuthorization(req.tenant, req.user, filteredRequest.ID, Action.EXPORT_OCPI_CDR, action);
    if (!transaction?.ocpiData) {
      throw new AppError({
        ...LoggingHelper.getTransactionProperties(transaction),
        errorCode: HTTPError.GENERAL_ERROR,
        message: `Transaction ID '${transaction.id}' does not contain roaming data`,
        module: MODULE_NAME, method: 'handleExportTransactionOcpiCdr',
        user: req.user, action
      });
    }
    // Get Ocpi Data
    res.json(transaction.ocpiData.cdr);
    next();
  }

  public static async handleGetTransactionsInError(action: ServerAction, req: Request, res: Response, next: NextFunction): Promise<void> {

    // Check auth
    const authorizations = await AuthorizationService.checkAndGetTransactionsAuthorizations(req.tenant, req.user, Action.IN_ERROR);
    // Filter
    const filteredRequest = TransactionValidatorRest.getInstance().validateTransactionsInErrorGetReq(req.query);
    // Site Area
    const transactions = await TransactionStorage.getTransactionsInError(req.tenant,
      {
        search: filteredRequest.Search,
        issuer: true,
        errorType: filteredRequest.ErrorType ? filteredRequest.ErrorType.split('|') : UtilsService.getTransactionInErrorTypes(req.user),
        endDateTime: filteredRequest.EndDateTime,
        startDateTime: filteredRequest.StartDateTime,
        chargingStationIDs: filteredRequest.ChargingStationID ? filteredRequest.ChargingStationID.split('|') : null,
        siteAreaIDs: filteredRequest.SiteAreaID ? filteredRequest.SiteAreaID.split('|') : null,
        siteIDs: await Authorizations.getAuthorizedSiteAdminIDs(req.tenant, req.user, filteredRequest.SiteID ? filteredRequest.SiteID.split('|') : null),
        userIDs: filteredRequest.UserID ? filteredRequest.UserID.split('|') : null,
        connectorIDs: filteredRequest.ConnectorID ? filteredRequest.ConnectorID.split('|').map((connectorID) => Utils.convertToInt(connectorID)) : null,
        ...authorizations.filters
      },
      {
        limit: filteredRequest.Limit,
        skip: filteredRequest.Skip,
        sort: UtilsService.httpSortFieldsToMongoDB(filteredRequest.SortFields)
      },
      authorizations.projectFields
    );
    // Assign projected fields
    if (authorizations.projectFields) {
      transactions.projectFields = authorizations.projectFields;
    }
    // Add Auth flags
    await AuthorizationService.addTransactionsInErrorAuthorizations(req.tenant, req.user, transactions, authorizations);

    res.json(transactions);
    next();
  }

  private static convertToCSV(req: Request, transactions: Transaction[], writeHeader = true): string {
    let headers = null;
    // Header
    if (writeHeader) {
      const headerArray = [
        'id',
        'chargingStationID',
        'connectorID',
        'companyName',
        'siteName',
        'siteAreaName',
        'userID',
        'user',
        'tagID',
        'visualTagID',
        'tagDescription',
        'timezone',
        'startDate',
        'startTime',
        'endDate',
        'endTime',
        'totalConsumptionkWh',
        'totalDurationMins',
        'totalInactivityMins',
        'price',
        'priceUnit'
      ];
      headers = headerArray.join(Constants.CSV_SEPARATOR);
    }
    // Content
    const rows = transactions.map((transaction) => {
      const row = [
        transaction.id,
        transaction.chargeBoxID,
        transaction.connectorId,
        transaction.company?.name,
        transaction.site?.name,
        transaction.siteArea?.name,
        transaction.user ? transaction.user.id : '',
        transaction.user ? Utils.buildUserFullName(transaction.user, false) : '',
        transaction.tagID,
        transaction.tag?.visualID,
        transaction.tag?.description || '',
        transaction.timezone || 'N/A (UTC by default)',
        (transaction.timezone ? moment(transaction.timestamp).tz(transaction.timezone) : moment.utc(transaction.timestamp)).format('YYYY-MM-DD'),
        (transaction.timezone ? moment(transaction.timestamp).tz(transaction.timezone) : moment.utc(transaction.timestamp)).format('HH:mm:ss'),
        (transaction.stop ? (transaction.timezone ? moment(transaction.stop.timestamp).tz(transaction.timezone) : moment.utc(transaction.stop.timestamp)).format('YYYY-MM-DD') : ''),
        (transaction.stop ? (transaction.timezone ? moment(transaction.stop.timestamp).tz(transaction.timezone) : moment.utc(transaction.stop.timestamp)).format('HH:mm:ss') : ''),
        transaction.stop ?
          (transaction.stop.totalConsumptionWh ? Utils.truncTo(Utils.createDecimal(transaction.stop.totalConsumptionWh).div(1000).toNumber(), 2) : 0) : '',
        transaction.stop ?
          (transaction.stop.totalDurationSecs ? Utils.truncTo(Utils.createDecimal(transaction.stop.totalDurationSecs).div(60).toNumber(), 2) : 0) : '',
        transaction.stop ?
          (transaction.stop.totalInactivitySecs ? Utils.truncTo(Utils.createDecimal(transaction.stop.totalInactivitySecs).div(60).toNumber(), 2) : 0) : '',
        transaction.stop ? transaction.stop.roundedPrice : '',
        transaction.stop ? transaction.stop.priceUnit : ''
      ].map((value) => Utils.escapeCsvValue(value));
      return row;
    }).join(Constants.CR_LF);
    return Utils.isNullOrUndefined(headers) ? Constants.CR_LF + rows : [headers, rows].join(Constants.CR_LF);
  }

  private static async deleteTransactions(action: ServerAction, tenant: Tenant, loggedUser: UserToken, transactionsIDs: number[]): Promise<ActionsResponse> {
    const transactionsIDsToDelete = [];
    const result: ActionsResponse = {
      inSuccess: 0,
      inError: 0
    };
    // Check dynamic auth for each transaction before initiating delete operations
    for (const transactionID of transactionsIDs) {
      await UtilsService.checkAndGetTransactionAuthorization(tenant, loggedUser, transactionID, Action.DELETE, action);
    }
    const refundConnector = await RefundFactory.getRefundImpl(tenant);
    const billingImpl = await BillingFactory.getBillingImpl(tenant);
    // Check if transaction can be deleted
    for (const transactionID of transactionsIDs) {
      // Get transaction
      const transaction = await UtilsService.checkAndGetTransactionAuthorization(tenant, loggedUser, transactionID, Action.DELETE, action);
      // Transaction refunded
      if (refundConnector && !refundConnector.canBeDeleted(transaction)) {
        result.inError++;
        await Logging.logError({
          ...LoggingHelper.getTransactionProperties(transaction),
          tenantID: loggedUser.tenantID,
          user: loggedUser,
          action, module: MODULE_NAME, method: 'handleDeleteTransactions',
          message: `Transaction ID '${transaction.id}' has been refunded and cannot be deleted`,
          detailedMessages: { transaction }
        });
        continue;
      }
      // Transaction billed
      if (billingImpl && transaction.billingData?.stop?.status === BillingStatus.BILLED) {
        result.inError++;
        await Logging.logError({
          ...LoggingHelper.getTransactionProperties(transaction),
          tenantID: loggedUser.tenantID,
          user: loggedUser,
          action, module: MODULE_NAME, method: 'handleDeleteTransactions',
          message: `Transaction ID '${transaction.id}' has been billed and cannot be deleted`,
          detailedMessages: { transaction }
        });
        continue;
      }
      // Transaction in progress
      if (!transaction.stop) {
        if (!transaction.chargeBox) {
          transactionsIDsToDelete.push(transaction.id);
        } else {
          // Check connector
          const foundConnector = Utils.getConnectorFromID(transaction.chargeBox, transaction.connectorId);
          if (foundConnector && transaction.id === foundConnector.currentTransactionID) {
            OCPPUtils.clearChargingStationConnectorRuntimeData(transaction.chargeBox, transaction.connectorId);
            await ChargingStationStorage.saveChargingStationConnectors(tenant,
              transaction.chargeBox.id, transaction.chargeBox.connectors);
          }
          // To Delete
          transactionsIDsToDelete.push(transaction.id);
        }
        continue;
      }
      transactionsIDsToDelete.push(transaction.id);
    }
    // Delete only valid transactions, and log the ones we skipped / failed to delete
    result.inSuccess = await TransactionStorage.deleteTransactions(tenant, transactionsIDsToDelete);
    await Logging.logActionsResponse(loggedUser.tenantID,
      ServerAction.TRANSACTIONS_DELETE,
      MODULE_NAME, 'deleteTransactions', result,
      '{{inSuccess}} transaction(s) were successfully deleted',
      '{{inError}} transaction(s) failed to be deleted',
      '{{inSuccess}} transaction(s) were successfully deleted and {{inError}} failed to be deleted',
      'No transactions have been deleted', loggedUser
    );
    return result;
  }

  private static async getTransactions(req: Request, filteredRequest: HttpTransactionsGetRequest,
    authAction: Action = Action.LIST, additionalFilters: Record<string, any> = {}): Promise<DataResult<Transaction>> {

    // Get authorization filters
    const authorizations = await AuthorizationService.checkAndGetTransactionsAuthorizations(
      req.tenant, req.user, authAction, filteredRequest, false);
    if (!authorizations.authorized) {
      return Constants.DB_EMPTY_DATA_RESULT;
    }

    // Get Tag IDs from Visual IDs
    if (filteredRequest.VisualTagID) {
      const tagIDs = await TagStorage.getTags(req.tenant, { visualIDs: filteredRequest.VisualTagID.split('|') }, Constants.DB_PARAMS_MAX_LIMIT, ['id']);
      if (!Utils.isEmptyArray(tagIDs.result)) {
        filteredRequest.TagID = tagIDs.result.map((tag) => tag.id).join('|');
      }
    }
    // Get the transactions
    const transactions = await TransactionStorage.getTransactions(req.tenant,
      {
        search: filteredRequest.Search ? filteredRequest.Search : null,
        status: filteredRequest.Status,
        chargingStationIDs: filteredRequest.ChargingStationID ? filteredRequest.ChargingStationID.split('|') : null,
        issuer: Utils.objectHasProperty(filteredRequest, 'Issuer') ? filteredRequest.Issuer : null,
        userIDs: filteredRequest.UserID ? filteredRequest.UserID.split('|') : null,
        tagIDs: filteredRequest.TagID ? filteredRequest.TagID.split('|') : null,
        withTag: filteredRequest.WithTag,
        withUser: filteredRequest.WithUser,
        withChargingStation: filteredRequest.WithChargingStation,
        withCar: filteredRequest.WithCar,
        withSite: filteredRequest.WithSite,
        withCompany: filteredRequest.WithCompany,
        withSiteArea: filteredRequest.WithSiteArea,
        siteIDs: (filteredRequest.SiteID ? filteredRequest.SiteID.split('|') : null),
        siteAreaIDs: filteredRequest.SiteAreaID ? filteredRequest.SiteAreaID.split('|') : null,
        startDateTime: filteredRequest.StartDateTime ? filteredRequest.StartDateTime : null,
        endDateTime: filteredRequest.EndDateTime ? filteredRequest.EndDateTime : null,
        refundStatus: filteredRequest.RefundStatus ? filteredRequest.RefundStatus.split('|') as RefundStatus[] : null,
        minimalPrice: filteredRequest.MinimalPrice ? filteredRequest.MinimalPrice : null,
        statistics: filteredRequest.Statistics ? filteredRequest.Statistics : null,
        reportIDs: filteredRequest.ReportIDs ? filteredRequest.ReportIDs.split('|') : null,
        connectorIDs: filteredRequest.ConnectorID ? filteredRequest.ConnectorID.split('|').map((connectorID) => Utils.convertToInt(connectorID)) : null,
        inactivityStatus: filteredRequest.InactivityStatus ? filteredRequest.InactivityStatus.split('|') : null,
        ...authorizations.filters
      },
      {
        limit: filteredRequest.Limit,
        skip: filteredRequest.Skip,
        sort: UtilsService.httpSortFieldsToMongoDB(filteredRequest.SortFields),
        onlyRecordCount: filteredRequest.OnlyRecordCount,
      },
      authorizations.projectFields
    );
    // Assign projected fields
    if (authorizations.projectFields) {
      transactions.projectFields = authorizations.projectFields;
    }
    // Add Auth flags
    await AuthorizationService.addTransactionsAuthorizations(
      req.tenant, req.user, transactions, authorizations);

    return transactions;
  }

  private static async transactionSoftStop(action: ServerAction, transaction: Transaction, chargingStation: ChargingStation,
    connector: Connector, req: Request, res: Response, next: NextFunction): Promise<void> {
    // Check if already stopped
    if (transaction.stop) {
      // Clear Connector
      if (connector.currentTransactionID === transaction.id) {
        OCPPUtils.clearChargingStationConnectorRuntimeData(chargingStation, transaction.connectorId);
        await ChargingStationStorage.saveChargingStationConnectors(req.tenant, chargingStation.id, chargingStation.connectors);
      }
      await Logging.logInfo({
        ...LoggingHelper.getTransactionProperties(transaction),
        tenantID: req.tenant.id,
        user: req.user, actionOnUser: transaction.userID,
        action, module: MODULE_NAME, method: 'transactionSoftStop',
        message: `${Utils.buildConnectorInfo(transaction.connectorId, transaction.id)} Transaction has already been stopped`,
      });
    } else {
      // Transaction is still ongoing
      if (!chargingStation.inactive && connector.currentTransactionID === transaction.id) {
        throw new AppError({
          ...LoggingHelper.getTransactionProperties(transaction),
          errorCode: HTTPError.GENERAL_ERROR,
          message: `${Utils.buildConnectorInfo(transaction.connectorId, transaction.id)} Cannot soft stop an ongoing Transaction`,
          module: MODULE_NAME, method: 'transactionSoftStop',
          user: req.user, action
        });
      }
      // Stop Transaction
      const success = await new OCPPService(Configuration.getChargingStationConfig()).softStopTransaction(
        req.tenant, transaction, chargingStation, chargingStation.siteArea);
      if (!success) {
        throw new AppError({
          ...LoggingHelper.getTransactionProperties(transaction),
          errorCode: HTTPError.GENERAL_ERROR,
          message: `${Utils.buildConnectorInfo(transaction.connectorId, transaction.id)} Transaction cannot be stopped`,
          module: MODULE_NAME, method: 'transactionSoftStop',
          user: req.user, action
        });
      }
      await Logging.logInfo({
        ...LoggingHelper.getTransactionProperties(transaction),
        tenantID: req.tenant.id,
        user: req.user, actionOnUser: transaction.userID,
        module: MODULE_NAME, method: 'transactionSoftStop',
        message: `${Utils.buildConnectorInfo(transaction.connectorId, transaction.id)} Transaction has been soft stopped successfully`,
        action, detailedMessages: { transaction }
      });
    }
    res.json(Constants.REST_CHARGING_STATION_COMMAND_RESPONSE_SUCCESS);
    next();
  }

  private static async checkAndGetTransactionChargingStationConnector(action: ServerAction, tenant: Tenant, user: UserToken,
    transactionID: number, authAction: Action): Promise<{ transaction: Transaction; chargingStation: ChargingStation; connector: Connector; }> {
    // Check dynamic auth
    const transaction = await UtilsService.checkAndGetTransactionAuthorization(tenant, user, transactionID, authAction, action);
    const { chargingStation, connector } = await TransactionService.checkAndGetChargingStationConnector(action, tenant, user,
      transaction.chargeBoxID, transaction.connectorId, authAction);
    return { transaction, chargingStation, connector };
  }

  private static async checkAndGetChargingStationConnector(action: ServerAction, tenant: Tenant, user: UserToken,
    chargingStationID: string, connectorID: number, authAction: Action): Promise<{ chargingStation: ChargingStation; connector: Connector; }> {
    // Get the Charging Station
    const chargingStation = await UtilsService.checkAndGetChargingStationAuthorization(tenant, user, chargingStationID, authAction, action, null, { withSiteArea: true });
    // Check connector
    const connector = Utils.getConnectorFromID(chargingStation, connectorID);
    if (!connector) {
      throw new AppError({
        ...LoggingHelper.getChargingStationProperties(chargingStation),
        errorCode: HTTPError.GENERAL_ERROR,
        message: `${Utils.buildConnectorInfo(connectorID)} The Connector ID has not been found`,
        user, action, module: MODULE_NAME, method: 'checkAndGetChargingStationConnector',
      });
    }
    return { chargingStation, connector };
  }
}<|MERGE_RESOLUTION|>--- conflicted
+++ resolved
@@ -428,70 +428,9 @@
   public static async handleGetTransaction(action: ServerAction, req: Request, res: Response, next: NextFunction): Promise<void> {
     // Filter
     const filteredRequest = TransactionValidatorRest.getInstance().validateTransactionGetReq(req.query);
-<<<<<<< HEAD
-    UtilsService.assertIdIsProvided(action, filteredRequest.ID, MODULE_NAME, 'handleGetTransaction', req.user);
-    // Get Transaction
-    const transaction = await TransactionStorage.getTransaction(req.tenant, filteredRequest.ID,
-      { withTag: filteredRequest.WithTag, withCar: filteredRequest.WithCar, withUser: filteredRequest.WithUser },
-      [
-        'id', 'chargeBoxID', 'timestamp', 'issuer', 'stateOfCharge', 'tagID', 'tag.visualID', 'tag.description', 'timezone', 'connectorId', 'meterStart', 'siteAreaID', 'siteID', 'companyID',
-        'userID', 'user.id', 'user.name', 'user.firstName', 'user.email', 'roundedPrice', 'price', 'priceUnit',
-        'stop.userID', 'stop.user.id', 'stop.user.name', 'stop.user.firstName', 'stop.user.email',
-        'currentTotalDurationSecs', 'currentTotalInactivitySecs', 'currentInstantWatts', 'currentTotalConsumptionWh', 'currentStateOfCharge',
-        'currentCumulatedPrice', 'currentInactivityStatus', 'signedData', 'stop.reason',
-        'stop.roundedPrice', 'stop.price', 'stop.priceUnit', 'stop.inactivityStatus', 'stop.stateOfCharge', 'stop.timestamp', 'stop.totalConsumptionWh', 'stop.meterStop',
-        'stop.totalDurationSecs', 'stop.totalInactivitySecs', 'stop.extraInactivitySecs', 'stop.pricingSource', 'stop.signedData',
-        'stop.tagID', 'stop.tag.visualID', 'stop.tag.description', 'billingData.stop.status', 'billingData.stop.invoiceID', 'billingData.stop.invoiceItem',
-        'billingData.stop.invoiceStatus', 'billingData.stop.invoiceNumber',
-        'carID' ,'carCatalogID', 'carCatalog.vehicleMake', 'carCatalog.vehicleModel', 'carCatalog.vehicleModelVersion',
-        'pricingModel'
-      ]
-    );
-    UtilsService.assertObjectExists(action, transaction, `Transaction ID '${filteredRequest.ID}' does not exist`,
-      MODULE_NAME, 'handleGetTransaction', req.user);
-    // Check Transaction
-    if (!await Authorizations.canReadTransaction(req.user, transaction)) {
-      throw new AppAuthError({
-        ...LoggingHelper.getTransactionProperties(transaction),
-        errorCode: HTTPAuthError.FORBIDDEN,
-        user: req.user,
-        action: Action.READ, entity: Entity.TRANSACTION,
-        module: MODULE_NAME, method: 'handleGetTransaction',
-        value: filteredRequest.ID.toString()
-      });
-    }
-    // Check and Get User
-    let user: User;
-    try {
-      user = await UtilsService.checkAndGetUserAuthorization(
-        req.tenant, req.user, transaction.userID, Action.READ, action, null, null, true);
-    } catch (error) {
-      // Ignore
-    }
-    // Check User
-    if (!user) {
-      // Remove User
-      delete transaction.user;
-      delete transaction.userID;
-      delete transaction.tag;
-      delete transaction.tagID;
-      delete transaction.carCatalogID;
-      delete transaction.carCatalog;
-      delete transaction.carID;
-      delete transaction.car;
-      delete transaction.billingData;
-
-      if (transaction.stop) {
-        delete transaction.stop.user;
-        delete transaction.stop.userID;
-        delete transaction.stop.tagID;
-      }
-    }
-=======
     // Check dynamic auth
     const transaction = await UtilsService.checkAndGetTransactionAuthorization(req.tenant, req.user, filteredRequest.ID, Action.READ,
       action, null, { withTag: filteredRequest.WithTag, withCar: filteredRequest.WithCar, withUser: filteredRequest.WithUser }, true);
->>>>>>> db51b121
     res.json(transaction);
     next();
   }
