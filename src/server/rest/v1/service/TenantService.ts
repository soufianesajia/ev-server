import { Action, Entity } from '../../../../types/Authorization';
<<<<<<< HEAD
import { CryptoSettings, CryptoSettingsType, SettingDB, SettingDBContent } from '../../../../types/Setting';
=======
import { CryptoSettings, CryptoSettingsType, SettingDB, SettingDBContent, TechnicalSettings, UserSettings, UserSettingsType } from '../../../../types/Setting';
>>>>>>> 6bb38b43
import { HTTPAuthError, HTTPError } from '../../../../types/HTTPError';
import { NextFunction, Request, Response } from 'express';
import Tenant, { TenantLogo } from '../../../../types/Tenant';
import User, { UserRole } from '../../../../types/User';

import AppAuthError from '../../../../exception/AppAuthError';
import AppError from '../../../../exception/AppError';
import Authorizations from '../../../../authorization/Authorizations';
import Constants from '../../../../utils/Constants';
import { LockEntity } from '../../../../types/Locking';
import LockingManager from '../../../../locking/LockingManager';
import Logging from '../../../../utils/Logging';
import NotificationHandler from '../../../../notification/NotificationHandler';
import { ServerAction } from '../../../../types/Server';
import SettingStorage from '../../../../storage/mongodb/SettingStorage';
import SiteAreaStorage from '../../../../storage/mongodb/SiteAreaStorage';
import { StatusCodes } from 'http-status-codes';
import TenantStorage from '../../../../storage/mongodb/TenantStorage';
import TenantValidator from '../validator/TenantValidation';
import UserStorage from '../../../../storage/mongodb/UserStorage';
import Utils from '../../../../utils/Utils';
import UtilsService from './UtilsService';

const MODULE_NAME = 'TenantService';

export default class TenantService {

  public static async handleDeleteTenant(action: ServerAction, req: Request, res: Response, next: NextFunction): Promise<void> {
    // Validate
    const tenantID = TenantValidator.getInstance().validateTenantDeleteRequestSuperAdmin(req.query);
    UtilsService.assertIdIsProvided(action, tenantID, MODULE_NAME, 'handleDeleteTenant', req.user);
    // Check auth
    if (!Authorizations.canDeleteTenant(req.user)) {
      throw new AppAuthError({
        errorCode: HTTPAuthError.ERROR,
        user: req.user,
        action: Action.DELETE, entity: Entity.TENANT,
        module: MODULE_NAME, method: 'handleDeleteTenant',
        value: tenantID
      });
    }
    // Get
    const tenant = await TenantStorage.getTenant(tenantID);
    UtilsService.assertObjectExists(action, tenant, `Tenant with ID '${tenantID}' does not exist`,
      MODULE_NAME, 'handleDeleteTenant', req.user);
    // Check if current tenant
    if (tenant.id === req.user.tenantID) {
      throw new AppError({
        source: Constants.CENTRAL_SERVER,
        errorCode: HTTPError.OBJECT_DOES_NOT_EXIST_ERROR,
        message: `Your own tenant with id '${tenant.id}' cannot be deleted`,
        module: MODULE_NAME, method: 'handleDeleteTenant',
        user: req.user,
        action: action
      });
    }
    // Delete
    await TenantStorage.deleteTenant(tenant.id);
    // Remove collection
    await TenantStorage.deleteTenantDB(tenant.id);
    // Log
    Logging.logSecurityInfo({
      tenantID: req.user.tenantID, user: req.user,
      module: MODULE_NAME, method: 'handleDeleteTenant',
      message: `Tenant '${tenant.name}' has been deleted successfully`,
      action: action,
      detailedMessages: { tenant }
    });
    // Ok
    res.json(Constants.REST_RESPONSE_SUCCESS);
    next();
  }

  public static async handleGetTenantLogo(action: ServerAction, req: Request, res: Response, next: NextFunction): Promise<void> {
    // Validate
    const filteredRequest = TenantValidator.getInstance().validateGetLogoReqSuperAdmin(req.query);
    // Get Logo
    let tenantLogo: TenantLogo;
    // Get the logo using ID
    if (filteredRequest.ID) {
      tenantLogo = await TenantStorage.getTenantLogo(filteredRequest.ID);
    // Get the logo using Subdomain
    } else if (filteredRequest.Subdomain) {
      const tenant = await TenantStorage.getTenantBySubdomain(filteredRequest.Subdomain, ['id']);
      if (tenant) {
        tenantLogo = await TenantStorage.getTenantLogo(tenant.id);
      }
    }
    if (tenantLogo?.logo) {
      let header = 'image';
      let encoding: BufferEncoding = 'base64';
      // Remove encoding header
      if (tenantLogo.logo.startsWith('data:image/')) {
        header = tenantLogo.logo.substring(5, tenantLogo.logo.indexOf(';'));
        encoding = tenantLogo.logo.substring(tenantLogo.logo.indexOf(';') + 1, tenantLogo.logo.indexOf(',')) as BufferEncoding;
        tenantLogo.logo = tenantLogo.logo.substring(tenantLogo.logo.indexOf(',') + 1);
      }
      res.setHeader('content-type', header);
      res.send(tenantLogo.logo ? Buffer.from(tenantLogo.logo, encoding) : null);
    } else {
      res.send(null);
    }
    next();
  }

  public static async handleGetTenant(action: ServerAction, req: Request, res: Response, next: NextFunction): Promise<void> {
    // Validate
    const filteredRequest = TenantValidator.getInstance().validateTenantGetReqSuperAdmin(req.query);
    UtilsService.assertIdIsProvided(action, filteredRequest.ID, MODULE_NAME, 'handleGetTenant', req.user);
    // Check auth
    if (!Authorizations.canReadTenant(req.user)) {
      throw new AppAuthError({
        errorCode: HTTPAuthError.ERROR,
        user: req.user,
        action: Action.READ, entity: Entity.TENANT,
        module: MODULE_NAME, method: 'handleGetTenant',
        value: filteredRequest.ID
      });
    }
    let projectFields = [
      'id', 'name', 'email', 'subdomain', 'components', 'address', 'logo'
    ];
    // Check projection
    const httpProjectFields = UtilsService.httpFilterProjectToMongoDB(filteredRequest.ProjectFields);
    if (!Utils.isEmptyArray(httpProjectFields)) {
      projectFields = projectFields.filter((projectField) => httpProjectFields.includes(projectField))
    }
    // Get it
    const tenant = await TenantStorage.getTenant(filteredRequest.ID,
      { withLogo: true },
      projectFields
    );
    UtilsService.assertObjectExists(action, tenant, `Tenant with ID '${filteredRequest.ID}' does not exist`,
      MODULE_NAME, 'handleGetTenant', req.user);
    // Return
    res.json(tenant);
    next();
  }

  public static async handleGetTenants(action: ServerAction, req: Request, res: Response, next: NextFunction): Promise<void> {
    // Validate
    const filteredRequest = TenantValidator.getInstance().validateTenantsGetReqSuperAdmin(req.query);
    // Check auth
    if (!Authorizations.canListTenants(req.user)) {
      throw new AppAuthError({
        errorCode: HTTPAuthError.ERROR,
        user: req.user,
        action: Action.LIST, entity: Entity.TENANTS,
        module: MODULE_NAME, method: 'handleGetTenants'
      });
    }
    // Filter
    let projectFields = [
      'id', 'name', 'email', 'subdomain', 'logo', 'createdOn', 'createdBy', 'lastChangedOn', 'lastChangedBy'
    ];
    if (filteredRequest.WithComponents) {
      projectFields.push('components');
    }
    // Check projection
    const httpProjectFields = UtilsService.httpFilterProjectToMongoDB(filteredRequest.ProjectFields);
    if (!Utils.isEmptyArray(httpProjectFields)) {
      projectFields = projectFields.filter((projectField) => httpProjectFields.includes(projectField))
    }
    // Get the tenants
    const tenants = await TenantStorage.getTenants(
      {
        search: filteredRequest.Search,
        withLogo: filteredRequest.WithLogo,
      },
      { limit: filteredRequest.Limit, skip: filteredRequest.Skip, sort: UtilsService.httpSortFieldsToMongoDB(filteredRequest.SortFields) },
      projectFields);
    // Return
    res.json(tenants);
    next();
  }

  public static async createInitialSettingsForTenant(tenantID: string): Promise<void> {
    await this.createInitialCryptoSettings(tenantID);
    await this.createInitialUserSettings(tenantID);
  }

  public static async createInitialCryptoSettings(tenantID: string): Promise<void> {
    // Check for settings in db
    const keySettings = await SettingStorage.getCryptoSettings(tenantID);
    // Create Crypto Key Settings
    if (!keySettings) {
      const keySettingToSave: CryptoSettings = {
        identifier: TechnicalSettings.CRYPTO,
        type: CryptoSettingsType.CRYPTO,
        crypto: {
          key: Utils.generateKey(),
          keyProperties: Utils.getDefaultKeyProperties()
        }
      } as CryptoSettings;
      // Save Crypto Key Settings
      await SettingStorage.saveCryptoSettings(tenantID, keySettingToSave);
    }
  }

  public static async createInitialUserSettings(tenantID: string): Promise<void> {
    // Check for settings in db
    const userSettings = await SettingStorage.getUserSettings(tenantID);
    // Create new user settings
    if (!userSettings) {
      const settingsToSave: UserSettings = {
        identifier: TechnicalSettings.USER,
        type: UserSettingsType.USER,
        user: {
          autoActivateAccountAfterValidation: true
        },
        createdOn: new Date(),
      };
      await SettingStorage.saveUserSettings(tenantID, settingsToSave);
    }
  }

  public static async handleCreateTenant(action: ServerAction, req: Request, res: Response, next: NextFunction): Promise<void> {
    // Validate
    const filteredRequest = TenantValidator.getInstance().validateTenantCreateRequestSuperAdmin(req.body);
    // Check auth
    if (!Authorizations.canCreateTenant(req.user)) {
      throw new AppAuthError({
        errorCode: HTTPAuthError.ERROR,
        user: req.user,
        action: Action.CREATE, entity: Entity.TENANT,
        module: MODULE_NAME, method: 'handleCreateTenant'
      });
    }
    // Check the Tenant's name
    let foundTenant = await TenantStorage.getTenantByName(filteredRequest.name);
    if (foundTenant) {
      throw new AppError({
        source: Constants.CENTRAL_SERVER,
        errorCode: HTTPError.USER_EMAIL_ALREADY_EXIST_ERROR,
        message: `The tenant with name '${filteredRequest.name}' already exists`,
        module: MODULE_NAME, method: 'handleCreateTenant',
        user: req.user,
        action: action
      });
    }
    // Get the Tenant with ID (subdomain)
    foundTenant = await TenantStorage.getTenantBySubdomain(filteredRequest.subdomain);
    if (foundTenant) {
      throw new AppError({
        source: Constants.CENTRAL_SERVER,
        errorCode: HTTPError.USER_EMAIL_ALREADY_EXIST_ERROR,
        message: `The tenant with subdomain '${filteredRequest.subdomain}' already exists`,
        module: MODULE_NAME, method: 'handleCreateTenant',
        user: req.user,
        action: action
      });
    }
    // Update timestamp
    filteredRequest.createdBy = { 'id': req.user.id };
    filteredRequest.createdOn = new Date();
    // Save
    filteredRequest.id = await TenantStorage.saveTenant(filteredRequest);
    // Update with components
    await TenantService.updateSettingsWithComponents(filteredRequest, req);
    // Create DB collections
    // Database creation Lock
    const createDatabaseLock = LockingManager.createExclusiveLock(filteredRequest.id, LockEntity.DATABASE, 'create-database');
    if (await LockingManager.acquire(createDatabaseLock)) {
      try {
        await TenantStorage.createTenantDB(filteredRequest.id);
        // Create initial settings for tenant
        await TenantService.createInitialSettingsForTenant(filteredRequest.id);
      } finally {
        // Release the database creation Lock
        await LockingManager.release(createDatabaseLock);
      }
    }
    // Create Admin user in tenant
    const tenantUser: User = UserStorage.createNewUser() as User;
    tenantUser.name = filteredRequest.name;
    tenantUser.firstName = 'Admin';
    tenantUser.email = filteredRequest.email;
    // Save User
    tenantUser.id = await UserStorage.saveUser(filteredRequest.id, tenantUser);
    // Save User Role
    await UserStorage.saveUserRole(filteredRequest.id, tenantUser.id, UserRole.ADMIN);
    // Save User Status
    await UserStorage.saveUserStatus(filteredRequest.id, tenantUser.id, tenantUser.status);
    // Save User Account Verification
    const verificationToken = Utils.generateToken(filteredRequest.email);
    await UserStorage.saveUserAccountVerification(filteredRequest.id, tenantUser.id, { verificationToken });
    const resetHash = Utils.generateUUID();
    // Init Password info
    await UserStorage.saveUserPassword(filteredRequest.id, tenantUser.id, { passwordResetHash: resetHash });
    // Send activation link
    const evseDashboardVerifyEmailURL = Utils.buildEvseURL(filteredRequest.subdomain) +
      '/verify-email?VerificationToken=' + verificationToken + '&Email=' +
      tenantUser.email + '&ResetToken=' + resetHash;
    // Send Register User (Async)
    NotificationHandler.sendNewRegisteredUser(
      filteredRequest.id,
      Utils.generateUUID(),
      tenantUser,
      {
        'tenant': filteredRequest.name,
        'user': tenantUser,
        'evseDashboardURL': Utils.buildEvseURL(filteredRequest.subdomain),
        'evseDashboardVerifyEmailURL': evseDashboardVerifyEmailURL
      }
    ).catch(() => { });
    // Log
    Logging.logSecurityInfo({
      tenantID: req.user.tenantID, user: req.user,
      module: MODULE_NAME, method: 'handleCreateTenant',
      message: `Tenant '${filteredRequest.name}' has been created successfully`,
      action: action,
      detailedMessages: { params: filteredRequest }
    });
    // Ok
    res.status(StatusCodes.OK).json(Object.assign({ id: filteredRequest.id }, Constants.REST_RESPONSE_SUCCESS));
    next();
  }

  public static async handleUpdateTenant(action: ServerAction, req: Request, res: Response, next: NextFunction): Promise<void> {
    // Check
    const filteredRequest = TenantValidator.getInstance().validateTenantUpdateRequestSuperAdmin(req.body);
    // Check auth
    if (!Authorizations.canUpdateTenant(req.user)) {
      throw new AppAuthError({
        errorCode: HTTPAuthError.ERROR,
        user: req.user,
        action: Action.UPDATE, entity: Entity.TENANT,
        module: MODULE_NAME, method: 'handleUpdateTenant',
        value: filteredRequest.id
      });
    }
    // Get
    const tenant = await TenantStorage.getTenant(filteredRequest.id);
    UtilsService.assertObjectExists(action, tenant, `Tenant with ID '${filteredRequest.id}' does not exist`,
      MODULE_NAME, 'handleUpdateTenant', req.user);
    // Check if smart charging is deactivated in all site areas when deactivated in super tenant
    if (filteredRequest.components && filteredRequest.components.smartCharging &&
        tenant.components && tenant.components.smartCharging &&
        !filteredRequest.components.smartCharging.active && tenant.components.smartCharging.active) {
      const siteAreas = await SiteAreaStorage.getSiteAreas(filteredRequest.id, { smartCharging: true }, Constants.DB_PARAMS_MAX_LIMIT);
      if (siteAreas.count !== 0) {
        throw new AppError({
          source: Constants.CENTRAL_SERVER,
          errorCode: HTTPError.SMART_CHARGING_STILL_ACTIVE_FOR_SITE_AREA,
          message: 'Site Area(s) is/are still enabled for Smart Charging. Please deactivate it/them to disable Smart Charging in Tenant',
          module: MODULE_NAME,
          method: 'handleUpdateSetting',
          user: req.user,
          detailedMessages: { siteAreas: siteAreas.result.map((siteArea) => `${siteArea.name} (${siteArea.id})`) },
        });
      }
    }
    tenant.name = filteredRequest.name;
    tenant.address = filteredRequest.address;
    tenant.components = filteredRequest.components;
    tenant.email = filteredRequest.email;
    tenant.subdomain = filteredRequest.subdomain;
    if (Utils.objectHasProperty(filteredRequest, 'logo')) {
      tenant.logo = filteredRequest.logo;
    }
    // Update timestamp
    tenant.lastChangedBy = { 'id': req.user.id };
    tenant.lastChangedOn = new Date();
    // Update Tenant
    await TenantStorage.saveTenant(tenant, Utils.objectHasProperty(filteredRequest, 'logo') ? true : false);
    // Update with components
    await TenantService.updateSettingsWithComponents(filteredRequest, req);
    // Log
    Logging.logSecurityInfo({
      tenantID: req.user.tenantID, user: req.user,
      module: MODULE_NAME, method: 'handleUpdateTenant',
      message: `Tenant '${filteredRequest.name}' has been updated successfully`,
      action: action,
      detailedMessages: { tenant }
    });
    // Ok
    res.json(Constants.REST_RESPONSE_SUCCESS);
    next();
  }

  private static async updateSettingsWithComponents(tenant: Partial<Tenant>, req: Request): Promise<void> {
    // Create settings
    for (const componentName in tenant.components) {
      // Get the settings
      const currentSetting = await SettingStorage.getSettingByIdentifier(tenant.id, componentName);
      // Check if Component is active
      if (!tenant.components[componentName] || !tenant.components[componentName].active) {
        // Delete settings
        if (currentSetting) {
          await SettingStorage.deleteSetting(tenant.id, currentSetting.id);
        }
        continue;
      }
      // Create
      const newSettingContent: SettingDBContent = Utils.createDefaultSettingContent(
        {
          ...tenant.components[componentName],
          name: componentName
        }, (currentSetting ? currentSetting.content : null));
      if (newSettingContent) {
        // Create & Save
        if (!currentSetting) {
          const newSetting: SettingDB = {
            identifier: componentName,
            content: newSettingContent
          } as SettingDB;
          newSetting.createdOn = new Date();
          newSetting.createdBy = { 'id': req.user.id };
          // Save Setting
          await SettingStorage.saveSettings(tenant.id, newSetting);
        } else {
          currentSetting.content = newSettingContent;
          currentSetting.lastChangedOn = new Date();
          currentSetting.lastChangedBy = { 'id': req.user.id };
          // Save Setting
          await SettingStorage.saveSettings(tenant.id, currentSetting);
        }
      }
    }
  }
}<|MERGE_RESOLUTION|>--- conflicted
+++ resolved
@@ -1,9 +1,5 @@
 import { Action, Entity } from '../../../../types/Authorization';
-<<<<<<< HEAD
-import { CryptoSettings, CryptoSettingsType, SettingDB, SettingDBContent } from '../../../../types/Setting';
-=======
 import { CryptoSettings, CryptoSettingsType, SettingDB, SettingDBContent, TechnicalSettings, UserSettings, UserSettingsType } from '../../../../types/Setting';
->>>>>>> 6bb38b43
 import { HTTPAuthError, HTTPError } from '../../../../types/HTTPError';
 import { NextFunction, Request, Response } from 'express';
 import Tenant, { TenantLogo } from '../../../../types/Tenant';
@@ -129,7 +125,7 @@
     // Check projection
     const httpProjectFields = UtilsService.httpFilterProjectToMongoDB(filteredRequest.ProjectFields);
     if (!Utils.isEmptyArray(httpProjectFields)) {
-      projectFields = projectFields.filter((projectField) => httpProjectFields.includes(projectField))
+      projectFields = projectFields.filter((projectField) => httpProjectFields.includes(projectField));
     }
     // Get it
     const tenant = await TenantStorage.getTenant(filteredRequest.ID,
@@ -165,7 +161,7 @@
     // Check projection
     const httpProjectFields = UtilsService.httpFilterProjectToMongoDB(filteredRequest.ProjectFields);
     if (!Utils.isEmptyArray(httpProjectFields)) {
-      projectFields = projectFields.filter((projectField) => httpProjectFields.includes(projectField))
+      projectFields = projectFields.filter((projectField) => httpProjectFields.includes(projectField));
     }
     // Get the tenants
     const tenants = await TenantStorage.getTenants(
