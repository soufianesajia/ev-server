import { ExtractJwt, Strategy } from 'passport-jwt';
import { Handler, NextFunction, Request, RequestHandler, Response } from 'express';
import { HttpLoginRequest, HttpResetPasswordRequest } from '../../../../types/requests/HttpUserRequest';
import User, { UserRole, UserStatus } from '../../../../types/User';

import AppError from '../../../../exception/AppError';
import AuthValidator from '../validator/AuthValidator';
import Authorizations from '../../../../authorization/Authorizations';
import BillingFactory from '../../../../integration/billing/BillingFactory';
import Configuration from '../../../../utils/Configuration';
import Constants from '../../../../utils/Constants';
import { HTTPError } from '../../../../types/HTTPError';
import I18nManager from '../../../../utils/I18nManager';
import Logging from '../../../../utils/Logging';
import NotificationHandler from '../../../../notification/NotificationHandler';
import { ServerAction } from '../../../../types/Server';
import SettingStorage from '../../../../storage/mongodb/SettingStorage';
import { StatusCodes } from 'http-status-codes';
import Tag from '../../../../types/Tag';
import TagStorage from '../../../../storage/mongodb/TagStorage';
import Tenant from '../../../../types/Tenant';
import TenantStorage from '../../../../storage/mongodb/TenantStorage';
import UserStorage from '../../../../storage/mongodb/UserStorage';
import Utils from '../../../../utils/Utils';
import UtilsService from './UtilsService';
import jwt from 'jsonwebtoken';
import moment from 'moment';
import passport from 'passport';

const centralSystemRestConfig = Configuration.getCentralSystemRestServiceConfig();
let jwtOptions;

// Init JWT auth options
if (centralSystemRestConfig) {
  // Set
  jwtOptions = {
    jwtFromRequest: ExtractJwt.fromAuthHeaderAsBearerToken(),
    secretOrKey: centralSystemRestConfig.userTokenKey
  };
  // Use
  passport.use(new Strategy(jwtOptions, (jwtPayload, done) =>
    // Return the token decoded right away
    done(null, jwtPayload)
  ));
}

const MODULE_NAME = 'AuthService';

export default class AuthService {
  public static initialize(): Handler {
    return passport.initialize();
  }

  public static authenticate(): RequestHandler {
    return passport.authenticate('jwt', { session: false });
  }

  public static async handleLogIn(action: ServerAction, req: Request, res: Response, next: NextFunction): Promise<void> {
    // Filter
    const filteredRequest = AuthValidator.getInstance().validateAuthSignInReq(req.body);
    // Get Tenant
    const tenant = await AuthService.getTenant(filteredRequest.tenant);
    if (!tenant) {
      throw new AppError({
        errorCode: HTTPError.OBJECT_DOES_NOT_EXIST_ERROR,
        message: `User with Email '${filteredRequest.email}' tried to log in with an unknown tenant '${filteredRequest.tenant}'!`,
        module: MODULE_NAME,
        method: 'handleLogIn',
        action: action
      });
    }
    req.user = { tenantID: tenant.id };
    const user = await UserStorage.getUserByEmail(tenant, filteredRequest.email);
    UtilsService.assertObjectExists(action, user, `User with email '${filteredRequest.email}' does not exist`,
      MODULE_NAME, 'handleLogIn', req.user);
    // Check if the number of trials is reached
    if (user.passwordWrongNbrTrials >= centralSystemRestConfig.passwordWrongNumberOfTrial) {
      // Check if the user is still locked
      if (user.status === UserStatus.LOCKED) {
        // Yes: Check date to reset pass
        if (user.passwordBlockedUntil && moment(user.passwordBlockedUntil).isBefore(moment())) {
          // Time elapsed: activate the account again
          await Logging.logInfo({
            tenantID: req.user.tenantID,
            actionOnUser: user,
            module: MODULE_NAME, method: 'handleLogIn', action: action,
            message: 'User has been unlocked after a period of time can try to login again'
          });
          // Save User Status
          await UserStorage.saveUserStatus(tenant, user.id, UserStatus.ACTIVE);
          // Init User Password
          await UserStorage.saveUserPassword(tenant, user.id,
            { passwordWrongNbrTrials: 0, passwordBlockedUntil: null, passwordResetHash: null });
          // Read user again
          const updatedUser = await UserStorage.getUser(tenant, user.id);
          // Check user
          await AuthService.checkUserLogin(action, tenant, updatedUser, filteredRequest, req, res, next);
        } else {
          // Return data
          throw new AppError({
            errorCode: HTTPError.USER_ACCOUNT_LOCKED_ERROR,
            message: 'User is locked',
            module: MODULE_NAME,
            method: 'handleLogIn'
          });
        }
      } else {
        // An admin has reactivated the account
        user.passwordWrongNbrTrials = 0;
        user.passwordBlockedUntil = null;
        // Check user
        await AuthService.checkUserLogin(action, tenant, user, filteredRequest, req, res, next);
      }
    } else {
      // Nbr trials OK: Check user
      await AuthService.checkUserLogin(action, tenant, user, filteredRequest, req, res, next);
    }
  }

  public static async handleRegisterUser(action: ServerAction, req: Request, res: Response, next: NextFunction): Promise<void> {
    // Filter
    const filteredRequest = AuthValidator.getInstance().validateAuthSignOnReq(req.body);
    // Override
    filteredRequest.status = UserStatus.PENDING;
    if (!filteredRequest.locale) {
      filteredRequest.locale = Constants.DEFAULT_LOCALE;
    }
    // Get the Tenant
    const tenant = await AuthService.getTenant(filteredRequest.tenant);
    if (!tenant.id) {
      throw new AppError({
        errorCode: HTTPError.OBJECT_DOES_NOT_EXIST_ERROR,
        message: `User is trying to register with an unknown tenant '${filteredRequest.tenant}'!`,
        module: MODULE_NAME,
        method: 'handleRegisterUser'
      });
    }
    req.user = { tenantID: tenant.id };
    // Check reCaptcha
    await UtilsService.checkReCaptcha(tenant, action, 'handleRegisterUser',
      centralSystemRestConfig, filteredRequest.captcha, req.connection.remoteAddress);
    // Check Mandatory field
    UtilsService.checkIfUserValid(filteredRequest as User, null, req);
    // Check email
    const user = await UserStorage.getUserByEmail(tenant, filteredRequest.email);
    if (user) {
      throw new AppError({
        errorCode: HTTPError.USER_EMAIL_ALREADY_EXIST_ERROR,
        message: 'Email already exists',
        module: MODULE_NAME,
        method: 'handleRegisterUser'
      });
    }
    // Generate a password
    const newPasswordHashed = await Utils.hashPasswordBcrypt(filteredRequest.password);
    // Create the user
    const newUser = UserStorage.createNewUser() as User;
    newUser.email = filteredRequest.email;
    newUser.name = filteredRequest.name;
    newUser.firstName = filteredRequest.firstName;
    newUser.locale = filteredRequest.locale;
    newUser.mobile = filteredRequest.mobile;
<<<<<<< HEAD
    newUser.phone = filteredRequest.phone;
=======
>>>>>>> a5aeb346
    newUser.createdOn = new Date();
    const verificationToken = Utils.generateToken(filteredRequest.email);
    const endUserLicenseAgreement = await UserStorage.getEndUserLicenseAgreement(tenant, Utils.getLanguageFromLocale(newUser.locale));
    // Save User
    newUser.id = await UserStorage.saveUser(tenant, newUser);
    // Save User Status
    if (tenant.id === Constants.DEFAULT_TENANT_ID) {
      await UserStorage.saveUserRole(tenant, newUser.id, UserRole.SUPER_ADMIN);
    } else {
      await UserStorage.saveUserRole(tenant, newUser.id, UserRole.BASIC);
    }
    // Save User Status
    await UserStorage.saveUserStatus(tenant, newUser.id, UserStatus.PENDING);
    // Get the i18n translation class
    const i18nManager = I18nManager.getInstanceForLocale(newUser.locale);
    // Save User password
    await UserStorage.saveUserPassword(tenant, newUser.id, {
      password: newPasswordHashed,
      passwordWrongNbrTrials: 0,
      passwordResetHash: null,
      passwordBlockedUntil: null
    });
    // Save User Account Verification
    await UserStorage.saveUserAccountVerification(tenant, newUser.id, { verificationToken });
    // Save User EULA
    await UserStorage.saveUserEULA(tenant, newUser.id, {
      eulaAcceptedOn: new Date(),
      eulaAcceptedVersion: endUserLicenseAgreement.version,
      eulaAcceptedHash: endUserLicenseAgreement.hash
    });
    // Assign user to all Sites with auto-assign flag
    await UtilsService.assignCreatedUserToSites(tenant, newUser);
    // Create default Tag
    if (tenant.id !== Constants.DEFAULT_TENANT_ID) {
      const tag: Tag = {
        id: Utils.generateTagID(newUser.name, newUser.firstName),
        active: true,
        issuer: true,
        userID: newUser.id,
        createdBy: { id: newUser.id },
        createdOn: new Date(),
        description: i18nManager.translate('tags.virtualBadge'),
        default: true
      };
      await TagStorage.saveTag(tenant, tag);
    }
    await Logging.logInfo({
      tenantID: tenant.id,
      user: newUser, action: action,
      module: MODULE_NAME,
      method: 'handleRegisterUser',
      message: `User with Email '${req.body.email as string}' has been created successfully`,
      detailedMessages: { params: req.body }
    });
    if (tenant.id !== Constants.DEFAULT_TENANT_ID) {
      // Send notification
      const evseDashboardVerifyEmailURL = Utils.buildEvseURL(filteredRequest.tenant) +
        '/verify-email?VerificationToken=' + verificationToken + '&Email=' + newUser.email;
      // Notify (Async)
      void NotificationHandler.sendNewRegisteredUser(
        tenant,
        Utils.generateUUID(),
        newUser,
        {
          'tenant': filteredRequest.name,
          'user': newUser,
          'evseDashboardURL': Utils.buildEvseURL(filteredRequest.tenant),
          'evseDashboardVerifyEmailURL': evseDashboardVerifyEmailURL
        }
      );
    }
    res.json(Constants.REST_RESPONSE_SUCCESS);
    next();
  }

  public static async checkAndSendResetPasswordConfirmationEmail(tenant: Tenant, filteredRequest: Partial<HttpResetPasswordRequest>, action: ServerAction, req: Request,
      res: Response, next: NextFunction): Promise<void> {
    // No hash: Send email with init pass hash link
    if (!filteredRequest.captcha) {
      throw new AppError({
        errorCode: HTTPError.GENERAL_ERROR,
        message: 'The captcha is mandatory',
        module: MODULE_NAME,
        method: 'checkAndSendResetPasswordConfirmationEmail'
      });
    }
    // Check reCaptcha
    await UtilsService.checkReCaptcha(tenant, action, 'checkAndSendResetPasswordConfirmationEmail',
      centralSystemRestConfig, filteredRequest.captcha, req.connection.remoteAddress);
    // Generate a new password
    const user = await UserStorage.getUserByEmail(tenant, filteredRequest.email);
    UtilsService.assertObjectExists(action, user, `User with email '${filteredRequest.email}' does not exist`,
      MODULE_NAME, 'checkAndSendResetPasswordConfirmationEmail', req.user);
    const resetHash = Utils.generateUUID();
    // Init Password info
    await UserStorage.saveUserPassword(tenant, user.id, { passwordResetHash: resetHash });
    await Logging.logInfo({
      tenantID: tenant.id,
      user: user, action: action,
      module: MODULE_NAME,
      method: 'checkAndSendResetPasswordConfirmationEmail',
      message: `User with Email '${req.body.email as string}' will receive an email to reset his password`
    });
    // Send notification
    const evseDashboardResetPassURL = Utils.buildEvseURL(filteredRequest.tenant) +
      '/define-password?hash=' + resetHash;
    // Notify
    void NotificationHandler.sendRequestPassword(
      tenant,
      Utils.generateUUID(),
      user,
      {
        'user': user,
        'evseDashboardURL': Utils.buildEvseURL(filteredRequest.tenant),
        'evseDashboardResetPassURL': evseDashboardResetPassURL
      }
    );
    res.json(Constants.REST_RESPONSE_SUCCESS);
    next();
  }

  public static async resetUserPassword(tenant: Tenant, filteredRequest: Partial<HttpResetPasswordRequest>,
      action: ServerAction, req: Request, res: Response, next: NextFunction): Promise<void> {
    // Get the user
    const user = await UserStorage.getUserByPasswordResetHash(tenant, filteredRequest.hash);
    UtilsService.assertObjectExists(action, user, `User with password reset hash '${filteredRequest.hash}' does not exist`,
      MODULE_NAME, 'handleUserPasswordReset', req.user);
    // Hash it
    const newHashedPassword = await Utils.hashPasswordBcrypt(filteredRequest.password);
    // Save new password
    await UserStorage.saveUserPassword(tenant, user.id,
      {
        password: newHashedPassword,
        passwordWrongNbrTrials: 0,
        passwordResetHash: null,
        passwordBlockedUntil: null
      }
    );
    // Unlock
    if (user.status === UserStatus.LOCKED) {
      await UserStorage.saveUserStatus(tenant, user.id, UserStatus.ACTIVE);
    }
    await Logging.logInfo({
      tenantID: tenant.id,
      user: user, action: action,
      module: MODULE_NAME,
      method: 'handleUserPasswordReset',
      message: 'User\'s password has been reset successfully',
      detailedMessages: { params: req.body }
    });
    res.json(Constants.REST_RESPONSE_SUCCESS);
    next();
  }

  public static async handleUserPasswordReset(action: ServerAction, req: Request, res: Response, next: NextFunction): Promise<void> {
    const filteredRequest = AuthValidator.getInstance().validateAuthPasswordResetReq(req.body);
    // Get Tenant
    const tenant = await AuthService.getTenant(filteredRequest.tenant);
    if (!tenant) {
      throw new AppError({
        errorCode: HTTPError.OBJECT_DOES_NOT_EXIST_ERROR,
        message: `User is trying to access resource with an unknown tenant '${filteredRequest.tenant}'!`,
        module: MODULE_NAME,
        method: 'handleUserPasswordReset',
        action: action
      });
    }
    // Check hash
    if (filteredRequest.hash) {
      // Send the new password
      await AuthService.resetUserPassword(tenant, filteredRequest, action, req, res, next);
    } else {
      // Send Confirmation Email for requesting a new password
      await AuthService.checkAndSendResetPasswordConfirmationEmail(tenant, filteredRequest, action, req, res, next);
    }
  }

  public static async handleCheckEndUserLicenseAgreement(action: ServerAction, req: Request, res: Response, next: NextFunction): Promise<void> {
    // Filter
    const filteredRequest = AuthValidator.getInstance().validateAuthEulaCheckReq(req.query);
    // Get Tenant
    const tenant = await AuthService.getTenant(filteredRequest.Tenant);
    if (!tenant) {
      throw new AppError({
        errorCode: HTTPError.GENERAL_ERROR,
        message: 'The Tenant is mandatory',
        module: MODULE_NAME,
        method: 'handleCheckEndUserLicenseAgreement'
      });
    }
    // Get User
    const user = await UserStorage.getUserByEmail(tenant, filteredRequest.Email);
    if (!user) {
      // Do not return error, only reject it
      res.json({ eulaAccepted: false });
      next();
      return;
    }
    // Get last Eula version
    const endUserLicenseAgreement = await UserStorage.getEndUserLicenseAgreement(tenant, Utils.getLanguageFromLocale(user.locale));
    if (user.eulaAcceptedHash === endUserLicenseAgreement.hash) {
      // Check if version matches
      res.json({ eulaAccepted: true });
      next();
      return;
    }
    // Check if version matches
    res.json({ eulaAccepted: false });
    next();
  }

  public static async handleGetEndUserLicenseAgreement(action: ServerAction, req: Request, res: Response, next: NextFunction): Promise<void> {
    // Filter
    const filteredRequest = AuthValidator.getInstance().validateAuthEulaReq(req.query);
    // Get it
    const endUserLicenseAgreement = await UserStorage.getEndUserLicenseAgreement(Constants.DEFAULT_TENANT_OBJECT, filteredRequest.Language);
    res.json(endUserLicenseAgreement);
    next();
  }

  public static async handleVerifyEmail(action: ServerAction, req: Request, res: Response, next: NextFunction): Promise<void> {
    // Filter
    const filteredRequest = AuthValidator.getInstance().validateAuthEmailVerifyReq(req.query);
    // Get Tenant
    const tenant = await AuthService.getTenant(filteredRequest.Tenant);
    if (!tenant) {
      throw new AppError({
        errorCode: HTTPError.OBJECT_DOES_NOT_EXIST_ERROR,
        action: action,
        module: MODULE_NAME,
        method: 'handleVerifyEmail',
        message: `User is trying to access resource with an unknown tenant '${filteredRequest.Tenant}'!`
      });
    }
    // Check that this is not the super tenant
    if (tenant.id === Constants.DEFAULT_TENANT_ID) {
      throw new AppError({
        errorCode: HTTPError.GENERAL_ERROR,
        action: action,
        module: MODULE_NAME, method: 'handleVerifyEmail',
        message: 'Cannot verify email in the Super Tenant'
      });
    }
    if (!tenant) {
      throw new AppError({
        errorCode: HTTPError.OBJECT_DOES_NOT_EXIST_ERROR,
        action: action,
        module: MODULE_NAME,
        method: 'handleVerifyEmail',
        message: `Tenant ID '${tenant.id}' does not exist!`
      });
    }
    // Check email
    const user = await UserStorage.getUserByEmail(tenant, filteredRequest.Email);
    UtilsService.assertObjectExists(action, user, `User with email '${filteredRequest.Email}' does not exist`,
      MODULE_NAME, 'handleVerifyEmail', req.user);
    // Check if account is already active
    if (user.status === UserStatus.ACTIVE) {
      throw new AppError({
        errorCode: HTTPError.USER_ACCOUNT_ALREADY_ACTIVE_ERROR,
        action: action,
        user: user,
        module: MODULE_NAME, method: 'handleVerifyEmail',
        message: 'Account is already active'
      });
    }
    // Check verificationToken
    if (user.verificationToken !== filteredRequest.VerificationToken) {
      throw new AppError({
        errorCode: HTTPError.INVALID_TOKEN_ERROR,
        action: action,
        user: user,
        module: MODULE_NAME, method: 'handleVerifyEmail',
        message: 'Wrong Verification Token'
      });
    }
    // Save User Status
    let userStatus: UserStatus;
    // When it's user creation case we take the user settings
    if (!user.importedData) {
      const userSettings = await SettingStorage.getUserSettings(tenant);
      userStatus = userSettings.user.autoActivateAccountAfterValidation ? UserStatus.ACTIVE : UserStatus.INACTIVE;
    } else {
      // When it's user import case we take checkbox param saved to db
      userStatus = user.importedData.autoActivateUserAtImport ? UserStatus.ACTIVE : UserStatus.INACTIVE;
    }
    // Save User Status
    await UserStorage.saveUserStatus(tenant, user.id, userStatus);
    // For integration with billing
    const billingImpl = await BillingFactory.getBillingImpl(tenant);
    if (billingImpl) {
      try {
        await billingImpl.synchronizeUser(user);
        await Logging.logInfo({
          tenantID: tenant.id,
          module: MODULE_NAME, method: 'handleVerifyEmail',
          action: action,
          user: user,
          message: 'User has been created successfully in the billing system'
        });
      } catch (error) {
        await Logging.logError({
          tenantID: tenant.id,
          module: MODULE_NAME, method: 'handleVerifyEmail',
          action: action,
          user: user,
          message: 'User cannot be created in the billing system',
          detailedMessages: { error: error.stack }
        });
      }
    }
    // Save User Verification Account
    await UserStorage.saveUserAccountVerification(tenant, user.id,
      { verificationToken: null, verifiedAt: new Date() });
    await Logging.logInfo({
      tenantID: tenant.id,
      user: user, action: action,
      module: MODULE_NAME, method: 'handleVerifyEmail',
      message: userStatus === UserStatus.ACTIVE ?
        'User account has been successfully verified and activated' :
        'User account has been successfully verified but needs an admin to activate it',
      detailedMessages: { params: req.query }
    });
    // Notify
    void NotificationHandler.sendAccountVerification(
      tenant,
      Utils.generateUUID(),
      user,
      {
        'user': user,
        'userStatus': userStatus,
        'evseDashboardURL': Utils.buildEvseURL(filteredRequest.Tenant),
      }
    );
    res.json({ status: 'Success', userStatus });
    next();
  }

  public static async handleResendVerificationEmail(action: ServerAction, req: Request, res: Response, next: NextFunction): Promise<void> {
    const filteredRequest = AuthValidator.getInstance().validateAuthVerificationEmailResendReq(req.body);
    // Get the tenant
    const tenant = await AuthService.getTenant(filteredRequest.tenant);
    if (!tenant) {
      throw new AppError({
        errorCode: HTTPError.OBJECT_DOES_NOT_EXIST_ERROR,
        message: `User is trying to access resource with an unknown tenant '${filteredRequest.tenant}'!`,
        module: MODULE_NAME,
        method: 'handleResendVerificationEmail',
        action: action
      });
    }
    // Check that this is not the super tenant
    if (tenant.id === Constants.DEFAULT_TENANT_ID) {
      throw new AppError({
        errorCode: HTTPError.GENERAL_ERROR,
        message: 'Cannot request a verification Email in the Super Tenant',
        module: MODULE_NAME,
        method: 'handleResendVerificationEmail',
        action: action
      });
    }
    // Check reCaptcha
    await UtilsService.checkReCaptcha(tenant, action, 'handleResendVerificationEmail',
      centralSystemRestConfig, filteredRequest.captcha, req.connection.remoteAddress);
    // Is valid email?
    const user = await UserStorage.getUserByEmail(tenant, filteredRequest.email);
    UtilsService.assertObjectExists(action, user, `User with email '${filteredRequest.email}' does not exist`,
      MODULE_NAME, 'handleResendVerificationEmail', req.user);
    // Check if account is already active
    if (user.status === UserStatus.ACTIVE) {
      throw new AppError({
        errorCode: HTTPError.USER_ACCOUNT_ALREADY_ACTIVE_ERROR,
        message: 'Account is already active',
        module: MODULE_NAME,
        method: 'handleResendVerificationEmail',
        action: action,
        user: user
      });
    }
    let verificationToken: string;
    // Check verificationToken
    if (!user.verificationToken) {
      // Verification token was not created after registration
      // This should not happen
      // Generate new verificationToken
      verificationToken = Utils.generateToken(filteredRequest.email);
      user.verificationToken = verificationToken;
      // Save User Verification Account
      await UserStorage.saveUserAccountVerification(tenant, user.id, { verificationToken });
    } else {
      // Get existing verificationToken
      verificationToken = user.verificationToken;
    }
    await Logging.logInfo({
      tenantID: tenant.id,
      user: user,
      action: action,
      module: MODULE_NAME,
      method: 'handleResendVerificationEmail',
      message: `User with Email '${filteredRequest.email}' has been created successfully`,
      detailedMessages: { params: req.body }
    });
    // Send notification
    const evseDashboardVerifyEmailURL = Utils.buildEvseURL(filteredRequest.tenant) +
      '/verify-email?VerificationToken=' + verificationToken + '&Email=' +
      user.email;
    // Notify
    void NotificationHandler.sendVerificationEmail(
      tenant,
      Utils.generateUUID(),
      user,
      {
        'user': user,
        'evseDashboardURL': Utils.buildEvseURL(filteredRequest.tenant),
        'evseDashboardVerifyEmailURL': evseDashboardVerifyEmailURL
      }
    );
    res.json(Constants.REST_RESPONSE_SUCCESS);
    next();
  }

  public static handleUserLogOut(action: ServerAction, req: Request, res: Response, next: NextFunction): void {
    res.status(StatusCodes.OK).send({});
  }

  public static async userLoginWrongPassword(action: ServerAction, tenant: Tenant, user: User, req: Request, res: Response, next: NextFunction): Promise<void> {
    // Add wrong trial + 1
    if (isNaN(user.passwordWrongNbrTrials)) {
      user.passwordWrongNbrTrials = 0;
    }
    const passwordWrongNbrTrials = user.passwordWrongNbrTrials + 1;
    // Check if the number of trial is reached
    if (passwordWrongNbrTrials >= centralSystemRestConfig.passwordWrongNumberOfTrial) {
      // Too many attempts, lock user
      // Save User Status
      await UserStorage.saveUserStatus(tenant, user.id, UserStatus.LOCKED);
      // Save User Blocked Date
      await UserStorage.saveUserPassword(tenant, user.id,
        {
          passwordWrongNbrTrials,
          passwordBlockedUntil: moment().add(centralSystemRestConfig.passwordBlockedWaitTimeMin, 'm').toDate()
        });
      throw new AppError({
        errorCode: HTTPError.USER_ACCOUNT_LOCKED_ERROR,
        message: 'User is locked',
        module: MODULE_NAME,
        method: 'checkUserLogin',
        action: action,
        user: user
      });
    } else {
      // Save User Nbr Password Trials
      await UserStorage.saveUserPassword(tenant, user.id, { passwordWrongNbrTrials });
      throw new AppError({
        errorCode: HTTPError.OBJECT_DOES_NOT_EXIST_ERROR,
        message: `User failed to log in, ${centralSystemRestConfig.passwordWrongNumberOfTrial - user.passwordWrongNbrTrials} trial(s) remaining`,
        module: MODULE_NAME,
        method: 'checkUserLogin',
        action: action,
        user: user
      });
    }
  }

  public static async userLoginSucceeded(action: ServerAction, tenant: Tenant, user: User, req: Request, res: Response, next: NextFunction): Promise<void> {
    // Password / Login OK
    await Logging.logInfo({
      tenantID: tenant.id,
      user: user,
      module: MODULE_NAME, method: 'checkUserLogin',
      action: action, message: 'User logged in successfully'
    });
    // Set Eula Info on Login Only
    if (action === ServerAction.LOGIN) {
      // Save EULA
      const endUserLicenseAgreement = await UserStorage.getEndUserLicenseAgreement(tenant, Utils.getLanguageFromLocale(user.locale));
      await UserStorage.saveUserEULA(tenant, user.id,
        {
          eulaAcceptedOn: new Date(),
          eulaAcceptedVersion: endUserLicenseAgreement.version,
          eulaAcceptedHash: endUserLicenseAgreement.hash
        }
      );
    }
    // Reset wrong number of trial
    await UserStorage.saveUserPassword(tenant, user.id,
      { passwordWrongNbrTrials: 0, passwordBlockedUntil: null, passwordResetHash: null });
    // Get the tags (limited) to avoid an overweighted token
    const tags = await TagStorage.getTags(tenant, { userIDs: [user.id] }, Constants.DB_PARAMS_DEFAULT_RECORD);
    // Yes: build token
    const payload = await Authorizations.buildUserToken(tenant, user, tags.result);
    // Build token
    let token: string;
    // Role Demo?
    if (Authorizations.isDemo(user)) {
      token = jwt.sign(payload, jwtOptions.secretOrKey, {
        expiresIn: centralSystemRestConfig.userDemoTokenLifetimeDays * 24 * 3600
      });
    } else if (user.technical) {
      token = jwt.sign(payload, jwtOptions.secretOrKey, {
        expiresIn: centralSystemRestConfig.userTechnicalTokenLifetimeDays * 24 * 3600
      });
    } else {
      token = jwt.sign(payload, jwtOptions.secretOrKey, {
        expiresIn: centralSystemRestConfig.userTokenLifetimeHours * 3600
      });
    }
    // Return it
    res.json({ token: token });
  }

  public static async getTenantID(subdomain: string): Promise<string> {
    if (!subdomain) {
      return Constants.DEFAULT_TENANT_ID;
    }
    // Get it
    const tenant = await TenantStorage.getTenantBySubdomain(subdomain);
    return (tenant ? tenant.id : null);
  }

  public static async getTenant(subdomain: string): Promise<Tenant> {
    if (!subdomain) {
      return Constants.DEFAULT_TENANT_OBJECT;
    }
    // Get it
    const tenant = await TenantStorage.getTenantBySubdomain(subdomain);
    return (tenant ? tenant : null);
  }

  public static async checkUserLogin(action: ServerAction, tenant: Tenant, user: User,
      filteredRequest: Partial<HttpLoginRequest>, req: Request, res: Response, next: NextFunction): Promise<void> {
    // User Found?
    if (!user) {
      throw new AppError({
        errorCode: HTTPError.OBJECT_DOES_NOT_EXIST_ERROR,
        message: `Unknown user tried to log in with email '${filteredRequest.email}'`,
        module: MODULE_NAME,
        method: 'checkUserLogin',
        user: user
      });
    }
    // Check password
    let match = false;
    if (user.password) {
      match = await Utils.checkPasswordBCrypt(filteredRequest.password, user.password);
    }
    // Check password hash
    if (match || (user.password === Utils.hashPassword(filteredRequest.password))) {
      // Check status
      switch (user.status) {
        case UserStatus.PENDING:
          throw new AppError({
            errorCode: HTTPError.USER_ACCOUNT_PENDING_ERROR,
            message: 'Account is pending! User must activate his account in his email',
            module: MODULE_NAME,
            method: 'checkUserLogin',
            user: user
          });
        case UserStatus.LOCKED:
          throw new AppError({
            errorCode: HTTPError.USER_ACCOUNT_LOCKED_ERROR,
            message: `Account is locked ('${user.status}')`,
            module: MODULE_NAME,
            method: 'checkUserLogin',
            user: user
          });
        case UserStatus.INACTIVE:
          throw new AppError({
            errorCode: HTTPError.USER_ACCOUNT_INACTIVE_ERROR,
            message: `Account is inactive ('${user.status}')`,
            module: MODULE_NAME,
            method: 'checkUserLogin',
            user: user
          });
        case UserStatus.BLOCKED:
          throw new AppError({
            errorCode: HTTPError.USER_ACCOUNT_BLOCKED_ERROR,
            message: `Account is blocked ('${user.status}')`,
            module: MODULE_NAME,
            method: 'checkUserLogin',
            user: user
          });
      }
      // Check Technical users
      if (user.technical && AuthService.isLoggedFromUserDevice(req)) {
        // No authorized to log
        throw new AppError({
          errorCode: HTTPError.TECHNICAL_USER_CANNOT_LOG_TO_UI_ERROR,
          message: 'API User cannot log in to UI but only B2B',
          module: MODULE_NAME,
          method: 'checkUserLogin',
          user: user
        });
      }
      // Login OK
      await AuthService.userLoginSucceeded(action, tenant, user, req, res, next);
    } else {
      // Login KO
      await AuthService.userLoginWrongPassword(action, tenant, user, req, res, next);
    }
  }

  private static isLoggedFromUserDevice(req: Request) {
    return req.useragent.isMobile ||
      req.useragent.isDesktop;
  }
}<|MERGE_RESOLUTION|>--- conflicted
+++ resolved
@@ -160,10 +160,6 @@
     newUser.firstName = filteredRequest.firstName;
     newUser.locale = filteredRequest.locale;
     newUser.mobile = filteredRequest.mobile;
-<<<<<<< HEAD
-    newUser.phone = filteredRequest.phone;
-=======
->>>>>>> a5aeb346
     newUser.createdOn = new Date();
     const verificationToken = Utils.generateToken(filteredRequest.email);
     const endUserLicenseAgreement = await UserStorage.getEndUserLicenseAgreement(tenant, Utils.getLanguageFromLocale(newUser.locale));
