--- conflicted
+++ resolved
@@ -510,29 +510,20 @@
     next();
   }
 
-<<<<<<< HEAD
   public static async handleActivateAccount(action: ServerAction, req: Request, res: Response, next: NextFunction): Promise<void> {
+    // Check Tenant
+    if (!req.tenant) {
+      throw new AppError({
+        errorCode: StatusCodes.BAD_REQUEST,
+        message: 'Tenant must be provided',
+        module: MODULE_NAME, method: 'handleActivateAccount', action: action,
+      });
+    }
     const filteredRequest = BillingValidatorRest.getInstance().validateBillingActivateAccountReq({ ...req.params, ...req.body });
     const billingAccount = await BillingStorage.getAccountByID(req.tenant, filteredRequest.ID);
     UtilsService.assertObjectExists(action, billingAccount, `Account ID '${filteredRequest.ID}' does not exist`, MODULE_NAME, 'handleActivateAccount', req.user);
     // Check if the account onboarding has been sent
     if (billingAccount.status !== BillingAccountStatus.PENDING) {
-=======
-  public static async handleActivateSubAccount(action: ServerAction, req: Request, res: Response, next: NextFunction): Promise<void> {
-    // Check Tenant
-    if (!req.tenant) {
-      throw new AppError({
-        errorCode: StatusCodes.BAD_REQUEST,
-        message: 'Tenant must be provided',
-        module: MODULE_NAME, method: 'handleActivateSubAccount', action: action,
-      });
-    }
-    const filteredRequest = BillingValidatorRest.getInstance().validateBillingActivateSubAccountReq({ ...req.params, ...req.body });
-    const subAccount = await BillingStorage.getSubAccountByID(req.tenant, filteredRequest.ID);
-    UtilsService.assertObjectExists(action, subAccount, `Sub account ID '${filteredRequest.ID}' does not exist`, MODULE_NAME, 'handleActivateSubAccount', req.user);
-    // Check if the sub account onboarding has been sent
-    if (subAccount.status !== BillingAccountStatus.PENDING) {
->>>>>>> abd60689
       throw new AppError({
         errorCode: HTTPError.GENERAL_ERROR,
         message: 'Account onboarding aborted - current status should be PENDING',
