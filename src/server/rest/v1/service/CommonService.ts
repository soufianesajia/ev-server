import { NextFunction, Request, Response } from 'express';
import { ReasonPhrases, StatusCodes } from 'http-status-codes';

import AppError from '../../../../exception/AppError';
import AuthService from './AuthService';
import CommonValidatorRest from '../validator/CommonValidatorRest';
import Tenant from '../../../../types/Tenant';
import TenantStorage from '../../../../storage/mongodb/TenantStorage';
import Utils from '../../../../utils/Utils';

const MODULE_NAME = 'CommonService';

export default class CommonService {

  public static async checkTenantValidity(req: Request, res: Response, next: NextFunction): Promise<void> {
<<<<<<< HEAD
    // Methods to ignore
    if (req.url !== '/signout' &&
      req.url !== '/ping' &&
      !req.url.startsWith('/car-catalogs') &&
      !req.url.startsWith('/charging-stations/firmware/download') &&
      !req.url.startsWith('/billing/accounts') &&
      !req.url.startsWith('/eula?') &&
      req.url !== '/eula') {
      try {
        const httpRequest = {
          ...Utils.cloneObject(req.body),
          ...Utils.cloneObject(req.query)
        };
        // Get Tenant ID/Sub Domain from HTTP Request
        const filteredRequest = CommonValidatorRest.getInstance().validateAuthVerifyTenantRedirectReq(httpRequest);
        let tenantID: string;
        let tenantSubdomain: string;
        if (filteredRequest.tenant) {
          tenantSubdomain = filteredRequest.tenant;
        }
        if (filteredRequest.Tenant) {
          tenantSubdomain = filteredRequest.Tenant;
        }
        if (filteredRequest.TenantID) {
          tenantID = filteredRequest.TenantID;
        }
        if (filteredRequest.Subdomain) {
          tenantSubdomain = filteredRequest.Subdomain;
        }
        if (filteredRequest.ID && req.url.startsWith('/tenants/logo')) {
          tenantID = filteredRequest.ID;
=======
    try {
      // Get Tenant ID/Sub Domain from HTTP Request
      const httpRequest = {
        ...Utils.cloneObject(req.body),
        ...Utils.cloneObject(req.query)
      };
      const filteredRequest = CommonValidatorRest.getInstance().validateAuthVerifyTenantRedirectReq(httpRequest);
      // Get the Tenant information
      let tenantID: string;
      let tenantSubdomain: string;
      if (filteredRequest.tenant) {
        tenantSubdomain = filteredRequest.tenant;
      }
      if (filteredRequest.Tenant) {
        tenantSubdomain = filteredRequest.Tenant;
      }
      if (filteredRequest.TenantID) {
        tenantID = filteredRequest.TenantID;
      }
      if (filteredRequest.Subdomain) {
        tenantSubdomain = filteredRequest.Subdomain;
      }
      if (filteredRequest.ID && req.url.startsWith('/tenants/logo')) {
        tenantID = filteredRequest.ID;
      }
      // No Tenant info found
      if (!tenantID && !tenantSubdomain) {
        // Handle the default tenant
        if (Utils.objectHasProperty(httpRequest, 'tenant')) {
          req.tenant = await AuthService.getTenant('');
>>>>>>> abd60689
        }
        next();
        return;
      }
      // Get the Tenant
      let tenant: Tenant;
      if (tenantID) {
        tenant = await TenantStorage.getTenant(tenantID);
        if (!tenant) {
          throw new AppError({
            errorCode: StatusCodes.NOT_FOUND,
            message: `Unknown Tenant ID '${tenantID}'!`,
            module: MODULE_NAME,
            method: 'checkTenantValidity',
          });
        }
      } else {
        tenant = await TenantStorage.getTenantBySubdomain(tenantSubdomain);
        if (!tenant) {
          throw new AppError({
            errorCode: StatusCodes.NOT_FOUND,
            message: `Unknown Tenant Subdomain '${tenantSubdomain}'!`,
            module: MODULE_NAME,
            method: 'checkTenantValidity',
          });
        }
      }
      // Check the redirection
      if (tenant?.redirectDomain) {
        throw new AppError({
          errorCode: StatusCodes.MOVED_PERMANENTLY,
          message: ReasonPhrases.MOVED_PERMANENTLY,
          module: MODULE_NAME, method: 'checkTenantValidity',
          user: req.user,
          detailedMessages: {
            redirectDomain: tenant.redirectDomain
          }
        });
      }
      req.tenant = tenant;
      next();
    } catch (err) {
      next(err);
    }
  }
}<|MERGE_RESOLUTION|>--- conflicted
+++ resolved
@@ -13,39 +13,6 @@
 export default class CommonService {
 
   public static async checkTenantValidity(req: Request, res: Response, next: NextFunction): Promise<void> {
-<<<<<<< HEAD
-    // Methods to ignore
-    if (req.url !== '/signout' &&
-      req.url !== '/ping' &&
-      !req.url.startsWith('/car-catalogs') &&
-      !req.url.startsWith('/charging-stations/firmware/download') &&
-      !req.url.startsWith('/billing/accounts') &&
-      !req.url.startsWith('/eula?') &&
-      req.url !== '/eula') {
-      try {
-        const httpRequest = {
-          ...Utils.cloneObject(req.body),
-          ...Utils.cloneObject(req.query)
-        };
-        // Get Tenant ID/Sub Domain from HTTP Request
-        const filteredRequest = CommonValidatorRest.getInstance().validateAuthVerifyTenantRedirectReq(httpRequest);
-        let tenantID: string;
-        let tenantSubdomain: string;
-        if (filteredRequest.tenant) {
-          tenantSubdomain = filteredRequest.tenant;
-        }
-        if (filteredRequest.Tenant) {
-          tenantSubdomain = filteredRequest.Tenant;
-        }
-        if (filteredRequest.TenantID) {
-          tenantID = filteredRequest.TenantID;
-        }
-        if (filteredRequest.Subdomain) {
-          tenantSubdomain = filteredRequest.Subdomain;
-        }
-        if (filteredRequest.ID && req.url.startsWith('/tenants/logo')) {
-          tenantID = filteredRequest.ID;
-=======
     try {
       // Get Tenant ID/Sub Domain from HTTP Request
       const httpRequest = {
@@ -76,7 +43,6 @@
         // Handle the default tenant
         if (Utils.objectHasProperty(httpRequest, 'tenant')) {
           req.tenant = await AuthService.getTenant('');
->>>>>>> abd60689
         }
         next();
         return;
