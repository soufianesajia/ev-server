--- conflicted
+++ resolved
@@ -1358,13 +1358,10 @@
           action: action
         });
       }
-<<<<<<< HEAD
-=======
       formerTagOwnerID = tag.userID;
       if (filteredRequest.default) {
         await UserStorage.clearTagUserDefault(req.user.tenantID, filteredRequest.userID);
       }
->>>>>>> deea95f5
     }
     if (filteredRequest.default && !formerTagOwnerID && (tag.default !== filteredRequest.default)) {
       await UserStorage.clearTagUserDefault(req.user.tenantID, filteredRequest.userID);
@@ -1380,8 +1377,6 @@
     tag.lastChangedOn = new Date();
     // Save
     await UserStorage.saveTag(req.user.tenantID, tag);
-<<<<<<< HEAD
-=======
     if (formerTagOwnerID) {
       const tagsMDB = await UserStorage.getTags(req.user.tenantID, {
         userIDs: [formerTagOwnerID]
@@ -1396,7 +1391,6 @@
       // Recompute the former User's Hash (trigger unlog)
       await SessionHashService.rebuildUserHashID(req.user.tenantID, formerTagOwnerID);
     }
->>>>>>> deea95f5
     // Synchronize badges with IOP
     if (Utils.isComponentActiveFromToken(req.user, TenantComponents.OCPI) && (filteredRequest.userID !== tag.userID)) {
       try {
