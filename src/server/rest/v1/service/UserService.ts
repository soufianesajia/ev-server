--- conflicted
+++ resolved
@@ -78,12 +78,6 @@
     let car: Car;
     if (Utils.isComponentActiveFromToken(req.user, TenantComponents.CAR) && carAuthorization.authorized) {
       // Get the default Car
-<<<<<<< HEAD
-      car = await CarStorage.getDefaultUserCar(req.tenant, filteredRequest.UserID, {}, carAuthorization.projectFields);
-      if (!car) {
-        // Get the first available car
-        car = await CarStorage.getFirstAvailableUserCar(req.tenant, filteredRequest.UserID, carAuthorization.projectFields);
-=======
       car = await CarStorage.getDefaultUserCar(req.tenant, filteredRequest.UserID, {},
         ['id', 'type', 'licensePlate', 'carCatalog.vehicleMake', 'carCatalog.vehicleModel', 'carCatalog.vehicleModelVersion', 'carCatalog.image', 'carCatalog.batteryCapacityFull', 'carCatalog.fastChargePowerMax', 'converter.powerWatts', 'converter.numberOfPhases', 'default', 'carConnectorData.carConnectorID', 'carConnectorData.carConnectorMeterID']
       );
@@ -92,7 +86,6 @@
         car = await CarStorage.getFirstAvailableUserCar(req.tenant, filteredRequest.UserID,
           ['id', 'type', 'licensePlate', 'carCatalog.vehicleMake', 'carCatalog.vehicleModel', 'carCatalog.vehicleModelVersion', 'carCatalog.image', 'carCatalog.batteryCapacityFull', 'carCatalog.fastChargePowerMax', 'converter.powerWatts', 'converter.numberOfPhases', 'default', 'carConnectorData.carConnectorID', 'carConnectorData.carConnectorMeterID']
         );
->>>>>>> db51b121
       }
     }
     let withBillingChecks = true ;
