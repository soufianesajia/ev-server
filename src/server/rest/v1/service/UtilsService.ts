--- conflicted
+++ resolved
@@ -1307,7 +1307,6 @@
     }
   }
 
-<<<<<<< HEAD
   public static checkIfCompanyValid(company: Partial<Company>, req: Request): void {
     if (req.method !== 'POST' && !company.id) {
       throw new AppError({
@@ -1350,8 +1349,6 @@
     }
   }
 
-=======
->>>>>>> 3cc91922
   public static checkIfAssetValid(asset: Partial<Asset>, req: Request): void {
     if (req.method !== 'POST' && !asset.id) {
       throw new AppError({
