--- conflicted
+++ resolved
@@ -198,28 +198,17 @@
   }
 
   public static async checkAndGetUsersInErrorAuthorizations(tenant: Tenant, userToken: UserToken,
-<<<<<<< HEAD
-      authAction: Action, filteredRequest: Partial<HttpUsersRequest>): Promise<AuthorizationFilter> {
-    const authorizationFilters: AuthorizationFilter = {
-=======
       filteredRequest: Partial<HttpUsersRequest>): Promise<AuthorizationFilter> {
     const authorizations: AuthorizationFilter = {
->>>>>>> 19d53931
       filters: {},
       dataSources: new Map(),
       projectFields: [],
       authorized: false
     };
     // Check static & dynamic authorization
-<<<<<<< HEAD
-    await this.canPerformAuthorizationAction(tenant, userToken, Entity.USER, authAction,
-      authorizationFilters, filteredRequest, null, true);
-    return authorizationFilters;
-=======
     await this.canPerformAuthorizationAction(tenant, userToken, Entity.USER, Action.IN_ERROR,
       authorizations, filteredRequest, null, true);
     return authorizations;
->>>>>>> 19d53931
   }
 
   public static async addUsersAuthorizations(tenant: Tenant, userToken: UserToken, users: UserDataResult, authorizationFilter: AuthorizationFilter): Promise<void> {
@@ -250,28 +239,17 @@
   }
 
   public static async checkAndGetUsersAuthorizations(tenant: Tenant, userToken: UserToken,
-<<<<<<< HEAD
-      authAction: Action, filteredRequest: Partial<HttpUsersRequest>): Promise<AuthorizationFilter> {
-    const authorizationFilters: AuthorizationFilter = {
-=======
       filteredRequest: Partial<HttpUsersRequest>, failsWithException = true): Promise<AuthorizationFilter> {
     const authorizations: AuthorizationFilter = {
->>>>>>> 19d53931
-      filters: {},
-      dataSources: new Map(),
-      projectFields: [],
-      authorized: false,
-    };
-    // Check static & dynamic authorization
-<<<<<<< HEAD
-    await AuthorizationService.canPerformAuthorizationAction(tenant, userToken, Entity.USER, authAction,
-      authorizationFilters, filteredRequest, null, true);
-    return authorizationFilters;
-=======
+      filters: {},
+      dataSources: new Map(),
+      projectFields: [],
+      authorized: false,
+    };
+    // Check static & dynamic authorization
     await AuthorizationService.canPerformAuthorizationAction(
       tenant, userToken, Entity.USER, Action.LIST, authorizations, filteredRequest, null, failsWithException);
     return authorizations;
->>>>>>> 19d53931
   }
 
   public static async checkAndGetAssetsAuthorizations(tenant: Tenant, userToken: UserToken,
