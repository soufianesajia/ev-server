import { Action, Entity } from '../../../../types/Authorization';
import { HTTPAuthError, HTTPError } from '../../../../types/HTTPError';
import { IntegrationSettings, TechnicalSettings } from '../../../../types/Setting';
import { NextFunction, Request, Response } from 'express';

import AppAuthError from '../../../../exception/AppAuthError';
import AppError from '../../../../exception/AppError';
import Authorizations from '../../../../authorization/Authorizations';
import Constants from '../../../../utils/Constants';
import Cypher from '../../../../utils/Cypher';
import Logging from '../../../../utils/Logging';
import { ServerAction } from '../../../../types/Server';
import SettingSecurity from './security/SettingSecurity';
import SettingStorage from '../../../../storage/mongodb/SettingStorage';
import SettingValidator from '../validator/SettingValidator';
import { StatusCodes } from 'http-status-codes';
import Utils from '../../../../utils/Utils';
import UtilsService from './UtilsService';
import _ from 'lodash';

const MODULE_NAME = 'SettingService';

export default class SettingService {
  public static async handleDeleteSetting(action: ServerAction, req: Request, res: Response, next: NextFunction): Promise<void> {
    // Filter
    const settingID = SettingSecurity.filterSettingRequestByID(req.query);
    UtilsService.assertIdIsProvided(action, settingID, MODULE_NAME, 'handleDeleteSetting', req.user);
    // Check auth
    if (!await Authorizations.canDeleteSetting(req.user)) {
      throw new AppAuthError({
        errorCode: HTTPAuthError.FORBIDDEN,
        user: req.user,
        action: Action.DELETE, entity: Entity.SETTING,
        module: MODULE_NAME, method: 'handleDeleteSetting',
        value: settingID
      });
    }
    // Get
    const setting = await SettingStorage.getSetting(req.tenant, settingID);
    UtilsService.assertObjectExists(action, setting, `Tenant ID '${settingID}' does not exist`,
      MODULE_NAME, 'handleDeleteSetting', req.user);
    // Delete
    await SettingStorage.deleteSetting(req.tenant, settingID);
    // Log
    await Logging.logInfo({
      tenantID: req.user.tenantID,
      user: req.user, module: MODULE_NAME, method: 'handleDeleteSetting',
      message: `Setting '${setting.identifier}' has been deleted successfully`,
      action: action,
      detailedMessages: { setting }
    });
    // Ok
    res.json(Constants.REST_RESPONSE_SUCCESS);
    next();
  }

  public static async handleGetSetting(action: ServerAction, req: Request, res: Response, next: NextFunction): Promise<void> {
    // Filter
    const settingID = SettingSecurity.filterSettingRequestByID(req.query);
    UtilsService.assertIdIsProvided(action, settingID, MODULE_NAME, 'handleGetSetting', req.user);
    // Check auth
    if (!await Authorizations.canReadSetting(req.user)) {
      throw new AppAuthError({
        errorCode: HTTPAuthError.FORBIDDEN,
        user: req.user,
        action: Action.READ, entity: Entity.SETTING,
        module: MODULE_NAME, method: 'handleGetSetting',
        value: settingID
      });
    }
    // Get it
    const setting = await SettingStorage.getSetting(req.tenant, settingID);
    UtilsService.assertObjectExists(action, setting, `Setting ID '${settingID}' does not exist`,
      MODULE_NAME, 'handleGetSetting', req.user);
    // Process the sensitive data if any
    // Hash sensitive data before being sent to the front end
    Cypher.hashSensitiveDataInJSON(setting);
    // If Crypto Settings, hash key
    if (setting.identifier === 'crypto') {
      setting.content.crypto.key = Utils.hash(setting.content.crypto.key);
    }
    // Return
    res.json(setting);
    next();
  }

  public static async handleGetSettingByIdentifier(action: ServerAction, req: Request, res: Response, next: NextFunction): Promise<void> {
    // Filter
    const settingID = SettingSecurity.filterSettingRequestByID(req.query);
    UtilsService.assertIdIsProvided(action, settingID, MODULE_NAME, 'handleGetSettingByIdentifier', req.user);
    // Check auth
    if (!await Authorizations.canReadSetting(req.user)) {
      throw new AppAuthError({
        errorCode: HTTPAuthError.FORBIDDEN,
        user: req.user,
        action: Action.READ, entity: Entity.SETTING,
        module: MODULE_NAME, method: 'handleGetSettingByIdentifier',
        value: settingID
      });
    }
    // Get it
    const setting = await SettingStorage.getSettingByIdentifier(req.tenant, settingID);
    UtilsService.assertObjectExists(action, setting, `Setting ID '${settingID}' does not exist`,
      MODULE_NAME, 'handleGetSettingByIdentifier', req.user);
    // Process the sensitive data if any
    // Hash sensitive data before being sent to the front end
    Cypher.hashSensitiveDataInJSON(setting);
    // If Crypto Settings, hash key
    if (setting.identifier === 'crypto') {
      setting.content.crypto.key = Utils.hash(setting.content.crypto.key);
    }
    // Return
    res.json(setting);
    next();
  }

  public static async handleGetSettings(action: ServerAction, req: Request, res: Response, next: NextFunction): Promise<void> {
    // Check auth
    if (!await Authorizations.canListSettings(req.user)) {
      throw new AppAuthError({
        errorCode: HTTPAuthError.FORBIDDEN,
        user: req.user,
        action: Action.LIST, entity: Entity.SETTING,
        module: MODULE_NAME, method: 'handleGetSettings'
      });
    }
    // Filter
    const filteredRequest = SettingSecurity.filterSettingsRequest(req.query);
    // Get the all settings identifier
    const settings = await SettingStorage.getSettings(req.tenant,
      { identifier: filteredRequest.Identifier },
      { limit: filteredRequest.Limit, skip: filteredRequest.Skip, sort: filteredRequest.SortFields });
    // Process the sensitive data if any
    for (const setting of settings.result) {
      // Hash sensitive data before being sent to the front end
      Cypher.hashSensitiveDataInJSON(setting);
      // If Crypto Settings, hash key
      if (setting.identifier === 'crypto') {
        setting.content.crypto.key = Utils.hash(setting.content.crypto.key);
      }
    }
    // Return
    res.json(settings);
    next();
  }

  public static async handleCreateSetting(action: ServerAction, req: Request, res: Response, next: NextFunction): Promise<void> {
    // Check auth
    if (!await Authorizations.canCreateSetting(req.user)) {
      throw new AppAuthError({
        errorCode: HTTPAuthError.FORBIDDEN,
        user: req.user,
        action: Action.CREATE, entity: Entity.SETTING,
        module: MODULE_NAME, method: 'handleCreateSetting'
      });
    }
    // Filter
    const filteredRequest = await SettingService.filterSetting(action, req, true);
    // Process the sensitive data if any
    await Cypher.encryptSensitiveDataInJSON(req.tenant, filteredRequest);
    // Update timestamp
    filteredRequest.createdBy = { 'id': req.user.id };
    filteredRequest.createdOn = new Date();
    // Save Setting
    filteredRequest.id = await SettingStorage.saveSettings(req.tenant, filteredRequest);
    // Log
    await Logging.logInfo({
      tenantID: req.user.tenantID,
      user: req.user, module: MODULE_NAME, method: 'handleCreateSetting',
      message: `Setting '${filteredRequest.identifier}' has been created successfully`,
      action: action,
      detailedMessages: { params: filteredRequest }
    });
    // Ok
    res.status(StatusCodes.OK).json(Object.assign({ id: filteredRequest.id }, Constants.REST_RESPONSE_SUCCESS));
    next();
  }

  public static async handleUpdateSetting(action: ServerAction, req: Request, res: Response, next: NextFunction): Promise<void> {
    UtilsService.assertIdIsProvided(action, req.body.id, MODULE_NAME, 'handleUpdateSetting', req.user);
<<<<<<< HEAD
    const filteredRequest = await SettingService.filterSetting(action, req, false);
=======
    switch (req.body.identifier) {
      // Filter
      case IntegrationSettings.OCPI:
        filteredRequest = SettingValidator.getInstance().validateSettingOCPISetReq(req.body);
        break;
      case IntegrationSettings.OICP:
        filteredRequest = SettingValidator.getInstance().validateSettingOICPSetReq(req.body);
        break;
      case TechnicalSettings.CRYPTO:
        filteredRequest = SettingValidator.getInstance().validateSettingCryptoSetReq(req.body);
        break;
      case TechnicalSettings.USER:
        filteredRequest = SettingValidator.getInstance().validateSettingUserSetReq(req.body);
        break;
      case IntegrationSettings.SMART_CHARGING:
        filteredRequest = SettingValidator.getInstance().validateSettingSmartChargingSetReq(req.body);
        break;
      case IntegrationSettings.REFUND:
        filteredRequest = SettingValidator.getInstance().validateSettingRefundSetReq(req.body);
        break;
      case IntegrationSettings.PRICING:
        filteredRequest = SettingValidator.getInstance().validateSettingPricingSetReq(req.body);
        break;
      case IntegrationSettings.SAC:
        filteredRequest = SettingValidator.getInstance().validateSettingAnalyticsSetReq(req.body);
        break;
      default:
        filteredRequest = SettingSecurity.filterSettingUpdateRequest(req.body);
        await Logging.logDebug({
          tenantID: req.user.tenantID,
          user: req.user, module: MODULE_NAME, method: 'handleUpdateSetting',
          message: `The property 'identifier' with value '${req.body.identifier as string}' for Setting with ID '${req.body.id as string}' has no dedicated schema (yet)`,
          action: action,
          detailedMessages: { filteredRequest }
        });
    }
>>>>>>> 52b7caff
    // Check auth
    if (!await Authorizations.canUpdateSetting(req.user)) {
      throw new AppAuthError({
        errorCode: HTTPAuthError.FORBIDDEN,
        user: req.user,
        action: Action.UPDATE, entity: Entity.SETTING,
        module: MODULE_NAME, method: 'handleUpdateSetting',
        value: filteredRequest.id
      });
    }
    // Get Setting
    const setting = await SettingStorage.getSetting(req.tenant, filteredRequest.id);
    UtilsService.assertObjectExists(action, setting, `Setting ID '${filteredRequest.id as string}' does not exist`,
      MODULE_NAME, 'handleUpdateSetting', req.user);
    // Process the sensitive data if any
    // Preprocess the data to take care of updated values
    if (filteredRequest.sensitiveData) {
      if (!Array.isArray(filteredRequest.sensitiveData)) {
        throw new AppError({
          errorCode: HTTPError.CYPHER_INVALID_SENSITIVE_DATA_ERROR,
          message: `The property 'sensitiveData' for Setting with ID '${filteredRequest.id as string}' is not an array`,
          module: MODULE_NAME,
          method: 'handleUpdateSetting',
          user: req.user
        });
      }
      // Process sensitive properties
      for (const property of filteredRequest.sensitiveData) {
        // Get the sensitive property from the request
        const valueInRequest = _.get(filteredRequest, property);
        if (valueInRequest && valueInRequest.length > 0) {
          // Get the sensitive property from the DB
          const valueInDb = _.get(setting, property);
          if (valueInDb && valueInDb.length > 0) {
            const hashedValueInDB = Utils.hash(valueInDb);
            if (valueInRequest !== hashedValueInDB) {
              // Yes: Encrypt
              _.set(filteredRequest, property, await Cypher.encrypt(req.tenant, valueInRequest));
            } else {
              // No: Put back the encrypted value
              _.set(filteredRequest, property, valueInDb);
            }
          } else {
            // Value in db is empty then encrypt
            _.set(filteredRequest, property, await Cypher.encrypt(req.tenant, valueInRequest));
          }
        }
      }
    } else {
      filteredRequest.sensitiveData = [];
    }
    // Update timestamp
    setting.lastChangedBy = { 'id': req.user.id };
    setting.lastChangedOn = new Date();
    if (filteredRequest.identifier === TechnicalSettings.CRYPTO) {
      // Check supported algorithm
      if (!Constants.CRYPTO_SUPPORTED_ALGORITHM.includes(
        Utils.buildCryptoAlgorithm(filteredRequest.content.crypto.keyProperties))) {
        throw new AppError({
          errorCode: HTTPError.CRYPTO_ALGORITHM_NOT_SUPPORTED,
          message: 'Crypto algorithm not supported',
          module: MODULE_NAME, method: 'handleUpdateSetting',
          user: req.user
        });
      }
      // Check crypto key
      const keyLength = filteredRequest.content.crypto.keyProperties.blockSize / 8;
      if (filteredRequest.content.crypto.key.length !== keyLength) {
        throw new AppError({
          errorCode: HTTPError.CRYPTO_KEY_LENGTH_INVALID,
          message: 'Crypto key length is invalid',
          module: MODULE_NAME, method: 'handleUpdateSetting',
          user: req.user
        });
      }
      // Check if config is valid
      try {
        await Cypher.checkCryptoSettings(filteredRequest.content.crypto);
      } catch (error) {
        throw new AppError({
          errorCode: HTTPError.CRYPTO_CHECK_FAILED,
          message: 'Crypto check failed to run: ' + error.message,
          module: MODULE_NAME, method: 'handleUpdateSetting',
          user: req.user
        });
      }
      // Check if migration is on-going
      if (setting.content.crypto.migrationToBeDone) {
        throw new AppError({
          errorCode: HTTPError.CRYPTO_MIGRATION_IN_PROGRESS,
          message: 'Crypto migration is in progress',
          module: MODULE_NAME, method: 'handleUpdateSetting',
          user: req.user
        });
      } else {
        if (Utils.hash(filteredRequest.content.crypto.key) !== Utils.hash(setting.content.crypto.key)) {
          filteredRequest.content.crypto.migrationToBeDone = true;
        }
        filteredRequest.content.crypto.formerKey = setting.content.crypto.key;
        filteredRequest.content.crypto.formerKeyProperties = setting.content.crypto.keyProperties;
      }
    }
    // Update Setting
    filteredRequest.id = await SettingStorage.saveSettings(req.tenant, filteredRequest);
    // Crypto Setting handling
    if (filteredRequest.identifier === TechnicalSettings.CRYPTO) {
      if (filteredRequest.content.crypto.migrationToBeDone) {
        await Cypher.handleCryptoSettingsChange(req.tenant);
      }
    }
    // Log
    await Logging.logInfo({
      tenantID: req.user.tenantID,
      user: req.user, module: MODULE_NAME, method: 'handleUpdateSetting',
      message: `Setting '${filteredRequest.id as string}' has been updated successfully`,
      action: action,
      detailedMessages: { filteredRequest }
    });
    // Ok
    res.json(Constants.REST_RESPONSE_SUCCESS);
    next();
  }

  private static async filterSetting(action: ServerAction, req: Request, createSetting: boolean) {
    let filteredRequest;
    switch (req.body.identifier) {
      // Filter
      case IntegrationSettings.OCPI:
        return SettingValidator.getInstance().validateSettingOCPISetReq(req.body);
      case IntegrationSettings.OICP:
        return SettingValidator.getInstance().validateSettingOICPSetReq(req.body);
      case TechnicalSettings.CRYPTO:
        return SettingValidator.getInstance().validateSettingCryptoSetReq(req.body);
      case TechnicalSettings.USER:
        return SettingValidator.getInstance().validateSettingUserSetReq(req.body);
      case IntegrationSettings.SMART_CHARGING:
        return SettingValidator.getInstance().validateSettingSmartChargingSetReq(req.body);
      case IntegrationSettings.REFUND:
        return SettingValidator.getInstance().validateSettingRefundSetReq(req.body);
      case IntegrationSettings.PRICING:
        return SettingValidator.getInstance().validateSettingPricingSetReq(req.body);
      case IntegrationSettings.SAC:
        return SettingValidator.getInstance().validateSettingSacSetReq(req.body);
      case IntegrationSettings.ASSET:
        return SettingValidator.getInstance().validateSettingAssetSetReq(req.body);
      default:
        if (createSetting) {
          filteredRequest = SettingSecurity.filterSettingCreateRequest(req.body);
        } else {
          filteredRequest = SettingSecurity.filterSettingUpdateRequest(req.body);
        }
        await Logging.logDebug({
          tenantID: req.user.tenantID,
          user: req.user, module: MODULE_NAME, method: 'filterSetting',
          message: `The property 'identifier' with value '${req.body.identifier as string}' for Setting with ID '${req.body.id as string}' has no dedicated schema (yet)`,
          action: action,
          detailedMessages: { filteredRequest }
        });
        return filteredRequest;
    }
  }
}<|MERGE_RESOLUTION|>--- conflicted
+++ resolved
@@ -178,46 +178,7 @@
 
   public static async handleUpdateSetting(action: ServerAction, req: Request, res: Response, next: NextFunction): Promise<void> {
     UtilsService.assertIdIsProvided(action, req.body.id, MODULE_NAME, 'handleUpdateSetting', req.user);
-<<<<<<< HEAD
     const filteredRequest = await SettingService.filterSetting(action, req, false);
-=======
-    switch (req.body.identifier) {
-      // Filter
-      case IntegrationSettings.OCPI:
-        filteredRequest = SettingValidator.getInstance().validateSettingOCPISetReq(req.body);
-        break;
-      case IntegrationSettings.OICP:
-        filteredRequest = SettingValidator.getInstance().validateSettingOICPSetReq(req.body);
-        break;
-      case TechnicalSettings.CRYPTO:
-        filteredRequest = SettingValidator.getInstance().validateSettingCryptoSetReq(req.body);
-        break;
-      case TechnicalSettings.USER:
-        filteredRequest = SettingValidator.getInstance().validateSettingUserSetReq(req.body);
-        break;
-      case IntegrationSettings.SMART_CHARGING:
-        filteredRequest = SettingValidator.getInstance().validateSettingSmartChargingSetReq(req.body);
-        break;
-      case IntegrationSettings.REFUND:
-        filteredRequest = SettingValidator.getInstance().validateSettingRefundSetReq(req.body);
-        break;
-      case IntegrationSettings.PRICING:
-        filteredRequest = SettingValidator.getInstance().validateSettingPricingSetReq(req.body);
-        break;
-      case IntegrationSettings.SAC:
-        filteredRequest = SettingValidator.getInstance().validateSettingAnalyticsSetReq(req.body);
-        break;
-      default:
-        filteredRequest = SettingSecurity.filterSettingUpdateRequest(req.body);
-        await Logging.logDebug({
-          tenantID: req.user.tenantID,
-          user: req.user, module: MODULE_NAME, method: 'handleUpdateSetting',
-          message: `The property 'identifier' with value '${req.body.identifier as string}' for Setting with ID '${req.body.id as string}' has no dedicated schema (yet)`,
-          action: action,
-          detailedMessages: { filteredRequest }
-        });
-    }
->>>>>>> 52b7caff
     // Check auth
     if (!await Authorizations.canUpdateSetting(req.user)) {
       throw new AppAuthError({
@@ -360,7 +321,7 @@
       case IntegrationSettings.PRICING:
         return SettingValidator.getInstance().validateSettingPricingSetReq(req.body);
       case IntegrationSettings.SAC:
-        return SettingValidator.getInstance().validateSettingSacSetReq(req.body);
+        return SettingValidator.getInstance().validateSettingAnalyticsSetReq(req.body);
       case IntegrationSettings.ASSET:
         return SettingValidator.getInstance().validateSettingAssetSetReq(req.body);
       default:
