import { Action, Entity } from '../../../../types/Authorization';
import { HTTPAuthError, HTTPError } from '../../../../types/HTTPError';
import { IntegrationSettings, TechnicalSettings } from '../../../../types/Setting';
import { NextFunction, Request, Response } from 'express';

import AppAuthError from '../../../../exception/AppAuthError';
import AppError from '../../../../exception/AppError';
import Authorizations from '../../../../authorization/Authorizations';
import Constants from '../../../../utils/Constants';
import Cypher from '../../../../utils/Cypher';
import Logging from '../../../../utils/Logging';
import { ServerAction } from '../../../../types/Server';
import SettingSecurity from './security/SettingSecurity';
import SettingStorage from '../../../../storage/mongodb/SettingStorage';
import SettingValidator from '../validator/SettingValidator';
import { StatusCodes } from 'http-status-codes';
import Utils from '../../../../utils/Utils';
import UtilsService from './UtilsService';
import _ from 'lodash';

const MODULE_NAME = 'SettingService';

export default class SettingService {
  public static async handleDeleteSetting(action: ServerAction, req: Request, res: Response, next: NextFunction): Promise<void> {
    // Filter
    const settingID = SettingSecurity.filterSettingRequestByID(req.query);
    UtilsService.assertIdIsProvided(action, settingID, MODULE_NAME, 'handleDeleteSetting', req.user);
    // Check auth
    if (!await Authorizations.canDeleteSetting(req.user)) {
      throw new AppAuthError({
        errorCode: HTTPAuthError.FORBIDDEN,
        user: req.user,
        action: Action.DELETE, entity: Entity.SETTING,
        module: MODULE_NAME, method: 'handleDeleteSetting',
        value: settingID
      });
    }
    // Get
    const setting = await SettingStorage.getSetting(req.tenant, settingID);
    UtilsService.assertObjectExists(action, setting, `Tenant ID '${settingID}' does not exist`,
      MODULE_NAME, 'handleDeleteSetting', req.user);
    // Delete
    await SettingStorage.deleteSetting(req.tenant, settingID);
    // Log
    await Logging.logInfo({
      tenantID: req.user.tenantID,
      user: req.user, module: MODULE_NAME, method: 'handleDeleteSetting',
      message: `Setting '${setting.identifier}' has been deleted successfully`,
      action: action,
      detailedMessages: { setting }
    });
    // Ok
    res.json(Constants.REST_RESPONSE_SUCCESS);
    next();
  }

  public static async handleGetSetting(action: ServerAction, req: Request, res: Response, next: NextFunction): Promise<void> {
    // Filter
    const settingID = SettingSecurity.filterSettingRequestByID(req.query);
    UtilsService.assertIdIsProvided(action, settingID, MODULE_NAME, 'handleGetSetting', req.user);
    // Check auth
    if (!await Authorizations.canReadSetting(req.user)) {
      throw new AppAuthError({
        errorCode: HTTPAuthError.FORBIDDEN,
        user: req.user,
        action: Action.READ, entity: Entity.SETTING,
        module: MODULE_NAME, method: 'handleGetSetting',
        value: settingID
      });
    }
    // Get it
    const setting = await SettingStorage.getSetting(req.tenant, settingID);
    UtilsService.assertObjectExists(action, setting, `Setting ID '${settingID}' does not exist`,
      MODULE_NAME, 'handleGetSetting', req.user);
    // Process the sensitive data if any
    // Hash sensitive data before being sent to the front end
    Cypher.hashSensitiveDataInJSON(setting);
    // If Crypto Settings, hash key
    if (setting.identifier === 'crypto') {
      setting.content.crypto.key = Utils.hash(setting.content.crypto.key);
    }
    // Return
    res.json(setting);
    next();
  }

  public static async handleGetSettingByIdentifier(action: ServerAction, req: Request, res: Response, next: NextFunction): Promise<void> {
    // Filter
    const settingID = SettingSecurity.filterSettingRequestByID(req.query);
    UtilsService.assertIdIsProvided(action, settingID, MODULE_NAME, 'handleGetSettingByIdentifier', req.user);
    // Check auth
    if (!await Authorizations.canReadSetting(req.user)) {
      throw new AppAuthError({
        errorCode: HTTPAuthError.FORBIDDEN,
        user: req.user,
        action: Action.READ, entity: Entity.SETTING,
        module: MODULE_NAME, method: 'handleGetSettingByIdentifier',
        value: settingID
      });
    }
    // Get it
    const setting = await SettingStorage.getSettingByIdentifier(req.tenant, settingID);
    UtilsService.assertObjectExists(action, setting, `Setting ID '${settingID}' does not exist`,
      MODULE_NAME, 'handleGetSettingByIdentifier', req.user);
    // Process the sensitive data if any
    // Hash sensitive data before being sent to the front end
    Cypher.hashSensitiveDataInJSON(setting);
    // If Crypto Settings, hash key
    if (setting.identifier === 'crypto') {
      setting.content.crypto.key = Utils.hash(setting.content.crypto.key);
    }
    // Return
    res.json(setting);
    next();
  }

  public static async handleGetSettings(action: ServerAction, req: Request, res: Response, next: NextFunction): Promise<void> {
    // Check auth
    if (!await Authorizations.canListSettings(req.user)) {
      throw new AppAuthError({
        errorCode: HTTPAuthError.FORBIDDEN,
        user: req.user,
        action: Action.LIST, entity: Entity.SETTINGS,
        module: MODULE_NAME, method: 'handleGetSettings'
      });
    }
    // Filter
    const filteredRequest = SettingSecurity.filterSettingsRequest(req.query);
    // Get the all settings identifier
    const settings = await SettingStorage.getSettings(req.tenant,
      { identifier: filteredRequest.Identifier },
      { limit: filteredRequest.Limit, skip: filteredRequest.Skip, sort: filteredRequest.SortFields });
    // Process the sensitive data if any
    for (const setting of settings.result) {
      // Hash sensitive data before being sent to the front end
      Cypher.hashSensitiveDataInJSON(setting);
      // If Crypto Settings, hash key
      if (setting.identifier === 'crypto') {
        setting.content.crypto.key = Utils.hash(setting.content.crypto.key);
      }
    }
    // Return
    res.json(settings);
    next();
  }

  public static async handleCreateSetting(action: ServerAction, req: Request, res: Response, next: NextFunction): Promise<void> {
    // Check auth
    if (!await Authorizations.canCreateSetting(req.user)) {
      throw new AppAuthError({
        errorCode: HTTPAuthError.FORBIDDEN,
        user: req.user,
        action: Action.CREATE, entity: Entity.SETTING,
        module: MODULE_NAME, method: 'handleCreateSetting'
      });
    }
    // Filter
    const filteredRequest = SettingSecurity.filterSettingCreateRequest(req.body);
    // Process the sensitive data if any
    await Cypher.encryptSensitiveDataInJSON(req.tenant, filteredRequest);
    // Update timestamp
    filteredRequest.createdBy = { 'id': req.user.id };
    filteredRequest.createdOn = new Date();
    // Save Setting
    filteredRequest.id = await SettingStorage.saveSettings(req.tenant, filteredRequest);
    // Log
    await Logging.logInfo({
      tenantID: req.user.tenantID,
      user: req.user, module: MODULE_NAME, method: 'handleCreateSetting',
      message: `Setting '${filteredRequest.identifier}' has been created successfully`,
      action: action,
      detailedMessages: { params: filteredRequest }
    });
    // Ok
    res.status(StatusCodes.OK).json(Object.assign({ id: filteredRequest.id }, Constants.REST_RESPONSE_SUCCESS));
    next();
  }

  public static async handleUpdateSetting(action: ServerAction, req: Request, res: Response, next: NextFunction): Promise<void> {
    let filteredRequest: any;
    const settingUpdate = SettingSecurity.filterSettingUpdateRequest(req.body);
    UtilsService.assertIdIsProvided(action, req.body.id, MODULE_NAME, 'handleUpdateSetting', req.user);
    switch (req.body.identifier) {
      // Filter
      case IntegrationSettings.OCPI:
        filteredRequest = SettingValidator.getInstance().validateSettingOCPISetReq(req.body);
        break;
      case TechnicalSettings.CRYPTO:
        filteredRequest = SettingValidator.getInstance().validateSettingCryptoSetReq(req.body);
        break;
      case TechnicalSettings.USER:
        filteredRequest = SettingValidator.getInstance().validateSettingUserSetReq(req.body);
        break;
      case IntegrationSettings.SMART_CHARGING:
        filteredRequest = SettingValidator.getInstance().validateSettingSmartChargingSetReq(req.body);
        break;
      case IntegrationSettings.REFUND:
        filteredRequest = SettingValidator.getInstance().validateSettingRefundSetReq(req.body);
        break;
      case IntegrationSettings.PRICING:
        filteredRequest = SettingValidator.getInstance().validateSettingPricingSetReq(req.body);
        break;
      default:
        filteredRequest = settingUpdate;
        await Logging.logDebug({
          tenantID: req.user.tenantID,
          user: req.user, module: MODULE_NAME, method: 'handleUpdateSetting',
          message: `The property 'identifier' with value '${req.body.identifier as string}' for Setting with ID '${req.body.id as string}' has no dedicated schema (yet)`,
          action: action,
          detailedMessages: { filteredRequest }
        });
    }
    // Check auth
    if (!await Authorizations.canUpdateSetting(req.user)) {
      throw new AppAuthError({
        errorCode: HTTPAuthError.FORBIDDEN,
        user: req.user,
        action: Action.UPDATE, entity: Entity.SETTING,
        module: MODULE_NAME, method: 'handleUpdateSetting',
        value: filteredRequest.id
      });
    }
    // Get Setting
    const setting = await SettingStorage.getSetting(req.tenant, filteredRequest.id);
    UtilsService.assertObjectExists(action, setting, `Setting ID '${filteredRequest.id as string}' does not exist`,
      MODULE_NAME, 'handleUpdateSetting', req.user);
    // Process the sensitive data if any
    // Preprocess the data to take care of updated values
    if (filteredRequest.sensitiveData) {
      if (!Array.isArray(filteredRequest.sensitiveData)) {
        throw new AppError({
          errorCode: HTTPError.CYPHER_INVALID_SENSITIVE_DATA_ERROR,
          message: `The property 'sensitiveData' for Setting with ID '${filteredRequest.id as string}' is not an array`,
          module: MODULE_NAME,
          method: 'handleUpdateSetting',
          user: req.user
        });
      }
      // Process sensitive properties
      for (const property of filteredRequest.sensitiveData) {
        // Get the sensitive property from the request
        const valueInRequest = _.get(filteredRequest, property);
        if (valueInRequest && valueInRequest.length > 0) {
          // Get the sensitive property from the DB
          const valueInDb = _.get(setting, property);
          if (valueInDb && valueInDb.length > 0) {
            const hashedValueInDB = Utils.hash(valueInDb);
            if (valueInRequest !== hashedValueInDB) {
              // Yes: Encrypt
              _.set(filteredRequest, property, await Cypher.encrypt(req.tenant, valueInRequest));
            } else {
              // No: Put back the encrypted value
              _.set(filteredRequest, property, valueInDb);
            }
          } else {
            // Value in db is empty then encrypt
            _.set(filteredRequest, property, await Cypher.encrypt(req.tenant, valueInRequest));
          }
        }
      }
    } else {
      filteredRequest.sensitiveData = [];
    }
    // Update timestamp
    setting.lastChangedBy = { 'id': req.user.id };
    setting.lastChangedOn = new Date();
    if (filteredRequest.identifier === TechnicalSettings.CRYPTO) {
      // Check supported algorithm
      if (!Constants.CRYPTO_SUPPORTED_ALGORITHM.includes(
        Utils.buildCryptoAlgorithm(filteredRequest.content.crypto.keyProperties))) {
        throw new AppError({
          errorCode: HTTPError.CRYPTO_ALGORITHM_NOT_SUPPORTED,
          message: 'Crypto algorithm not supported',
          module: MODULE_NAME, method: 'handleUpdateSetting',
          user: req.user
        });
      }
      // Check crypto key
      const keyLength = filteredRequest.content.crypto.keyProperties.blockSize / 8;
      if (filteredRequest.content.crypto.key.length !== keyLength) {
        throw new AppError({
          errorCode: HTTPError.CRYPTO_KEY_LENGTH_INVALID,
          message: 'Crypto key length is invalid',
          module: MODULE_NAME, method: 'handleUpdateSetting',
          user: req.user
        });
      }
      // Check if config is valid
      try {
        await Cypher.checkCryptoSettings(filteredRequest.content.crypto);
      } catch (error) {
        throw new AppError({
          errorCode: HTTPError.CRYPTO_CHECK_FAILED,
          message: 'Crypto check failed to run: ' + error.message,
          module: MODULE_NAME, method: 'handleUpdateSetting',
          user: req.user
        });
      }
      // Check if migration is on-going
      if (setting.content.crypto.migrationToBeDone) {
        throw new AppError({
          errorCode: HTTPError.CRYPTO_MIGRATION_IN_PROGRESS,
          message: 'Crypto migration is in progress',
          module: MODULE_NAME, method: 'handleUpdateSetting',
          user: req.user
        });
      } else {
<<<<<<< HEAD
        if (Cypher.hash(filteredRequest.content.crypto.key) !== Cypher.hash(setting.content.crypto.key)) {
          filteredRequest.content.crypto.migrationToBeDone = true;
=======
        if (Utils.hash(settingUpdate.content.crypto.key) !== Utils.hash(setting.content.crypto.key)) {
          settingUpdate.content.crypto.migrationToBeDone = true;
>>>>>>> f20455e1
        }
        filteredRequest.content.crypto.formerKey = setting.content.crypto.key;
        filteredRequest.content.crypto.formerKeyProperties = setting.content.crypto.keyProperties;
      }
    }
    // Update Setting
    filteredRequest.id = await SettingStorage.saveSettings(req.tenant, filteredRequest);
    // Crypto Setting handling
    if (filteredRequest.identifier === TechnicalSettings.CRYPTO) {
      if (filteredRequest.content.crypto.migrationToBeDone) {
        await Cypher.handleCryptoSettingsChange(req.tenant);
      }
    }
    // Log
    await Logging.logInfo({
      tenantID: req.user.tenantID,
      user: req.user, module: MODULE_NAME, method: 'handleUpdateSetting',
      message: `Setting '${filteredRequest.id as string}' has been updated successfully`,
      action: action,
      detailedMessages: { filteredRequest }
    });
    // Ok
    res.json(Constants.REST_RESPONSE_SUCCESS);
    next();
  }
}<|MERGE_RESOLUTION|>--- conflicted
+++ resolved
@@ -305,13 +305,8 @@
           user: req.user
         });
       } else {
-<<<<<<< HEAD
-        if (Cypher.hash(filteredRequest.content.crypto.key) !== Cypher.hash(setting.content.crypto.key)) {
-          filteredRequest.content.crypto.migrationToBeDone = true;
-=======
         if (Utils.hash(settingUpdate.content.crypto.key) !== Utils.hash(setting.content.crypto.key)) {
           settingUpdate.content.crypto.migrationToBeDone = true;
->>>>>>> f20455e1
         }
         filteredRequest.content.crypto.formerKey = setting.content.crypto.key;
         filteredRequest.content.crypto.formerKeyProperties = setting.content.crypto.keyProperties;
