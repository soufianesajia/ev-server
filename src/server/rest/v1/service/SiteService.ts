--- conflicted
+++ resolved
@@ -14,12 +14,7 @@
 import { ServerAction } from '../../../../types/Server';
 import Site from '../../../../types/Site';
 import SiteStorage from '../../../../storage/mongodb/SiteStorage';
-<<<<<<< HEAD
-import SiteValidator from '../validator/SiteValidator';
-=======
 import SiteValidatorRest from '../validator/SiteValidatorRest';
-import SitesAdminDynamicAuthorizationDataSource from '../../../../authorization/dynamic-data-source/SitesAdminDynamicAuthorizationDataSource';
->>>>>>> 58db9b99
 import { StatusCodes } from 'http-status-codes';
 import { TenantComponents } from '../../../../types/Tenant';
 import TenantStorage from '../../../../storage/mongodb/TenantStorage';
@@ -34,9 +29,6 @@
     UtilsService.assertComponentIsActiveFromToken(req.user, TenantComponents.ORGANIZATION,
       Action.UPDATE, Entity.SITE, MODULE_NAME, 'handleUpdateSiteUserAdmin');
     // Filter request
-<<<<<<< HEAD
-    const filteredRequest = SiteValidator.getInstance().validateSiteAdminReq(req.body);
-=======
     const filteredRequest = SiteValidatorRest.getInstance().validateSiteAdminUpdateReq(req.body);
     if (req.user.id === filteredRequest.userID) {
       throw new AppError({
@@ -47,7 +39,6 @@
         actionOnUser: filteredRequest.userID
       });
     }
->>>>>>> 58db9b99
     // Check and Get Site
     const site = await UtilsService.checkAndGetSiteAuthorization(
       req.tenant, req.user, filteredRequest.siteID, Action.UPDATE, action);
