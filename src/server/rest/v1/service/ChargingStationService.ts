--- conflicted
+++ resolved
@@ -1109,12 +1109,7 @@
         message: 'Charging Station is not connected to the backend',
       });
     }
-<<<<<<< HEAD
     res.json(await chargingStationClient.reserveNow(filteredRequest.args));
-=======
-    const result = await chargingStationClient.reserveNow(filteredRequest.args);
-    res.json(result);
->>>>>>> dc00cc99
     next();
   }
 
