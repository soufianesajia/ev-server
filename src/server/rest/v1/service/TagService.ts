import { Action, Entity } from '../../../../types/Authorization';
import { ActionsResponse, ImportStatus } from '../../../../types/GlobalType';
import { AsyncTaskType, AsyncTasks } from '../../../../types/AsyncTask';
import { HTTPAuthError, HTTPError } from '../../../../types/HTTPError';
import { NextFunction, Request, Response } from 'express';
import Tag, { ImportedTag, TagRequiredImportProperties } from '../../../../types/Tag';

import AppAuthError from '../../../../exception/AppAuthError';
import AppError from '../../../../exception/AppError';
import AsyncTaskManager from '../../../../async-task/AsyncTaskManager';
import AuthorizationService from './AuthorizationService';
import Authorizations from '../../../../authorization/Authorizations';
import Busboy from 'busboy';
import CSVError from 'csvtojson/v2/CSVError';
import Constants from '../../../../utils/Constants';
import { DataResult } from '../../../../types/DataResult';
import EmspOCPIClient from '../../../../client/ocpi/EmspOCPIClient';
import { ImportedUser } from '../../../../types/User';
import JSONStream from 'JSONStream';
import LockingHelper from '../../../../locking/LockingHelper';
import LockingManager from '../../../../locking/LockingManager';
import Logging from '../../../../utils/Logging';
import OCPIClientFactory from '../../../../client/ocpi/OCPIClientFactory';
import { OCPIRole } from '../../../../types/ocpi/OCPIRole';
import { OCPITokenWhitelist } from '../../../../types/ocpi/OCPIToken';
import OCPIUtils from '../../../ocpi/OCPIUtils';
import { ServerAction } from '../../../../types/Server';
import { StatusCodes } from 'http-status-codes';
import TagSecurity from './security/TagSecurity';
import TagStorage from '../../../../storage/mongodb/TagStorage';
import TagValidator from '../validator/TagValidator';
import TenantComponents from '../../../../types/TenantComponents';
import TenantStorage from '../../../../storage/mongodb/TenantStorage';
import TransactionStorage from '../../../../storage/mongodb/TransactionStorage';
import UserStorage from '../../../../storage/mongodb/UserStorage';
import UserToken from '../../../../types/UserToken';
import UserValidator from '../validator/UserValidator';
import Utils from '../../../../utils/Utils';
import UtilsService from './UtilsService';
import csvToJson from 'csvtojson/v2';

const MODULE_NAME = 'TagService';

export default class TagService {

  public static async handleGetTag(action: ServerAction, req: Request, res: Response, next: NextFunction): Promise<void> {
    const filteredRequest = TagSecurity.filterTagRequestByID(req.query);
    // Check auth
    if (!await Authorizations.canReadTag(req.user)) {
      throw new AppAuthError({
        errorCode: HTTPAuthError.FORBIDDEN,
        user: req.user,
        action: Action.READ, entity: Entity.TAG,
        module: MODULE_NAME, method: 'handleGetTag'
      });
    }
    UtilsService.assertIdIsProvided(action, filteredRequest.ID, MODULE_NAME, 'handleGetTag', req.user);
    // Get authorization filters
    const authorizationTagFilters = await AuthorizationService.checkAndGetTagAuthorizationFilters(
      req.tenant, req.user, filteredRequest);
    // Get the tag
    const tag = await TagStorage.getTag(req.user.tenantID, filteredRequest.ID, { withUser: true },
      authorizationTagFilters.projectFields
    );
    UtilsService.assertObjectExists(action, tag, `Tag ID '${filteredRequest.ID}' does not exist`,
      MODULE_NAME, 'handleGetTag', req.user);
    // Check Users
    if (!await Authorizations.canReadUser(req.user)) {
      delete tag.userID;
      delete tag.user;
    }
    // Return
    res.json(tag);
    next();
  }

  public static async handleGetTags(action: ServerAction, req: Request, res: Response, next: NextFunction): Promise<void> {
    // Return
    res.json(await TagService.getTags(req));
    next();
  }

  public static async handleDeleteTags(action: ServerAction, req: Request, res: Response, next: NextFunction): Promise<void> {
    // Filter
    const tagsIDs = TagSecurity.filterTagRequestByIDs(req.body);
    // Check auth
    if (!await Authorizations.canDeleteTag(req.user)) {
      throw new AppAuthError({
        errorCode: HTTPAuthError.FORBIDDEN,
        user: req.user,
        action: Action.DELETE, entity: Entity.TAG,
        module: MODULE_NAME, method: 'handleDeleteTags',
        value: tagsIDs.toString()
      });
    }
    // Delete
    const result = await TagService.deleteTags(action, req.user, tagsIDs);
    res.json({ ...result, ...Constants.REST_RESPONSE_SUCCESS });
    next();
  }

  public static async handleDeleteTag(action: ServerAction, req: Request, res: Response, next: NextFunction): Promise<void> {
    // Filter
    const filteredRequest = TagSecurity.filterTagRequestByID(req.query);
    UtilsService.assertIdIsProvided(action, filteredRequest.ID, MODULE_NAME, 'handleDeleteTag', req.user);
    // Check auth
    if (!await Authorizations.canDeleteTag(req.user)) {
      throw new AppAuthError({
        errorCode: HTTPAuthError.FORBIDDEN,
        user: req.user,
        action: Action.DELETE, entity: Entity.TAG,
        module: MODULE_NAME, method: 'handleDeleteTag',
        value: filteredRequest.ID
      });
    }
    // Delete
    await TagService.deleteTags(action, req.user, [filteredRequest.ID]);
    res.json(Constants.REST_RESPONSE_SUCCESS);
    next();
  }

  public static async handleCreateTag(action: ServerAction, req: Request, res: Response, next: NextFunction): Promise<void> {
    // Check
    if (!await Authorizations.canCreateTag(req.user)) {
      throw new AppAuthError({
        errorCode: HTTPAuthError.FORBIDDEN,
        user: req.user,
        action: Action.CREATE, entity: Entity.TAG,
        module: MODULE_NAME, method: 'handleCreateTag'
      });
    }
    // Filter
    const filteredRequest = TagSecurity.filterTagCreateRequest(req.body, req.user);
    // Check
    UtilsService.checkIfUserTagIsValid(filteredRequest, req);
    // Check Tag
    const tag = await TagStorage.getTag(req.user.tenantID, filteredRequest.id.toUpperCase());
    if (tag) {
      throw new AppError({
        source: Constants.CENTRAL_SERVER,
        errorCode: HTTPError.TAG_ALREADY_EXIST_ERROR,
        message: `Tag with ID '${filteredRequest.id}' already exists`,
        module: MODULE_NAME, method: 'handleCreateTag',
        user: req.user,
        action: action
      });
    }
    const transactions = await TransactionStorage.getTransactions(req.user.tenantID,
      { tagIDs: [filteredRequest.id.toUpperCase()], hasUserID: true }, Constants.DB_PARAMS_SINGLE_RECORD);
    if (!Utils.isEmptyArray(transactions.result)) {
      throw new AppError({
        source: Constants.CENTRAL_SERVER,
        errorCode: HTTPError.TAG_HAS_TRANSACTIONS,
        message: `Tag with ID '${filteredRequest.id}' has been used in previous transactions`,
        module: MODULE_NAME, method: 'handleCreateTag',
        user: req.user,
        action: action
      });
    }
    // Check User
    const user = await UserStorage.getUser(req.user.tenantID, filteredRequest.userID);
    UtilsService.assertObjectExists(action, user, `User ID '${filteredRequest.userID}' does not exist`,
      MODULE_NAME, 'handleCreateTag', req.user);
    // Only current organization User can be assigned to Tag
    if (!user.issuer) {
      throw new AppError({
        source: Constants.CENTRAL_SERVER,
        errorCode: HTTPError.GENERAL_ERROR,
        message: `User not issued by the organization cannot be assigned to Tag ID '${tag.id}'`,
        module: MODULE_NAME, method: 'handleCreateTag',
        user: req.user, actionOnUser: user,
        action: action
      });
    }
    // Clear default tag
    if (filteredRequest.default) {
      await TagStorage.clearDefaultUserTag(req.user.tenantID, filteredRequest.userID);
    }
    // Check default Tag
    if (!filteredRequest.default) {
      // Check if another one is the default
      const defaultTag = await TagStorage.getDefaultUserTag(req.user.tenantID, filteredRequest.userID, {
        issuer: true,
      });
      if (!defaultTag) {
        // Force default Tag
        filteredRequest.default = true;
      }
    }
    // Create
    const newTag: Tag = {
      id: filteredRequest.id.toUpperCase(),
      description: filteredRequest.description,
      issuer: true,
      active: filteredRequest.active,
      createdBy: { id: req.user.id },
      createdOn: new Date(),
      userID: filteredRequest.userID,
      default: filteredRequest.default,
    } as Tag;
    // Save
    await TagStorage.saveTag(req.user.tenantID, newTag);
    // Synchronize badges with IOP
    if (Utils.isComponentActiveFromToken(req.user, TenantComponents.OCPI)) {
      try {
        const tenant = await TenantStorage.getTenant(req.user.tenantID);
        const ocpiClient: EmspOCPIClient = await OCPIClientFactory.getAvailableOcpiClient(tenant, OCPIRole.EMSP) as EmspOCPIClient;
        if (ocpiClient) {
          await ocpiClient.pushToken({
            uid: newTag.id,
            type: OCPIUtils.getOCPITokenTypeFromID(newTag.id),
            auth_id: newTag.userID,
            visual_number: newTag.userID,
            issuer: tenant.name,
            valid: true,
            whitelist: OCPITokenWhitelist.ALLOWED_OFFLINE,
            last_updated: new Date()
          });
        }
      } catch (error) {
        await Logging.logError({
          tenantID: req.user.tenantID,
          action: action,
          module: MODULE_NAME, method: 'handleCreateTag',
          message: `Unable to synchronize tokens of user ${filteredRequest.userID} with IOP`,
          detailedMessages: { error: error.message, stack: error.stack }
        });
      }
    }
    await Logging.logSecurityInfo({
      tenantID: req.user.tenantID,
      action: action,
      user: req.user, actionOnUser: user,
      module: MODULE_NAME, method: 'handleCreateTag',
      message: `Tag with ID '${newTag.id}'has been created successfully`,
      detailedMessages: { tag: newTag }
    });
    res.status(StatusCodes.CREATED).json(Object.assign({ id: newTag.id }, Constants.REST_RESPONSE_SUCCESS));
    next();
  }

  public static async handleUpdateTag(action: ServerAction, req: Request, res: Response, next: NextFunction): Promise<void> {
    // Check
    if (!await Authorizations.canUpdateTag(req.user)) {
      throw new AppAuthError({
        errorCode: HTTPAuthError.FORBIDDEN,
        user: req.user,
        action: Action.UPDATE, entity: Entity.TAG,
        module: MODULE_NAME, method: 'handleUpdateTag'
      });
    }
    // Filter
    const filteredRequest = TagSecurity.filterTagUpdateRequest({ ...req.params, ...req.body }, req.user);
    let formerTagUserID: string;
    let formerTagDefault: boolean;
    // Check
    UtilsService.checkIfUserTagIsValid(filteredRequest, req);
    // Get Tag
    const tag = await TagStorage.getTag(req.user.tenantID, filteredRequest.id, { withNbrTransactions: true, withUser: true });
    UtilsService.assertObjectExists(action, tag, `Tag ID '${filteredRequest.id}' does not exist`,
      MODULE_NAME, 'handleUpdateTag', req.user);
    // Only current organization Tag can be updated
    if (!tag.issuer) {
      throw new AppError({
        source: Constants.CENTRAL_SERVER,
        errorCode: HTTPError.GENERAL_ERROR,
        message: `Tag ID '${tag.id}' not issued by the organization`,
        module: MODULE_NAME, method: 'handleUpdateTag',
        user: req.user
      });
    }
    // Get User
    const user = await UserStorage.getUser(req.user.tenantID, filteredRequest.userID);
    UtilsService.assertObjectExists(action, user, `User ID '${filteredRequest.userID}' does not exist`,
      MODULE_NAME, 'handleUpdateTag', req.user);
    // Only current organization User can be assigned to Tag
    if (!user.issuer) {
      throw new AppError({
        source: Constants.CENTRAL_SERVER,
        errorCode: HTTPError.GENERAL_ERROR,
        message: `User not issued by the organization cannot be assigned to Tag ID '${tag.id}'`,
        module: MODULE_NAME, method: 'handleUpdateTag',
        user: req.user, actionOnUser: user,
        action: action
      });
    }
    // Check User reassignment
    if (tag.userID !== filteredRequest.userID) {
      // Has transactions
      if (tag.transactionsCount > 0) {
        throw new AppError({
          source: Constants.CENTRAL_SERVER,
          errorCode: HTTPError.TAG_HAS_TRANSACTIONS,
          message: `Cannot change the User of the Tag ID '${tag.id}' which has '${tag.transactionsCount}' transaction(s)`,
          module: MODULE_NAME, method: 'handleUpdateTag',
          user: req.user,
          action: action
        });
      }
      formerTagUserID = tag.userID;
      formerTagDefault = tag.default;
    }
    if (filteredRequest.default && !formerTagUserID && (tag.default !== filteredRequest.default)) {
      await TagStorage.clearDefaultUserTag(req.user.tenantID, filteredRequest.userID);
    }
    // Check default Tag
    if (!filteredRequest.default) {
      // Check if another one is the default
      const defaultTag = await TagStorage.getDefaultUserTag(req.user.tenantID, filteredRequest.userID, {
        issuer: true,
      });
      if (!defaultTag) {
        // Force default Tag
        filteredRequest.default = true;
      }
    }
    // Update
    tag.description = filteredRequest.description;
    tag.active = filteredRequest.active;
    tag.userID = filteredRequest.userID;
    tag.default = filteredRequest.default;
    tag.lastChangedBy = { id: req.user.id };
    tag.lastChangedOn = new Date();
    // Save
    await TagStorage.saveTag(req.user.tenantID, tag);
    // Check former owner of the tag
    if (formerTagUserID && formerTagDefault) {
      // Clear
      await TagStorage.clearDefaultUserTag(req.user.tenantID, formerTagUserID);
      // Check default tag
      const activeTag = await TagStorage.getFirstActiveUserTag(req.user.tenantID, formerTagUserID, {
        issuer: true
      });
      // Set default
      if (activeTag) {
        activeTag.default = true;
        await TagStorage.saveTag(req.user.tenantID, activeTag);
      }
    }
    // Synchronize badges with IOP
    if (Utils.isComponentActiveFromToken(req.user, TenantComponents.OCPI) && (filteredRequest.userID !== tag.userID)) {
      try {
        const tenant = await TenantStorage.getTenant(req.user.tenantID);
        const ocpiClient: EmspOCPIClient = await OCPIClientFactory.getAvailableOcpiClient(tenant, OCPIRole.EMSP) as EmspOCPIClient;
        if (ocpiClient) {
          await ocpiClient.pushToken({
            uid: tag.id,
            type: OCPIUtils.getOCPITokenTypeFromID(tag.id),
            auth_id: tag.userID,
            visual_number: tag.userID,
            issuer: tenant.name,
            valid: tag.active,
            whitelist: OCPITokenWhitelist.ALLOWED_OFFLINE,
            last_updated: new Date()
          });
        }
      } catch (error) {
        await Logging.logError({
          tenantID: req.user.tenantID,
          action: action,
          module: MODULE_NAME, method: 'handleUpdateTag',
          user: req.user, actionOnUser: user,
          message: `Unable to synchronize tokens of user ${filteredRequest.userID} with IOP`,
          detailedMessages: { error: error.message, stack: error.stack }
        });
      }
    }
    await Logging.logSecurityInfo({
      tenantID: req.user.tenantID,
      action: action,
      module: MODULE_NAME, method: 'handleUpdateTag',
      message: `Tag with ID '${tag.id}'has been updated successfully`,
      user: req.user, actionOnUser: user,
      detailedMessages: { tag: tag }
    });
    res.json(Constants.REST_RESPONSE_SUCCESS);
    next();
  }

  // eslint-disable-next-line @typescript-eslint/require-await
  public static async handleImportTags(action: ServerAction, req: Request, res: Response, next: NextFunction): Promise<void> {
    // Check auth
    if (!await Authorizations.canImportTags(req.user)) {
      throw new AppAuthError({
        errorCode: HTTPAuthError.FORBIDDEN,
        user: req.user,
        action: Action.IMPORT, entity: Entity.TAGS,
        module: MODULE_NAME, method: 'handleImportTags'
      });
    }
    // Acquire the lock
    const importTagsLock = await LockingHelper.createImportTagsLock(req.tenant.id);
    if (!importTagsLock) {
      throw new AppError({
        source: Constants.CENTRAL_SERVER,
        action: action,
        errorCode: HTTPError.CANNOT_ACQUIRE_LOCK,
        module: MODULE_NAME, method: 'handleImportTags',
        message: 'Error in importing the Tags: cannot acquire the lock',
        user: req.user
      });
    }
    try {
      // Default values for Tag import
      const importedBy = req.user.id;
      const importedOn = new Date();
      const tagsToBeImported: ImportedTag[] = [];
      const startTime = new Date().getTime();
      const result: ActionsResponse = {
        inSuccess: 0,
        inError: 0
      };
      // Delete all previously imported tags
      await TagStorage.deleteImportedTags(req.user.tenantID);
      // Get the stream
      const busboy = new Busboy({ headers: req.headers });
      req.pipe(busboy);
      // Handle closed socket
      let connectionClosed = false;
      // eslint-disable-next-line @typescript-eslint/no-misused-promises
      req.socket.on('close', async () => {
        if (!connectionClosed) {
          connectionClosed = true;
          // Release the lock
          await LockingManager.release(importTagsLock);
        }
      });
      // eslint-disable-next-line @typescript-eslint/no-misused-promises
      busboy.on('file', async (fieldname: string, file: any, filename: string, encoding: string, mimetype: string) => {
        if (filename.slice(-4) === '.csv') {
          const converter = csvToJson({
            trim: true,
            delimiter: Constants.CSV_SEPARATOR,
            output: 'json',
          });
          void converter.subscribe(async (tag: ImportedTag) => {
            // Check connection
            if (connectionClosed) {
              throw new Error('HTTP connection has been closed');
            }
            // Check the format of the first entry
            if (!result.inSuccess && !result.inError) {
              // Check header
              const tagKeys = Object.keys(tag);
              if (!TagRequiredImportProperties.every((property) => tagKeys.includes(property))) {
                if (!res.headersSent) {
                  res.writeHead(HTTPError.INVALID_FILE_CSV_HEADER_FORMAT);
                  res.end();
                }
                throw new Error(`Missing one of required properties: '${TagRequiredImportProperties.join(', ')}'`);
              }
            }
            // Set default value
            tag.importedBy = importedBy;
            tag.importedOn = importedOn;
            // Import
            const importSuccess = await TagService.processTag(action, req, tag, tagsToBeImported);
            if (!importSuccess) {
              result.inError++;
            }
            // Insert batched
            if (!Utils.isEmptyArray(tagsToBeImported) && (tagsToBeImported.length % Constants.IMPORT_BATCH_INSERT_SIZE) === 0) {
              await TagService.insertTags(req.user.tenantID, req.user, action, tagsToBeImported, result);
            }
          // eslint-disable-next-line @typescript-eslint/no-misused-promises
          }, async (error: CSVError) => {
            // Release the lock
            await LockingManager.release(importTagsLock);
            // Log
            await Logging.logError({
              tenantID: req.user.tenantID,
              module: MODULE_NAME, method: 'handleImportTags',
              action: action,
              user: req.user.id,
              message: `Exception while parsing the CSV '${filename}': ${error.message}`,
              detailedMessages: { error: error.message, stack: error.stack }
            });
            if (!res.headersSent) {
              res.writeHead(HTTPError.INVALID_FILE_FORMAT);
              res.end();
            }
          // Completed
          // eslint-disable-next-line @typescript-eslint/no-misused-promises
          }, async () => {
            // Consider the connection closed
            connectionClosed = true;
            // Insert batched
            if (tagsToBeImported.length > 0) {
              await TagService.insertTags(req.user.tenantID, req.user, action, tagsToBeImported, result);
            }
            // Release the lock
            await LockingManager.release(importTagsLock);
            // Log
            const executionDurationSecs = Utils.truncTo((new Date().getTime() - startTime) / 1000, 2);
            await Logging.logActionsResponse(
              req.user.tenantID, action,
              MODULE_NAME, 'handleImportTags', result,
              `{{inSuccess}} Tag(s) were successfully uploaded in ${executionDurationSecs}s and ready for asynchronous import`,
              `{{inError}} Tag(s) failed to be uploaded in ${executionDurationSecs}s`,
              `{{inSuccess}}  Tag(s) were successfully uploaded in ${executionDurationSecs}s and ready for asynchronous import and {{inError}} failed to be uploaded`,
              `No Tag have been uploaded in ${executionDurationSecs}s`, req.user
            );
            // Create and Save async task
            await AsyncTaskManager.createAndSaveAsyncTasks({
              name: AsyncTasks.TAGS_IMPORT,
              action: ServerAction.TAGS_IMPORT,
              type: AsyncTaskType.TASK,
              tenantID: req.tenant.id,
              module: MODULE_NAME,
              method: 'handleImportTags',
            });
            // Respond
            res.json({ ...result, ...Constants.REST_RESPONSE_SUCCESS });
            next();
          });
          // Start processing the file
          void file.pipe(converter);
        } else if (mimetype === 'application/json') {
          const parser = JSONStream.parse('tags.*');
          // TODO: Handle the end of the process to send the data like the CSV
          // eslint-disable-next-line @typescript-eslint/no-misused-promises
          parser.on('data', async (tag: ImportedTag) => {
            // Set default value
            tag.importedBy = importedBy;
            tag.importedOn = importedOn;
            // Import
            const importSuccess = await TagService.processTag(action, req, tag, tagsToBeImported);
            if (!importSuccess) {
              result.inError++;
            }
            // Insert batched
            if ((tagsToBeImported.length % Constants.IMPORT_BATCH_INSERT_SIZE) === 0) {
              await TagService.insertTags(req.user.tenantID, req.user, action, tagsToBeImported, result);
            }
          });
          // eslint-disable-next-line @typescript-eslint/no-misused-promises
          parser.on('error', async (error) => {
            // Release the lock
            await LockingManager.release(importTagsLock);
            // Log
            await Logging.logError({
              tenantID: req.user.tenantID,
              module: MODULE_NAME, method: 'handleImportTags',
              action: action,
              user: req.user.id,
              message: `Invalid Json file '${filename}'`,
              detailedMessages: { error: error.message, stack: error.stack }
            });
            if (!res.headersSent) {
              res.writeHead(HTTPError.INVALID_FILE_FORMAT);
              res.end();
            }
          });
          file.pipe(parser);
        } else {
          // Release the lock
          await LockingManager.release(importTagsLock);
          // Log
          await Logging.logError({
            tenantID: req.user.tenantID,
            module: MODULE_NAME, method: 'handleImportTags',
            action: action,
            user: req.user.id,
            message: `Invalid file format '${mimetype}'`
          });
          if (!res.headersSent) {
            res.writeHead(HTTPError.INVALID_FILE_FORMAT);
            res.end();
          }
        }
      });
    } catch (error) {
      // Release the lock
      await LockingManager.release(importTagsLock);
      throw error;
    }
  }

  public static async handleExportTags(action: ServerAction, req: Request, res: Response, next: NextFunction): Promise<void> {
    // Export with users
    await UtilsService.exportToCSV(req, res, 'exported-tags.csv',
      TagService.getTags.bind(this),
      TagService.convertToCSV.bind(this));
  }

  private static async insertTags(tenantID: string, user: UserToken, action: ServerAction, tagsToBeImported: ImportedTag[], result: ActionsResponse): Promise<void> {
    try {
      const nbrInsertedTags = await TagStorage.saveImportedTags(tenantID, tagsToBeImported);
      result.inSuccess += nbrInsertedTags;
    } catch (error) {
      // Handle dup keys
      result.inSuccess += error.result.nInserted;
      result.inError += error.writeErrors.length;
      await Logging.logError({
        tenantID: tenantID,
        module: MODULE_NAME, method: 'insertTags',
        action: action,
        user: user.id,
        message: `Cannot import ${error.writeErrors.length as number} tags!`,
        detailedMessages: { error: error.message, stack: error.stack, tagsError: error.writeErrors }
      });
    }
    tagsToBeImported.length = 0;
  }

  private static async deleteTags(action: ServerAction, loggedUser: UserToken, tagsIDs: string[]): Promise<ActionsResponse> {
    const result: ActionsResponse = {
      inSuccess: 0,
      inError: 0
    };
    // Delete Tags
    for (const tagID of tagsIDs) {
      // Get Tag
      const tag = await TagStorage.getTag(loggedUser.tenantID, tagID, { withUser: true });
      // Not Found
      if (!tag) {
        result.inError++;
        await Logging.logError({
          tenantID: loggedUser.tenantID,
          user: loggedUser,
          module: MODULE_NAME, method: 'handleDeleteTags',
          message: `Tag ID '${tagID}' does not exist`,
          action: action,
          detailedMessages: { tag }
        });
        continue;
      }
      if (!tag.issuer) {
        result.inError++;
        await Logging.logError({
          tenantID: loggedUser.tenantID,
          user: loggedUser,
          module: MODULE_NAME, method: 'handleDeleteTags',
          message: `Tag ID '${tag.id}' not issued by the organization`,
          action: action,
          detailedMessages: { tag }
        });
        continue;
      }
      // OCPI
      if (Utils.isComponentActiveFromToken(loggedUser, TenantComponents.OCPI)) {
        try {
          const tenant = await TenantStorage.getTenant(loggedUser.tenantID);
          const ocpiClient: EmspOCPIClient = await OCPIClientFactory.getAvailableOcpiClient(tenant, OCPIRole.EMSP) as EmspOCPIClient;
          if (ocpiClient) {
            await ocpiClient.pushToken({
              uid: tag.id,
              type: OCPIUtils.getOCPITokenTypeFromID(tag.id),
              auth_id: tag.userID,
              visual_number: tag.userID,
              issuer: tenant.name,
              valid: false,
              whitelist: OCPITokenWhitelist.ALLOWED_OFFLINE,
              last_updated: new Date()
            });
          }
        } catch (error) {
          await Logging.logError({
            tenantID: loggedUser.tenantID,
            module: MODULE_NAME, method: 'handleDeleteTags',
            action: action,
            message: `Unable to synchronize tokens of user ${tag.userID} with IOP`,
            detailedMessages: { error: error.message, stack: error.stack }
          });
        }
      }
      // Delete the Tag
      await TagStorage.deleteTag(loggedUser.tenantID, tag.id);
      result.inSuccess++;
      // Check if the default Tag has been deleted?
      if (tag.default) {
        // Clear default User's Tags
        await TagStorage.clearDefaultUserTag(loggedUser.tenantID, tag.userID);
        // Make the first active User's Tag
        const firstActiveTag = await TagStorage.getFirstActiveUserTag(loggedUser.tenantID, tag.userID, {
          issuer: true,
        });
        // Set it default
        if (firstActiveTag) {
          firstActiveTag.default = true;
          await TagStorage.saveTag(loggedUser.tenantID, firstActiveTag);
        }
      }
    }
    // Log
    await Logging.logActionsResponse(loggedUser.tenantID,
      ServerAction.TAGS_DELETE,
      MODULE_NAME, 'handleDeleteTags', result,
      '{{inSuccess}} tag(s) were successfully deleted',
      '{{inError}} tag(s) failed to be deleted',
      '{{inSuccess}} tag(s) were successfully deleted and {{inError}} failed to be deleted',
      'No tags have been deleted', loggedUser
    );
    return result;
  }

  private static convertToCSV(req: Request, tags: Tag[], writeHeader = true): string {
    let headers = null;
    // Header
    if (writeHeader) {
      headers = [
        'id',
        'description',
        'firstName',
        'name',
        'email'
      ].join(Constants.CSV_SEPARATOR);
    }
    // Content
    const rows = tags.map((tag) => {
      const row = [
        tag.id,
        tag.description,
        tag.user?.firstName,
        tag.user?.name,
        tag.user?.email
<<<<<<< HEAD
      ].map((value) => Utils.escapeCsvValues(value));
=======
      ].map((value) => typeof value === 'string' ? '"' + value.replace(/^"|"$/g, '') + '"' : value);
>>>>>>> 9dd6b649
      return row;
    }).join(Constants.CR_LF);
    return Utils.isNullOrUndefined(headers) ? Constants.CR_LF + rows : [headers, rows].join(Constants.CR_LF);
  }

  private static async getTags(req: Request): Promise<DataResult<Tag>> {
    // Check auth
    if (!await Authorizations.canExportTags(req.user)) {
      throw new AppAuthError({
        errorCode: HTTPAuthError.FORBIDDEN,
        user: req.user,
        action: Action.LIST, entity: Entity.TAGS,
        module: MODULE_NAME, method: 'handleGetTags'
      });
    }
    // Filter
    const filteredRequest = TagSecurity.filterTagsRequest(req.query);
    let userID: string;
    if (Authorizations.isBasic(req.user)) {
      userID = req.user.id;
    } else {
      userID = filteredRequest.UserID;
    }
    // Get authorization filters
    const authorizationTagsFilters = await AuthorizationService.checkAndGetTagsAuthorizationFilters(
      req.tenant, req.user, filteredRequest);
    // Get the tags
    const tags = await TagStorage.getTags(req.user.tenantID,
      {
        search: filteredRequest.Search,
        userIDs: userID ? userID.split('|') : null,
        issuer: filteredRequest.Issuer,
        active: filteredRequest.Active,
        withUser: filteredRequest.WithUser,
      },
      { limit: filteredRequest.Limit, skip: filteredRequest.Skip, sort: filteredRequest.SortFields, onlyRecordCount: filteredRequest.OnlyRecordCount },
      authorizationTagsFilters.projectFields,
    );
    // Return
    return tags;
  }

  private static async processTag(action: ServerAction, req: Request, importedTag: ImportedTag, tagsToBeImported: ImportedTag[]): Promise<boolean> {
    try {
      const newImportedTag: ImportedTag = {
        id: importedTag.id.toUpperCase(),
        description: importedTag.description ? Utils.escapeCsvValues(importedTag.description) : `Badge ID '${importedTag.id}'`,
        name: Utils.escapeCsvValues(importedTag.name.toUpperCase()),
        firstName: Utils.escapeCsvValues(importedTag.firstName),
        email: Utils.escapeCsvValues(importedTag.email),
      };
      // Validate Tag data
      TagValidator.getInstance().validateImportedTagCreation(newImportedTag);
      // Set properties
      newImportedTag.importedBy = importedTag.importedBy;
      newImportedTag.importedOn = importedTag.importedOn;
      newImportedTag.status = ImportStatus.READY;
      try {
        UserValidator.getInstance().validateImportedUserCreation(newImportedTag as ImportedUser);
      } catch (error) {
        newImportedTag.email = '';
        newImportedTag.name = '';
        newImportedTag.firstName = '';
      }
      // Save it later on
      tagsToBeImported.push(newImportedTag);
      return true;
    } catch (error) {
      await Logging.logError({
        tenantID: req.user.tenantID,
        module: MODULE_NAME, method: 'importTag',
        action: action,
        message: `Tag ID '${importedTag.id}' cannot be imported`,
        detailedMessages: { tag: importedTag, error: error.message, stack: error.stack }
      });
      return false;
    }
  }
}<|MERGE_RESOLUTION|>--- conflicted
+++ resolved
@@ -714,12 +714,8 @@
         tag.user?.firstName,
         tag.user?.name,
         tag.user?.email
-<<<<<<< HEAD
       ].map((value) => Utils.escapeCsvValues(value));
-=======
-      ].map((value) => typeof value === 'string' ? '"' + value.replace(/^"|"$/g, '') + '"' : value);
->>>>>>> 9dd6b649
-      return row;
+     return row;
     }).join(Constants.CR_LF);
     return Utils.isNullOrUndefined(headers) ? Constants.CR_LF + rows : [headers, rows].join(Constants.CR_LF);
   }
