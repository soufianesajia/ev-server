import { Action, Entity } from '../../../../types/Authorization';
import { ActionsResponse, ImportStatus } from '../../../../types/GlobalType';
import { HTTPAuthError, HTTPError } from '../../../../types/HTTPError';
import { NextFunction, Request, Response } from 'express';
import { OCPITokenType, OCPITokenWhitelist } from '../../../../types/ocpi/OCPIToken';
import Tag, { ImportedTag } from '../../../../types/Tag';

import AppAuthError from '../../../../exception/AppAuthError';
import AppError from '../../../../exception/AppError';
import AuthorizationService from './AuthorizationService';
import Authorizations from '../../../../authorization/Authorizations';
import Busboy from 'busboy';
import Constants from '../../../../utils/Constants';
import EmspOCPIClient from '../../../../client/ocpi/EmspOCPIClient';
import JSONStream from 'JSONStream';
import Logging from '../../../../utils/Logging';
import OCPIClientFactory from '../../../../client/ocpi/OCPIClientFactory';
import { OCPIRole } from '../../../../types/ocpi/OCPIRole';
import { ServerAction } from '../../../../types/Server';
import { StatusCodes } from 'http-status-codes';
import TagSecurity from './security/TagSecurity';
import TagStorage from '../../../../storage/mongodb/TagStorage';
import TagValidator from '../validator/TagValidation';
import TenantComponents from '../../../../types/TenantComponents';
import TenantStorage from '../../../../storage/mongodb/TenantStorage';
import UserStorage from '../../../../storage/mongodb/UserStorage';
import UserToken from '../../../../types/UserToken';
import Utils from '../../../../utils/Utils';
import UtilsService from './UtilsService';
import csvToJson from 'csvtojson/v2';

const MODULE_NAME = 'TagService';

export default class TagService {

  public static async handleGetTag(action: ServerAction, req: Request, res: Response, next: NextFunction): Promise<void> {
    const filteredRequest = TagSecurity.filterTagRequestByID(req.query);
    // Check auth
    if (!Authorizations.canReadTag(req.user)) {
      throw new AppAuthError({
        errorCode: HTTPAuthError.FORBIDDEN,
        user: req.user,
        action: Action.READ, entity: Entity.TAG,
        module: MODULE_NAME, method: 'handleGetTag'
      });
    }
    UtilsService.assertIdIsProvided(action, filteredRequest.ID, MODULE_NAME, 'handleGetTag', req.user);
    // Get authorization filters
    const authorizationTagFilters = await AuthorizationService.checkAndGetTagAuthorizationFilters(
      req.tenant, req.user, filteredRequest);
    // Get the tag
    const tag = await TagStorage.getTag(req.user.tenantID, filteredRequest.ID, { withUser: true },
      authorizationTagFilters.projectFields
    );
    UtilsService.assertObjectExists(action, tag, `Tag with ID '${filteredRequest.ID}' does not exist`,
      MODULE_NAME, 'handleGetTag', req.user);
    // Check Users
    if (!Authorizations.canReadUser(req.user, tag.userID)) {
      delete tag.userID;
      delete tag.user;
    }
    // Return
    res.json(tag);
    next();
  }

  public static async handleGetTags(action: ServerAction, req: Request, res: Response, next: NextFunction): Promise<void> {
    // Check auth
    if (!Authorizations.canListTags(req.user)) {
      throw new AppAuthError({
        errorCode: HTTPAuthError.FORBIDDEN,
        user: req.user,
        action: Action.LIST, entity: Entity.TAGS,
        module: MODULE_NAME, method: 'handleGetTags'
      });
    }
    // Filter
    const filteredRequest = TagSecurity.filterTagsRequest(req.query);
    let userID: string;
    if (Authorizations.isBasic(req.user)) {
      userID = req.user.id;
    } else {
      userID = filteredRequest.UserID;
    }
    // Get authorization filters
    const authorizationTagsFilters = await AuthorizationService.checkAndGetTagsAuthorizationFilters(
      req.tenant, req.user, filteredRequest);
    // Get the tags
    const tags = await TagStorage.getTags(req.user.tenantID,
      {
        search: filteredRequest.Search,
        userIDs: userID ? userID.split('|') : null,
        issuer: filteredRequest.Issuer,
        active: filteredRequest.Active,
        withUser: true,
      },
      { limit: filteredRequest.Limit, skip: filteredRequest.Skip, sort: filteredRequest.SortFields, onlyRecordCount: filteredRequest.OnlyRecordCount },
      authorizationTagsFilters.projectFields,
    );
    // Return
    res.json(tags);
    next();
  }

  public static async handleDeleteTags(action: ServerAction, req: Request, res: Response, next: NextFunction): Promise<void> {
    // Filter
    const tagsIds = TagSecurity.filterTagRequestByIDs(req.body);
    // Check auth
    if (!Authorizations.canDeleteTag(req.user)) {
      throw new AppAuthError({
        errorCode: HTTPAuthError.FORBIDDEN,
        user: req.user,
        action: Action.DELETE, entity: Entity.TAG,
        module: MODULE_NAME, method: 'handleDeleteTags',
        value: tagsIds.toString()
      });
    }
    // Delete
    const result = await TagService.deleteTags(action, req.user, tagsIds);
    res.json({ ...result, ...Constants.REST_RESPONSE_SUCCESS });
    next();
  }

  public static async handleDeleteTag(action: ServerAction, req: Request, res: Response, next: NextFunction): Promise<void> {
    // Filter
    const filteredRequest = TagSecurity.filterTagRequestByID(req.query);
    UtilsService.assertIdIsProvided(action, filteredRequest.ID, MODULE_NAME, 'handleDeleteTag', req.user);
    // Check auth
    if (!Authorizations.canDeleteTag(req.user)) {
      throw new AppAuthError({
        errorCode: HTTPAuthError.FORBIDDEN,
        user: req.user,
        action: Action.DELETE, entity: Entity.TAG,
        module: MODULE_NAME, method: 'handleDeleteTag',
        value: filteredRequest.ID
      });
    }
    // Get Tag
    const tag = await TagStorage.getTag(req.user.tenantID, filteredRequest.ID, { withNbrTransactions: true, withUser: true });
    UtilsService.assertObjectExists(action, tag, `Tag ID '${filteredRequest.ID}' does not exist`,
      MODULE_NAME, 'handleDeleteTag', req.user);
    // Only current organizations tags can be deleted
    if (!tag.issuer) {
      throw new AppError({
        source: Constants.CENTRAL_SERVER,
        errorCode: HTTPError.GENERAL_ERROR,
        message: `Tag ID '${tag.id}' not issued by the organization`,
        module: MODULE_NAME, method: 'handleDeleteTag',
        user: req.user,
        action: action
      });
    }
    // Has transactions
    if (tag.transactionsCount > 0) {
      throw new AppError({
        source: Constants.CENTRAL_SERVER,
        errorCode: HTTPError.TAG_HAS_TRANSACTIONS,
        message: `Cannot delete Tag ID '${tag.id}' which has '${tag.transactionsCount}' transaction(s)`,
        module: MODULE_NAME, method: 'handleDeleteTag',
        user: req.user,
        action: action
      });
    }
    // Delete the Tag
    await TagStorage.deleteTag(req.user.tenantID, tag.id);
    // Check if default deleted?
    if (tag.default) {
      // Clear all default
      await TagStorage.clearDefaultUserTag(req.user.tenantID, tag.userID);
      // Make the next active Tag the new default one
      const firstActiveTag = await TagStorage.getFirstActiveUserTag(req.user.tenantID, tag.userID, {
        issuer: true,
      });
      if (firstActiveTag) {
        // Set default
        firstActiveTag.default = true;
        await TagStorage.saveTag(req.user.tenantID, firstActiveTag);
      }
    }
    // OCPI
    if (Utils.isComponentActiveFromToken(req.user, TenantComponents.OCPI)) {
      try {
        const tenant = await TenantStorage.getTenant(req.user.tenantID);
        const ocpiClient: EmspOCPIClient = await OCPIClientFactory.getAvailableOcpiClient(tenant, OCPIRole.EMSP) as EmspOCPIClient;
        if (ocpiClient) {
          await ocpiClient.pushToken({
            uid: tag.id,
            type: OCPITokenType.RFID,
            auth_id: tag.userID,
            visual_number: tag.userID,
            issuer: tenant.name,
            valid: false,
            whitelist: OCPITokenWhitelist.ALLOWED_OFFLINE,
            last_updated: new Date()
          });
        }
      } catch (error) {
        await Logging.logError({
          tenantID: req.user.tenantID,
          module: MODULE_NAME, method: 'handleDeleteTag',
          action: action,
          message: `Unable to synchronize tokens of user ${tag.userID} with IOP`,
          detailedMessages: { error: error.message, stack: error.stack }
        });
      }
    }
    // Log
    await Logging.logSecurityInfo({
      tenantID: req.user.tenantID,
      user: req.user, module: MODULE_NAME, method: 'handleDeleteTag',
      message: `Tag '${tag.id}' has been deleted successfully`,
      action: action,
      detailedMessages: { tag }
    });
    res.json(Constants.REST_RESPONSE_SUCCESS);
    next();
  }

  public static async handleCreateTag(action: ServerAction, req: Request, res: Response, next: NextFunction): Promise<void> {
    // Check
    if (!Authorizations.canCreateTag(req.user)) {
      throw new AppAuthError({
        errorCode: HTTPAuthError.FORBIDDEN,
        user: req.user,
        action: Action.CREATE, entity: Entity.TAG,
        module: MODULE_NAME, method: 'handleCreateTag'
      });
    }
    // Filter
    const filteredRequest = TagSecurity.filterTagCreateRequest(req.body, req.user);
    // Check
    await UtilsService.checkIfUserTagIsValid(filteredRequest, req);
    // Check Tag
    const tag = await TagStorage.getTag(req.user.tenantID, filteredRequest.id.toUpperCase());
    if (tag) {
      throw new AppError({
        source: Constants.CENTRAL_SERVER,
        errorCode: HTTPError.TAG_ALREADY_EXIST_ERROR,
        message: `Tag with ID '${filteredRequest.id}' already exists`,
        module: MODULE_NAME, method: 'handleCreateTag',
        user: req.user,
        action: action
      });
    }
    // Check User
    const user = await UserStorage.getUser(req.user.tenantID, filteredRequest.userID);
    UtilsService.assertObjectExists(action, user, `User ID '${filteredRequest.userID}' does not exist`,
      MODULE_NAME, 'handleCreateTag', req.user);
    // Only current organization User can be assigned to Tag
    if (!user.issuer) {
      throw new AppError({
        source: Constants.CENTRAL_SERVER,
        errorCode: HTTPError.GENERAL_ERROR,
        message: `User not issued by the organization cannot be assigned to Tag ID '${tag.id}'`,
        module: MODULE_NAME, method: 'handleCreateTag',
        user: req.user, actionOnUser: user,
        action: action
      });
    }
    // Clear default tag
    if (filteredRequest.default) {
      await TagStorage.clearDefaultUserTag(req.user.tenantID, filteredRequest.userID);
    }
    // Check default Tag
    if (!filteredRequest.default) {
      // Check if another one is the default
      const defaultTag = await TagStorage.getDefaultUserTag(req.user.tenantID, filteredRequest.userID, {
        issuer: true,
      });
      if (!defaultTag) {
        // Force default Tag
        filteredRequest.default = true;
      }
    }
    // Create
    const newTag: Tag = {
      id: filteredRequest.id.toUpperCase(),
      description: filteredRequest.description,
      issuer: true,
      active: filteredRequest.active,
      createdBy: { id: req.user.id },
      createdOn: new Date(),
      userID: filteredRequest.userID,
      default: filteredRequest.default,
    } as Tag;
    // Save
    await TagStorage.saveTag(req.user.tenantID, newTag);
    // Synchronize badges with IOP
    if (Utils.isComponentActiveFromToken(req.user, TenantComponents.OCPI)) {
      try {
        const tenant = await TenantStorage.getTenant(req.user.tenantID);
        const ocpiClient: EmspOCPIClient = await OCPIClientFactory.getAvailableOcpiClient(tenant, OCPIRole.EMSP) as EmspOCPIClient;
        if (ocpiClient) {
          await ocpiClient.pushToken({
            uid: newTag.id,
            type: OCPITokenType.RFID,
            auth_id: newTag.userID,
            visual_number: newTag.userID,
            issuer: tenant.name,
            valid: true,
            whitelist: OCPITokenWhitelist.ALLOWED_OFFLINE,
            last_updated: new Date()
          });
        }
      } catch (error) {
        await Logging.logError({
          tenantID: req.user.tenantID,
          action: action,
          module: MODULE_NAME, method: 'handleCreateTag',
          message: `Unable to synchronize tokens of user ${filteredRequest.userID} with IOP`,
          detailedMessages: { error: error.message, stack: error.stack }
        });
      }
    }
    await Logging.logSecurityInfo({
      tenantID: req.user.tenantID,
      action: action,
      user: req.user, actionOnUser: user,
      module: MODULE_NAME, method: 'handleCreateTag',
      message: `Tag with ID '${newTag.id}'has been created successfully`,
      detailedMessages: { tag: newTag }
    });
    res.status(StatusCodes.CREATED).json(Object.assign({ id: newTag.id }, Constants.REST_RESPONSE_SUCCESS));
    next();
  }

  public static async handleUpdateTag(action: ServerAction, req: Request, res: Response, next: NextFunction): Promise<void> {
    // Check
    if (!Authorizations.canUpdateTag(req.user)) {
      throw new AppAuthError({
        errorCode: HTTPAuthError.FORBIDDEN,
        user: req.user,
        action: Action.UPDATE, entity: Entity.TAG,
        module: MODULE_NAME, method: 'handleUpdateTag'
      });
    }
    // Filter
    const filteredRequest = TagSecurity.filterTagUpdateRequest({ ...req.params, ...req.body }, req.user);
    let formerTagUserID: string;
    let formerTagDefault: boolean;
    // Check
    await UtilsService.checkIfUserTagIsValid(filteredRequest, req);
    // Get Tag
    const tag = await TagStorage.getTag(req.user.tenantID, filteredRequest.id, { withNbrTransactions: true, withUser: true });
    UtilsService.assertObjectExists(action, tag, `Tag ID '${filteredRequest.id}' does not exist`,
      MODULE_NAME, 'handleUpdateTag', req.user);
    // Only current organization Tag can be updated
    if (!tag.issuer) {
      throw new AppError({
        source: Constants.CENTRAL_SERVER,
        errorCode: HTTPError.GENERAL_ERROR,
        message: `Tag ID '${tag.id}' not issued by the organization`,
        module: MODULE_NAME, method: 'handleUpdateTag',
        user: req.user
      });
    }
    // Get User
    const user = await UserStorage.getUser(req.user.tenantID, filteredRequest.userID);
    UtilsService.assertObjectExists(action, user, `User ID '${filteredRequest.userID}' does not exist`,
      MODULE_NAME, 'handleUpdateTag', req.user);
    // Only current organization User can be assigned to Tag
    if (!user.issuer) {
      throw new AppError({
        source: Constants.CENTRAL_SERVER,
        errorCode: HTTPError.GENERAL_ERROR,
        message: `User not issued by the organization cannot be assigned to Tag ID '${tag.id}'`,
        module: MODULE_NAME, method: 'handleUpdateTag',
        user: req.user, actionOnUser: user,
        action: action
      });
    }
    // Check User reassignment
    if (tag.userID !== filteredRequest.userID) {
      // Has transactions
      if (tag.transactionsCount > 0) {
        throw new AppError({
          source: Constants.CENTRAL_SERVER,
          errorCode: HTTPError.TAG_HAS_TRANSACTIONS,
          message: `Cannot change the User of the Tag ID '${tag.id}' which has '${tag.transactionsCount}' transaction(s)`,
          module: MODULE_NAME, method: 'handleUpdateTag',
          user: req.user,
          action: action
        });
      }
      formerTagUserID = tag.userID;
      formerTagDefault = tag.default;
    }
    if (filteredRequest.default && !formerTagUserID && (tag.default !== filteredRequest.default)) {
      await TagStorage.clearDefaultUserTag(req.user.tenantID, filteredRequest.userID);
    }
    // Check default Tag
    if (!filteredRequest.default) {
      // Check if another one is the default
      const defaultTag = await TagStorage.getDefaultUserTag(req.user.tenantID, filteredRequest.userID, {
        issuer: true,
      });
      if (!defaultTag) {
        // Force default Tag
        filteredRequest.default = true;
      }
    }
    // Update
    tag.description = filteredRequest.description;
    tag.active = filteredRequest.active;
    tag.userID = filteredRequest.userID;
    tag.default = filteredRequest.default;
    tag.lastChangedBy = { id: req.user.id };
    tag.lastChangedOn = new Date();
    // Save
    await TagStorage.saveTag(req.user.tenantID, tag);
    // Check former owner of the tag
    if (formerTagUserID && formerTagDefault) {
      // Clear
      await TagStorage.clearDefaultUserTag(req.user.tenantID, formerTagUserID);
      // Check default tag
      const activeTag = await TagStorage.getFirstActiveUserTag(req.user.tenantID, formerTagUserID, {
        issuer: true
      });
      // Set default
      if (activeTag) {
        activeTag.default = true;
        await TagStorage.saveTag(req.user.tenantID, activeTag);
      }
    }
    // Synchronize badges with IOP
    if (Utils.isComponentActiveFromToken(req.user, TenantComponents.OCPI) && (filteredRequest.userID !== tag.userID)) {
      try {
        const tenant = await TenantStorage.getTenant(req.user.tenantID);
        const ocpiClient: EmspOCPIClient = await OCPIClientFactory.getAvailableOcpiClient(tenant, OCPIRole.EMSP) as EmspOCPIClient;
        if (ocpiClient) {
          await ocpiClient.pushToken({
            uid: tag.id,
            type: OCPITokenType.RFID,
            auth_id: tag.userID,
            visual_number: tag.userID,
            issuer: tenant.name,
            valid: tag.active,
            whitelist: OCPITokenWhitelist.ALLOWED_OFFLINE,
            last_updated: new Date()
          });
        }
      } catch (error) {
        await Logging.logError({
          tenantID: req.user.tenantID,
          action: action,
          module: MODULE_NAME, method: 'handleUpdateTag',
          user: req.user, actionOnUser: user,
          message: `Unable to synchronize tokens of user ${filteredRequest.userID} with IOP`,
          detailedMessages: { error: error.message, stack: error.stack }
        });
      }
    }
    await Logging.logSecurityInfo({
      tenantID: req.user.tenantID,
      action: action,
      module: MODULE_NAME, method: 'handleUpdateTag',
      message: `Tag with ID '${tag.id}'has been updated successfully`,
      user: req.user, actionOnUser: user,
      detailedMessages: { tag: tag }
    });
    res.json(Constants.REST_RESPONSE_SUCCESS);
    next();
  }

  // eslint-disable-next-line @typescript-eslint/require-await
  public static async handleImportTags(action: ServerAction, req: Request, res: Response, next: NextFunction): Promise<void> {
    // Check auth
    if (!Authorizations.canImportTags(req.user)) {
      throw new AppAuthError({
        errorCode: HTTPAuthError.FORBIDDEN,
        user: req.user,
        action: Action.IMPORT, entity: Entity.TAGS,
        module: MODULE_NAME, method: 'handleImportTags'
      });
    }
    const busboy = new Busboy({ headers: req.headers });
    req.pipe(busboy);
    busboy.on('file', function(fieldname, file, filename, encoding, mimetype) {
      if (mimetype === 'text/csv') {
        const converter = csvToJson({
          trim: true,
          delimiter: ['\t'],
          quote: 'off'
        });
        void converter.subscribe(async (tag) => {
          await TagService.importTag(action, req, tag);
        }, (error) => {
          void Logging.logError({
            tenantID: req.user.tenantID,
            module: MODULE_NAME, method: 'handleImportTags',
            action: action,
            user: req.user.id,
            message: 'Invalid csv file',
            detailedMessages: { error: error.message, stack: error.stack }
          });
          res.writeHead(HTTPError.INVALID_FILE_FORMAT);
          res.end();
        });
        void file.pipe(converter);
      } else if (mimetype === 'application/json') {
        const parser = JSONStream.parse('tags.*');
        parser.on('data', async (tag) => {
          await TagService.importTag(action, req, tag);
        });
        parser.on('error', function(error) {
          void Logging.logError({
            tenantID: req.user.tenantID,
            module: MODULE_NAME, method: 'handleImportTags',
            action: action,
            user: req.user.id,
            message: 'Invalid json file',
            detailedMessages: { error: error.message, stack: error.stack }
          });
          res.writeHead(HTTPError.INVALID_FILE_FORMAT);
          res.end();
        });
        file.pipe(parser);
      } else {
        void Logging.logError({
          tenantID: req.user.tenantID,
          module: MODULE_NAME, method: 'handleImportTags',
          action: action,
          user: req.user.id,
          message: 'Invalid file format'
        });
        res.writeHead(HTTPError.INVALID_FILE_FORMAT);
        res.end();
      }
    });
    busboy.on('finish', function() {
      void Logging.logInfo({
        tenantID: req.user.tenantID,
        action: action,
        module: MODULE_NAME, method: 'handleImportTags',
        user: req.user,
        message: 'File successfully uploaded',
      });
      res.end();
      next();
    });
  }

  private static async deleteTags(action: ServerAction, loggedUser: UserToken, tagsIDs: string[]): Promise<ActionsResponse> {
    const result: ActionsResponse = {
      inSuccess: 0,
      inError: 0
    };
    for (const tagID of tagsIDs) {
      // Get Tag
      const tag = await TagStorage.getTag(loggedUser.tenantID, tagID, { withNbrTransactions: true, withUser: true });
      // Not Found
      if (!tag) {
        result.inError++;
        await Logging.logError({
          tenantID: loggedUser.tenantID,
          user: loggedUser,
          module: MODULE_NAME, method: 'handleDeleteTags',
          message: `Tag ID '${tagID}' does not exist`,
          action: action,
          detailedMessages: { tag }
        });
      } else if (!tag.issuer) {
        result.inError++;
        await Logging.logError({
          tenantID: loggedUser.tenantID,
          user: loggedUser,
          module: MODULE_NAME, method: 'handleDeleteTags',
          message: `Tag ID '${tag.id}' not issued by the organization`,
          action: action,
          detailedMessages: { tag }
        });
      } else if (tag.transactionsCount > 0) {
        result.inError++;
        await Logging.logError({
          tenantID: loggedUser.tenantID,
          user: loggedUser,
          module: MODULE_NAME, method: 'handleDeleteTags',
          message: `Cannot delete Tag ID '${tag.id}' which has '${tag.transactionsCount}' transaction(s)`,
          action: action,
          detailedMessages: { tag }
        });
      } else {
        // Delete the Tag
        await TagStorage.deleteTag(loggedUser.tenantID, tag.id);
        result.inSuccess++;
        // Check if default deleted?
        if (tag.default) {
          // Clear all default
          await TagStorage.clearDefaultUserTag(loggedUser.tenantID, tag.userID);
          // Make the next active Tag the new default one
          const firstActiveTag = await TagStorage.getFirstActiveUserTag(loggedUser.tenantID, tag.userID, {
            issuer: true,
          });
          if (firstActiveTag) {
            // Set default
            firstActiveTag.default = true;
            await TagStorage.saveTag(loggedUser.tenantID, firstActiveTag);
          }
        }
        // OCPI
        if (Utils.isComponentActiveFromToken(loggedUser, TenantComponents.OCPI)) {
          try {
            const tenant = await TenantStorage.getTenant(loggedUser.tenantID);
            const ocpiClient: EmspOCPIClient = await OCPIClientFactory.getAvailableOcpiClient(tenant, OCPIRole.EMSP) as EmspOCPIClient;
            if (ocpiClient) {
              await ocpiClient.pushToken({
                uid: tag.id,
                type: OCPITokenType.RFID,
                auth_id: tag.userID,
                visual_number: tag.userID,
                issuer: tenant.name,
                valid: false,
                whitelist: OCPITokenWhitelist.ALLOWED_OFFLINE,
                last_updated: new Date()
              });
            }
          } catch (error) {
            await Logging.logError({
              tenantID: loggedUser.tenantID,
              module: MODULE_NAME, method: 'handleDeleteTags',
              action: action,
              message: `Unable to synchronize tokens of user ${tag.userID} with IOP`,
              detailedMessages: { error: error.message, stack: error.stack }
            });
          }
        }
      }
    }
    // Log
    await Logging.logActionsResponse(loggedUser.tenantID,
      ServerAction.TAGS_DELETE,
      MODULE_NAME, 'handleDeleteTags', result,
      '{{inSuccess}} tag(s) were successfully deleted',
      '{{inError}} tag(s) failed to be deleted',
      '{{inSuccess}} tag(s) were successfully deleted and {{inError}} failed to be deleted',
      'No tags have been deleted'
    );
    return result;
  }

  private static async importTag(action: ServerAction, req: Request, tag: any): Promise<void> {
    try {
      const newUploadedTag: ImportedTag = {
        id: tag.id.toUpperCase(),
<<<<<<< HEAD
        description: tag.description ? tag.description : `Tag ID '${tag.id}'`,
        importedBy: req.user.id,
        status: ImportStatus.UNKNOWN
      };
=======
        description: tag.description ? tag.description : `Badge ID '${tag.id}'`,
      };
      TagValidator.getInstance().validateTagCreation(newUploadedTag);
      newUploadedTag.importedBy = req.user.id;
>>>>>>> f7023cbf
      await TagStorage.saveImportedTag(req.user.tenantID, newUploadedTag);
    } catch (error) {
      await Logging.logError({
        tenantID: req.user.tenantID,
        module: MODULE_NAME, method: 'importTag',
        action: action,
        message: 'tag cannot be imported',
        detailedMessages: { error: error.message, stack: error.stack }
      });
    }
  }
}<|MERGE_RESOLUTION|>--- conflicted
+++ resolved
@@ -1,10 +1,10 @@
 import { Action, Entity } from '../../../../types/Authorization';
-import { ActionsResponse, ImportStatus } from '../../../../types/GlobalType';
 import { HTTPAuthError, HTTPError } from '../../../../types/HTTPError';
 import { NextFunction, Request, Response } from 'express';
 import { OCPITokenType, OCPITokenWhitelist } from '../../../../types/ocpi/OCPIToken';
 import Tag, { ImportedTag } from '../../../../types/Tag';
 
+import { ActionsResponse } from '../../../../types/GlobalType';
 import AppAuthError from '../../../../exception/AppAuthError';
 import AppError from '../../../../exception/AppError';
 import AuthorizationService from './AuthorizationService';
@@ -642,17 +642,10 @@
     try {
       const newUploadedTag: ImportedTag = {
         id: tag.id.toUpperCase(),
-<<<<<<< HEAD
-        description: tag.description ? tag.description : `Tag ID '${tag.id}'`,
-        importedBy: req.user.id,
-        status: ImportStatus.UNKNOWN
-      };
-=======
         description: tag.description ? tag.description : `Badge ID '${tag.id}'`,
       };
       TagValidator.getInstance().validateTagCreation(newUploadedTag);
       newUploadedTag.importedBy = req.user.id;
->>>>>>> f7023cbf
       await TagStorage.saveImportedTag(req.user.tenantID, newUploadedTag);
     } catch (error) {
       await Logging.logError({
