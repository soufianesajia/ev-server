--- conflicted
+++ resolved
@@ -549,13 +549,8 @@
           if ((tagsToBeImported.length % Constants.IMPORT_BATCH_INSERT_SIZE) === 0) {
             await TagService.insertTags(req.user.tenantID, req.user, action, tagsToBeImported, result);
           }
-<<<<<<< HEAD
-          // eslint-disable-next-line @typescript-eslint/no-misused-promises
-        }, async (error) => {
-=======
         // eslint-disable-next-line @typescript-eslint/no-misused-promises
         }, async (error: CSVError) => {
->>>>>>> 02ef1326
           await Logging.logError({
             tenantID: req.user.tenantID,
             module: MODULE_NAME, method: 'handleImportTags',
@@ -568,10 +563,6 @@
             res.writeHead(HTTPError.INVALID_FILE_FORMAT);
             res.end();
           }
-<<<<<<< HEAD
-          // eslint-disable-next-line @typescript-eslint/no-misused-promises
-        }, async () => {
-=======
         // Completed
         // eslint-disable-next-line @typescript-eslint/no-misused-promises
         }, async () => {
@@ -582,7 +573,6 @@
           // Release the lock
           await LockingManager.release(importTagsLock);
           // Log
->>>>>>> 02ef1326
           const executionDurationSecs = Utils.truncTo((new Date().getTime() - startTime) / 1000, 2);
           await Logging.logActionsResponse(
             req.user.tenantID, action,
@@ -592,15 +582,6 @@
             `{{inSuccess}}  Tag(s) were successfully uploaded in ${executionDurationSecs}s and ready for asynchronous import and {{inError}} failed to be uploaded`,
             `No Tag have been uploaded in ${executionDurationSecs}s`, req.user
           );
-<<<<<<< HEAD
-          // Insert batched
-          if (tagsToBeImported.length > 0) {
-            await TagService.insertTags(req.user.tenantID, req.user, action, tagsToBeImported, result);
-          }
-          // Release the lock
-          await LockingManager.release(importTagsLock);
-=======
->>>>>>> 02ef1326
           // Trigger manually and asynchronously the job
           void new ImportTagsTask().processTenant(req.tenant);
           // Respond
