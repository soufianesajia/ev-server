import express, { NextFunction, Request, Response } from 'express';

import AssetRouter from './api/AssetRouter';
import AuthRouter from './auth/AuthRouter';
import AuthService from '../service/AuthService';
import BillingRouter from './api/BillingRouter';
import ChargingStationRouter from './api/ChargingStationRouter';
<<<<<<< HEAD
import ConnectionRouter from './api/ConnectionRouter';
=======
import LoggingRouter from './api/LoggingRouter';
>>>>>>> 5bf2885e
import { StatusCodes } from 'http-status-codes';
import SwaggerRouter from './doc/SwaggerRouter';
import TagRouter from './api/TagRouter';
import TenantRouter from './api/TenantRouter';
import TransactionRouter from './api/TransactionRouter';
import UserRouter from './api/UserRouter';
import UtilRouter from './util/UtilRouter';

export default class GlobalRouter {
  private router: express.Router;

  public constructor() {
    this.router = express.Router();
  }

  public buildRoutes(): express.Router {
    this.buildRouteAuth();
    this.buildRouteAPI();
    this.buildRouteUtils();
    this.buildRouteDocs();
    this.buildUnknownRoute();
    return this.router;
  }

  protected buildRouteAuth(): void {
    this.router.use('/auth', new AuthRouter().buildRoutes());
  }

  protected buildRouteAPI(): void {
    this.router.use('/api',
      AuthService.authenticate(),
      AuthService.checkSessionHash.bind(this),
      [
        new AssetRouter().buildRoutes(),
        new BillingRouter().buildRoutes(),
        new ChargingStationRouter().buildRoutes(),
<<<<<<< HEAD
        new ConnectionRouter().buildRoutes(),
=======
        new LoggingRouter().buildRoutes(),
>>>>>>> 5bf2885e
        new TagRouter().buildRoutes(),
        new TenantRouter().buildRoutes(),
        new TransactionRouter().buildRoutes(),
        new UserRouter().buildRoutes(),
      ]);
  }

  protected buildRouteUtils(): void {
    this.router.use('/utils', new UtilRouter().buildRoutes());
  }

  protected buildRouteDocs(): void {
    this.router.use('/docs', new SwaggerRouter().buildRoutes());
  }

  protected buildUnknownRoute(): void {
    this.router.use('*', (req: Request, res: Response, next: NextFunction) => {
      if (!res.headersSent) {
        res.sendStatus(StatusCodes.NOT_FOUND);
        next();
      }
    });
  }
}<|MERGE_RESOLUTION|>--- conflicted
+++ resolved
@@ -5,11 +5,8 @@
 import AuthService from '../service/AuthService';
 import BillingRouter from './api/BillingRouter';
 import ChargingStationRouter from './api/ChargingStationRouter';
-<<<<<<< HEAD
 import ConnectionRouter from './api/ConnectionRouter';
-=======
 import LoggingRouter from './api/LoggingRouter';
->>>>>>> 5bf2885e
 import { StatusCodes } from 'http-status-codes';
 import SwaggerRouter from './doc/SwaggerRouter';
 import TagRouter from './api/TagRouter';
@@ -46,11 +43,8 @@
         new AssetRouter().buildRoutes(),
         new BillingRouter().buildRoutes(),
         new ChargingStationRouter().buildRoutes(),
-<<<<<<< HEAD
         new ConnectionRouter().buildRoutes(),
-=======
         new LoggingRouter().buildRoutes(),
->>>>>>> 5bf2885e
         new TagRouter().buildRoutes(),
         new TenantRouter().buildRoutes(),
         new TransactionRouter().buildRoutes(),
