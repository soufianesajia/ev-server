--- conflicted
+++ resolved
@@ -10,12 +10,9 @@
 import LoggingRouter from './api/LoggingRouter';
 import NotificationRouter from './api/NotificationRouter';
 import OCPIEndpointRouter from './api/OCPIEndpointRouter';
-<<<<<<< HEAD
-import SettingRouter from './api/SettingRouter';
-=======
 import OICPEndpointRouter from './api/OICPEndpointRouter';
 import PricingRouter from './api/PricingRouter';
->>>>>>> 50d8e1f9
+import SettingRouter from './api/SettingRouter';
 import SwaggerRouter from './doc/SwaggerRouter';
 import TagRouter from './api/TagRouter';
 import TenantRouter from './api/TenantRouter';
@@ -57,11 +54,8 @@
         new LoggingRouter().buildRoutes(),
         new NotificationRouter().buildRoutes(),
         new OCPIEndpointRouter().buildRoutes(),
-<<<<<<< HEAD
+        new OICPEndpointRouter().buildRoutes(),
         new SettingRouter().buildRoutes(),
-=======
-        new OICPEndpointRouter().buildRoutes(),
->>>>>>> 50d8e1f9
         new TagRouter().buildRoutes(),
         new TenantRouter().buildRoutes(),
         new TransactionRouter().buildRoutes(),
