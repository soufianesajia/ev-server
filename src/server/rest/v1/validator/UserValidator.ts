<<<<<<< HEAD
import { HttpUserMobileTokenRequest, HttpUserSitesRequest } from '../../../../types/requests/HttpUserRequest';
=======
import { HttpUserAssignSitesRequest, HttpUsersInErrorRequest, HttpUsersRequest } from '../../../../types/requests/HttpUserRequest';
>>>>>>> 2c8a2333
import User, { ImportedUser } from '../../../../types/User';

import HttpByIDRequest from '../../../../types/requests/HttpByIDRequest';
import Schema from '../../../../types/validator/Schema';
import SchemaValidator from './SchemaValidator';
import fs from 'fs';
import global from '../../../../types/GlobalType';

export default class UserValidator extends SchemaValidator {
  private static instance: UserValidator|null = null;
  private importedUserCreation: Schema;
  private userCreate: Schema;
<<<<<<< HEAD
  private userGetSites: Schema;
  private userUpdate: Schema;
  private userUpdateMobileToken: Schema;
=======
  private userAssignSites: Schema;
  private userGetByID: Schema;
  private usersGet: Schema;
  private usersGetInError: Schema;
>>>>>>> 2c8a2333

  private constructor() {
    super('UserValidator');
    this.importedUserCreation = JSON.parse(fs.readFileSync(`${global.appRoot}/assets/server/rest/v1/schemas/user/imported-user-create-req.json`, 'utf8'));
    this.userCreate = JSON.parse(fs.readFileSync(`${global.appRoot}/assets/server/rest/v1/schemas/user/user-create.json`, 'utf8'));
<<<<<<< HEAD
    this.userGetSites = JSON.parse(fs.readFileSync(`${global.appRoot}/assets/server/rest/v1/schemas/user/user-get-sites.json`, 'utf8'));
    this.userUpdate = JSON.parse(fs.readFileSync(`${global.appRoot}/assets/server/rest/v1/schemas/user/user-update.json`, 'utf8'));
    this.userUpdateMobileToken = JSON.parse(fs.readFileSync(`${global.appRoot}/assets/server/rest/v1/schemas/user/user-update-mobile-token.json`, 'utf8'));
=======
    this.userAssignSites = JSON.parse(fs.readFileSync(`${global.appRoot}/assets/server/rest/v1/schemas/user/user-assign-sites.json`, 'utf8'));
    this.userGetByID = JSON.parse(fs.readFileSync(`${global.appRoot}/assets/server/rest/v1/schemas/user/user-get.json`, 'utf8'));
    this.usersGet = JSON.parse(fs.readFileSync(`${global.appRoot}/assets/server/rest/v1/schemas/user/users-get.json`, 'utf8'));
    this.usersGetInError = JSON.parse(fs.readFileSync(`${global.appRoot}/assets/server/rest/v1/schemas/user/users-inerror-get.json`, 'utf8'));
>>>>>>> 2c8a2333
  }

  public static getInstance(): UserValidator {
    if (!UserValidator.instance) {
      UserValidator.instance = new UserValidator();
    }
    return UserValidator.instance;
  }

  validateImportedUserCreation(importedUser: ImportedUser): void {
    this.validate(this.importedUserCreation, importedUser);
  }

  validateUserCreate(user: any): Partial<User> {
    this.validate(this.userCreate, user);
    user.password = user.passwords.password;
    return user;
  }

<<<<<<< HEAD
  validateUserGetSites(data: any): HttpUserSitesRequest {
    this.validate(this.userGetSites, data);
    return data;
  }

  validateUserUpdate(data: any): Partial<User> {
    this.validate(this.userUpdate, data);
    return data;
  }

  validateUserUpdateMobileToken(data: any): HttpUserMobileTokenRequest {
    this.validate(this.userUpdateMobileToken, data);
=======
  validateUserAssignToSites(data: HttpUserAssignSitesRequest): HttpUserAssignSitesRequest {
    this.validate(this.userAssignSites, data);
    return data;
  }

  validateUserGetByID(data: any): HttpByIDRequest {
    this.validate(this.userGetByID, data);
    return data;
  }

  validateUsersGet(data: any): HttpUsersRequest {
    this.validate(this.usersGet, data);
    return data;
  }

  validateUsersGetInError(data: any): HttpUsersInErrorRequest {
    this.validate(this.usersGetInError, data);
>>>>>>> 2c8a2333
    return data;
  }
}<|MERGE_RESOLUTION|>--- conflicted
+++ resolved
@@ -1,8 +1,4 @@
-<<<<<<< HEAD
-import { HttpUserMobileTokenRequest, HttpUserSitesRequest } from '../../../../types/requests/HttpUserRequest';
-=======
-import { HttpUserAssignSitesRequest, HttpUsersInErrorRequest, HttpUsersRequest } from '../../../../types/requests/HttpUserRequest';
->>>>>>> 2c8a2333
+import { HttpUserAssignSitesRequest, HttpUserMobileTokenRequest, HttpUserSitesRequest, HttpUsersInErrorRequest, HttpUsersRequest } from '../../../../types/requests/HttpUserRequest';
 import User, { ImportedUser } from '../../../../types/User';
 
 import HttpByIDRequest from '../../../../types/requests/HttpByIDRequest';
@@ -15,31 +11,25 @@
   private static instance: UserValidator|null = null;
   private importedUserCreation: Schema;
   private userCreate: Schema;
-<<<<<<< HEAD
-  private userGetSites: Schema;
-  private userUpdate: Schema;
-  private userUpdateMobileToken: Schema;
-=======
   private userAssignSites: Schema;
   private userGetByID: Schema;
   private usersGet: Schema;
   private usersGetInError: Schema;
->>>>>>> 2c8a2333
+  private userGetSites: Schema;
+  private userUpdate: Schema;
+  private userUpdateMobileToken: Schema;
 
   private constructor() {
     super('UserValidator');
     this.importedUserCreation = JSON.parse(fs.readFileSync(`${global.appRoot}/assets/server/rest/v1/schemas/user/imported-user-create-req.json`, 'utf8'));
     this.userCreate = JSON.parse(fs.readFileSync(`${global.appRoot}/assets/server/rest/v1/schemas/user/user-create.json`, 'utf8'));
-<<<<<<< HEAD
-    this.userGetSites = JSON.parse(fs.readFileSync(`${global.appRoot}/assets/server/rest/v1/schemas/user/user-get-sites.json`, 'utf8'));
-    this.userUpdate = JSON.parse(fs.readFileSync(`${global.appRoot}/assets/server/rest/v1/schemas/user/user-update.json`, 'utf8'));
-    this.userUpdateMobileToken = JSON.parse(fs.readFileSync(`${global.appRoot}/assets/server/rest/v1/schemas/user/user-update-mobile-token.json`, 'utf8'));
-=======
     this.userAssignSites = JSON.parse(fs.readFileSync(`${global.appRoot}/assets/server/rest/v1/schemas/user/user-assign-sites.json`, 'utf8'));
     this.userGetByID = JSON.parse(fs.readFileSync(`${global.appRoot}/assets/server/rest/v1/schemas/user/user-get.json`, 'utf8'));
     this.usersGet = JSON.parse(fs.readFileSync(`${global.appRoot}/assets/server/rest/v1/schemas/user/users-get.json`, 'utf8'));
     this.usersGetInError = JSON.parse(fs.readFileSync(`${global.appRoot}/assets/server/rest/v1/schemas/user/users-inerror-get.json`, 'utf8'));
->>>>>>> 2c8a2333
+    this.userGetSites = JSON.parse(fs.readFileSync(`${global.appRoot}/assets/server/rest/v1/schemas/user/user-get-sites.json`, 'utf8'));
+    this.userUpdate = JSON.parse(fs.readFileSync(`${global.appRoot}/assets/server/rest/v1/schemas/user/user-update.json`, 'utf8'));
+    this.userUpdateMobileToken = JSON.parse(fs.readFileSync(`${global.appRoot}/assets/server/rest/v1/schemas/user/user-update-mobile-token.json`, 'utf8'));
   }
 
   public static getInstance(): UserValidator {
@@ -59,20 +49,6 @@
     return user;
   }
 
-<<<<<<< HEAD
-  validateUserGetSites(data: any): HttpUserSitesRequest {
-    this.validate(this.userGetSites, data);
-    return data;
-  }
-
-  validateUserUpdate(data: any): Partial<User> {
-    this.validate(this.userUpdate, data);
-    return data;
-  }
-
-  validateUserUpdateMobileToken(data: any): HttpUserMobileTokenRequest {
-    this.validate(this.userUpdateMobileToken, data);
-=======
   validateUserAssignToSites(data: HttpUserAssignSitesRequest): HttpUserAssignSitesRequest {
     this.validate(this.userAssignSites, data);
     return data;
@@ -90,7 +66,21 @@
 
   validateUsersGetInError(data: any): HttpUsersInErrorRequest {
     this.validate(this.usersGetInError, data);
->>>>>>> 2c8a2333
+    return data;
+  }
+
+  validateUserGetSites(data: any): HttpUserSitesRequest {
+    this.validate(this.userGetSites, data);
+    return data;
+  }
+
+  validateUserUpdate(data: any): Partial<User> {
+    this.validate(this.userUpdate, data);
+    return data;
+  }
+
+  validateUserUpdateMobileToken(data: any): HttpUserMobileTokenRequest {
+    this.validate(this.userUpdateMobileToken, data);
     return data;
   }
 }