--- conflicted
+++ resolved
@@ -90,15 +90,11 @@
     return this.validate(this.settingBillingSet, data);
   }
 
-<<<<<<< HEAD
-  public validateSettingAssetSetReq(data: Record<string, unknown>): HttpSettingUpdateRequest {
-=======
-  public validateSettingBillingPlatformSetReq(data: Record<string, unknown>): SettingDB {
+  public validateSettingBillingPlatformSetReq(data: Record<string, unknown>): HttpSettingUpdateRequest {
     return this.validate(this.settingBillingPlatformSet, data);
   }
 
-  public validateSettingAssetSetReq(data: Record<string, unknown>): SettingDB {
->>>>>>> 6f9dcb3f
+  public validateSettingAssetSetReq(data: Record<string, unknown>): HttpSettingUpdateRequest {
     return this.validate(this.settingAssetSet, data);
   }
 
