--- conflicted
+++ resolved
@@ -384,8 +384,7 @@
     });
   }
 
-<<<<<<< HEAD
-  public notifyUserCar(tenantID: string, action: Action, data) {
+  public notifyUserCar(tenantID: string, action: Action, data): void {
     // Add in buffer
     this.addSingleChangeNotificationInBuffer({
       'tenantID': tenantID,
@@ -402,10 +401,7 @@
   }
 
 
-  public notifyCarCatalog(tenantID: string, action: Action, data) {
-=======
   public notifyCarCatalog(tenantID: string, action: Action, data): void {
->>>>>>> 6ac5d944
     // Add in buffer
     this.addSingleChangeNotificationInBuffer({
       'tenantID': tenantID,
