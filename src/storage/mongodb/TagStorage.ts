import Tag, { ImportedTag } from '../../types/Tag';
import global, { FilterParams, ImportStatus } from '../../types/GlobalType';

import Constants from '../../utils/Constants';
import { DataResult } from '../../types/DataResult';
import DatabaseUtils from './DatabaseUtils';
import DbParams from '../../types/database/DbParams';
import Logging from '../../utils/Logging';
import { ObjectId } from 'mongodb';
import Utils from '../../utils/Utils';
import moment from 'moment';
import Tenant from '../../types/Tenant';

const MODULE_NAME = 'TagStorage';

export default class TagStorage {

  public static async saveTag(tenant: Tenant, tag: Tag): Promise<void> {
    // Debug
    const uniqueTimerID = Logging.traceStart(tenant.id, MODULE_NAME, 'saveTag');
    // Check Tenant
    DatabaseUtils.checkTenantObject(tenant);
    const tagMDB = {
      _id: tag.id,
      userID: DatabaseUtils.convertToObjectID(tag.userID),
      issuer: Utils.convertToBoolean(tag.issuer),
      active: Utils.convertToBoolean(tag.active),
      default: Utils.convertToBoolean(tag.default),
      visualID: tag.visualID ?? new ObjectId().toString(),
      ocpiToken: tag.ocpiToken,
      description: tag.description,
      importedData: tag.importedData
    };
    // Check Created/Last Changed By
    DatabaseUtils.addLastChangedCreatedProps(tagMDB, tag);
    // Save
    await global.database.getCollection<any>(tenant.id, 'tags').findOneAndUpdate(
      { '_id': tag.id },
      { $set: tagMDB },
      { upsert: true, returnDocument: 'after' });
    // Debug
    await Logging.traceEnd(tenant.id, MODULE_NAME, 'saveTag', uniqueTimerID, tagMDB);
  }

  public static async saveImportedTag(tenant: Tenant, importedTagToSave: ImportedTag): Promise<string> {
    const uniqueTimerID = Logging.traceStart(tenant.id, MODULE_NAME, 'saveImportedTag');
    const tagMDB = {
      _id: importedTagToSave.id,
      visualID: importedTagToSave.visualID,
      description: importedTagToSave.description,
      name: importedTagToSave.name,
      firstName: importedTagToSave.firstName,
      email: importedTagToSave.email,
      status: importedTagToSave.status,
      errorDescription: importedTagToSave.errorDescription,
      importedOn: importedTagToSave.importedOn,
      importedBy: importedTagToSave.importedBy,
      siteIDs: importedTagToSave.siteIDs,
      importedData: importedTagToSave.importedData
    };
    await global.database.getCollection<any>(tenant.id, 'importedtags').findOneAndUpdate(
      { _id: tagMDB._id },
      { $set: tagMDB },
      { upsert: true, returnDocument: 'after' }
    );
    // Debug
    await Logging.traceEnd(tenant.id, MODULE_NAME, 'saveImportedTag', uniqueTimerID, tagMDB);
    return tagMDB._id;
  }

  public static async saveImportedTags(tenant: Tenant, importedTagsToSave: ImportedTag[]): Promise<number> {
    const uniqueTimerID = Logging.traceStart(tenant.id, MODULE_NAME, 'saveImportedTags');
    const importedTagsToSaveMDB: any = importedTagsToSave.map((importedTagToSave) => ({
      _id: importedTagToSave.id,
      visualID: importedTagToSave.visualID,
      description: importedTagToSave.description,
      name: importedTagToSave.name,
      firstName: importedTagToSave.firstName,
      email: importedTagToSave.email,
      status: importedTagToSave.status,
      errorDescription: importedTagToSave.errorDescription,
      importedOn: importedTagToSave.importedOn,
      importedBy: importedTagToSave.importedBy,
      siteIDs: importedTagToSave.siteIDs,
      importedData: importedTagToSave.importedData
    }));
    // Insert all at once
    const result = await global.database.getCollection<any>(tenant.id, 'importedtags').insertMany(
      importedTagsToSaveMDB,
      { ordered: false }
    );
    // Debug
    await Logging.traceEnd(tenant.id, MODULE_NAME, 'saveImportedTags', uniqueTimerID, importedTagsToSave);
    return result.insertedCount;
  }

  public static async deleteImportedTag(tenant: Tenant, importedTagID: string): Promise<void> {
    // Debug
    const uniqueTimerID = Logging.traceStart(tenant.id, MODULE_NAME, 'deleteImportedTag');
    // Check Tenant
    DatabaseUtils.checkTenantObject(tenant);
    // Delete
    await global.database.getCollection<any>(tenant.id, 'importedtags').deleteOne(
      {
        '_id': importedTagID,
      });
    // Debug
    await Logging.traceEnd(tenant.id, MODULE_NAME, 'deleteImportedTag', uniqueTimerID, { id: importedTagID });
  }

  public static async deleteImportedTags(tenant: Tenant): Promise<void> {
    // Debug
    const uniqueTimerID = Logging.traceStart(tenant.id, MODULE_NAME, 'deleteImportedTags');
    // Check Tenant
    DatabaseUtils.checkTenantObject(tenant);
    // Delete
    await global.database.getCollection<any>(tenant.id, 'importedtags').deleteMany({});
    // Debug
    await Logging.traceEnd(tenant.id, MODULE_NAME, 'deleteImportedTags', uniqueTimerID);
  }

  public static async getImportedTagsCount(tenant: Tenant): Promise<number> {
    // Debug
    const uniqueTimerID = Logging.traceStart(tenant.id, MODULE_NAME, 'getImportedTagsCount');
    // Check Tenant
    DatabaseUtils.checkTenantObject(tenant);
    // Count documents
<<<<<<< HEAD
    const nbrOfDocuments = await global.database.getCollection<any>(tenant.id, 'importedtags').count();
=======
    const nbrOfDocuments = await global.database.getCollection<any>(tenantID, 'importedtags').countDocuments();
>>>>>>> 936b28be
    // Debug
    await Logging.traceEnd(tenant.id, MODULE_NAME, 'getImportedTagsCount', uniqueTimerID);
    return nbrOfDocuments;
  }

  public static async getImportedTags(tenant: Tenant,
      params: { status?: ImportStatus; search?: string },
      dbParams: DbParams, projectFields?: string[]): Promise<DataResult<ImportedTag>> {
    // Debug
    const uniqueTimerID = Logging.traceStart(tenant.id, MODULE_NAME, 'getImportedTags');
    // Check Tenant
    DatabaseUtils.checkTenantObject(tenant);
    // Clone before updating the values
    dbParams = Utils.cloneObject(dbParams);
    // Check Limit
    dbParams.limit = Utils.checkRecordLimit(dbParams.limit);
    // Check Skip
    dbParams.skip = Utils.checkRecordSkip(dbParams.skip);
    const filters: FilterParams = {};
    // Create Aggregation
    const aggregation = [];
    // Filter
    if (params.search) {
      filters.$or = [
        { '_id': { $regex: params.search, $options: 'i' } },
        { 'description': { $regex: params.search, $options: 'i' } }
      ];
    }
    // Status
    if (params.status) {
      filters.status = params.status;
    }
    // Add filters
    aggregation.push({
      $match: filters
    });
    // Limit records?
    if (!dbParams.onlyRecordCount) {
      // Always limit the nbr of record to avoid perfs issues
      aggregation.push({ $limit: Constants.DB_RECORD_COUNT_CEIL });
    }
    // Count Records
    const tagsImportCountMDB = await global.database.getCollection<any>(tenant.id, 'importedtags')
      .aggregate([...aggregation, { $count: 'count' }], { allowDiskUse: true })
      .toArray();
    // Check if only the total count is requested
    if (dbParams.onlyRecordCount) {
      // Return only the count
      await Logging.traceEnd(tenant.id, MODULE_NAME, 'getImportedTags', uniqueTimerID, tagsImportCountMDB);
      return {
        count: (tagsImportCountMDB.length > 0 ? tagsImportCountMDB[0].count : 0),
        result: []
      };
    }
    // Remove the limit
    aggregation.pop();
    // Sort
    if (!dbParams.sort) {
      dbParams.sort = { status: -1, name: 1, firstName: 1 };
    }
    aggregation.push({
      $sort: dbParams.sort
    });
    // Skip
    aggregation.push({
      $skip: dbParams.skip
    });
    // Limit
    aggregation.push({
      $limit: dbParams.limit
    });
    // Change ID
    DatabaseUtils.pushRenameDatabaseID(aggregation);
    // Convert Object ID to string
    DatabaseUtils.pushConvertObjectIDToString(aggregation, 'importedBy');
    // Add Created By / Last Changed By
    DatabaseUtils.pushCreatedLastChangedInAggregation(tenant.id, aggregation);
    // Project
    DatabaseUtils.projectFields(aggregation, projectFields);
    // Read DB
    const tagsImportMDB = await global.database.getCollection<any>(tenant.id, 'importedtags')
      .aggregate(aggregation, {
        allowDiskUse: true
      })
      .toArray();
    // Debug
    await Logging.traceEnd(tenant.id, MODULE_NAME, 'getTagsImport', uniqueTimerID, tagsImportMDB);
    // Ok
    return {
      count: (tagsImportCountMDB.length > 0 ?
        (tagsImportCountMDB[0].count === Constants.DB_RECORD_COUNT_CEIL ? -1 : tagsImportCountMDB[0].count) : 0),
      result: tagsImportMDB
    };
  }

  public static async clearDefaultUserTag(tenant: Tenant, userID: string): Promise<void> {
    const uniqueTimerID = Logging.traceStart(tenant.id, MODULE_NAME, 'clearDefaultUserTag');
    DatabaseUtils.checkTenantObject(tenant);
    await global.database.getCollection<any>(tenant.id, 'tags').updateMany(
      {
        userID: DatabaseUtils.convertToObjectID(userID),
        default: true
      },
      {
        $set: { default: false }
      });
    await Logging.traceEnd(tenant.id, MODULE_NAME, 'clearDefaultUserTag', uniqueTimerID, { userID });
  }

  public static async deleteTag(tenant: Tenant, tagID: string): Promise<void> {
    // Debug
    const uniqueTimerID = Logging.traceStart(tenant.id, MODULE_NAME, 'deleteTag');
    // Check Tenant
    DatabaseUtils.checkTenantObject(tenant);
    // Delete
    await global.database.getCollection<any>(tenant.id, 'tags').deleteOne(
      {
        '_id': tagID,
      }
    );
    // Debug
    await Logging.traceEnd(tenant.id, MODULE_NAME, 'deleteTag', uniqueTimerID, { id: tagID });
  }

  public static async deleteTagsByUser(tenant: Tenant, userID: string): Promise<number> {
    // Debug
    const uniqueTimerID = Logging.traceStart(tenant.id, MODULE_NAME, 'deleteTagsByUser');
    // Check Tenant
    DatabaseUtils.checkTenantObject(tenant);
    // Delete
    const result = await global.database.getCollection<any>(tenant.id, 'tags').deleteMany(
      {
        'userID': DatabaseUtils.convertToObjectID(userID),
      }
    );
    // Debug
    await Logging.traceEnd(tenant.id, MODULE_NAME, 'deleteTagsByUser', uniqueTimerID, { id: userID });
    return result.deletedCount;
  }

  public static async getTag(tenant: Tenant, id: string,
      params: { userIDs?: string[], withUser?: boolean; withNbrTransactions?: boolean; active?: boolean; } = {}, projectFields?: string[]): Promise<Tag> {
    const tagMDB = await TagStorage.getTags(tenant, {
      tagIDs: [id],
      withUser: params.withUser,
      withNbrTransactions: params.withNbrTransactions,
      userIDs: params.userIDs,
      active: params.active,
    }, Constants.DB_PARAMS_SINGLE_RECORD, projectFields);
    return tagMDB.count === 1 ? tagMDB.result[0] : null;
  }

  public static async getTagByVisualID(tenant: Tenant, visualID: string,
      params: { withUser?: boolean; withNbrTransactions?: boolean, userIDs?: string[] } = {}, projectFields?: string[]): Promise<Tag> {
    const tagMDB = await TagStorage.getTags(tenant, {
      visualIDs: [visualID],
      withUser: params.withUser,
      withNbrTransactions: params.withNbrTransactions,
      userIDs: params.userIDs
    }, Constants.DB_PARAMS_SINGLE_RECORD, projectFields);
    return tagMDB.count === 1 ? tagMDB.result[0] : null;
  }

  public static async getFirstActiveUserTag(tenant: Tenant, userID: string,
      params: { issuer?: boolean; } = {}, projectFields?: string[]): Promise<Tag> {
    const tagMDB = await TagStorage.getTags(tenant, {
      userIDs: [userID],
      issuer: params.issuer,
      active: true,
    }, Constants.DB_PARAMS_SINGLE_RECORD, projectFields);
    return tagMDB.count === 1 ? tagMDB.result[0] : null;
  }

  public static async getDefaultUserTag(tenant: Tenant, userID: string,
      params: { issuer?: boolean; active?: boolean; } = {}, projectFields?: string[]): Promise<Tag> {
    const tagMDB = await TagStorage.getTags(tenant, {
      userIDs: [userID],
      issuer: params.issuer,
      active: params.active,
      defaultTag: true,
    }, Constants.DB_PARAMS_SINGLE_RECORD, projectFields);
    return tagMDB.count === 1 ? tagMDB.result[0] : null;
  }

  public static async getTags(tenant: Tenant,
      params: {
        issuer?: boolean; tagIDs?: string[]; visualIDs?: string[]; userIDs?: string[]; siteIDs?: string[]; dateFrom?: Date; dateTo?: Date;
        withUser?: boolean; withUsersOnly?: boolean; withNbrTransactions?: boolean; search?: string, defaultTag?: boolean, active?: boolean;
      },
      dbParams: DbParams, projectFields?: string[]): Promise<DataResult<Tag>> {
    const uniqueTimerID = Logging.traceStart(tenant.id, MODULE_NAME, 'getTags');
    // Check Tenant
    DatabaseUtils.checkTenantObject(tenant);
    // Clone before updating the values
    dbParams = Utils.cloneObject(dbParams);
    // Check Limit
    dbParams.limit = Utils.checkRecordLimit(dbParams.limit);
    // Check Skip
    dbParams.skip = Utils.checkRecordSkip(dbParams.skip);
    // Create Aggregation
    const aggregation = [];
    const filters: FilterParams = {};
    // Filter by other properties
    if (params.search) {
      filters.$or = [
        { '_id': { $regex: params.search, $options: 'i' } },
        { 'description': { $regex: params.search, $options: 'i' } },
        { 'visualID': { $regex: params.search, $options: 'i' } }
      ];
    }
    // Remove deleted
    filters.deleted = { '$ne': true };
    // Tag IDs
    if (!Utils.isEmptyArray(params.tagIDs)) {
      filters._id = { $in: params.tagIDs };
    }
    // Visual Tag IDs
    if (!Utils.isEmptyArray(params.visualIDs)) {
      filters.visualID = { $in: params.visualIDs };
    }
    // Users
    if (!Utils.isEmptyArray(params.userIDs)) {
      filters.userID = { $in: params.userIDs.map((userID) => DatabaseUtils.convertToObjectID(userID)) };
    }
    // Default Tag
    if (params.defaultTag) {
      filters.default = true;
    }
    // Sites
    if (!Utils.isEmptyArray(params.siteIDs)) {
      DatabaseUtils.pushSiteUserLookupInAggregation({
        tenantID: tenant.id, aggregation, localField: 'userID', foreignField: 'userID', asField: 'siteUsers'
      });
      aggregation.push({
        $match: { 'siteUsers.siteID': { $in: params.siteIDs.map((site) => DatabaseUtils.convertToObjectID(site)) } }
      });
    }
    // Issuer
    if (Utils.objectHasProperty(params, 'issuer') && Utils.isBoolean(params.issuer)) {
      filters.issuer = params.issuer;
    }
    // With Users only
    if (params.withUsersOnly) {
      filters.userID = { $exists: true, $ne: null };
    }
    // Active
    if (Utils.objectHasProperty(params, 'active') && Utils.isBoolean(params.active)) {
      filters.active = params.active;
    }
    // Dates
    if (params.dateFrom && moment(params.dateFrom).isValid()) {
      filters.lastChangedOn = { $gte: new Date(params.dateFrom) };
    }
    if (params.dateTo && moment(params.dateTo).isValid()) {
      filters.lastChangedOn = { $lte: new Date(params.dateTo) };
    }
    if (!Utils.isEmptyJSon(filters)) {
      aggregation.push({ $match: filters });
    }
    // Limit records?
    if (!dbParams.onlyRecordCount) {
      // Always limit the nbr of record to avoid perfs issues
      aggregation.push({ $limit: Constants.DB_RECORD_COUNT_CEIL });
    }
    // Count Records
    const tagsCountMDB = await global.database.getCollection<any>(tenant.id, 'tags')
      .aggregate([...aggregation, { $count: 'count' }], { allowDiskUse: true })
      .toArray();
    // Check if only the total count is requested
    if (dbParams.onlyRecordCount) {
      // Return only the count
      await Logging.traceEnd(tenant.id, MODULE_NAME, 'getTags', uniqueTimerID, tagsCountMDB);
      return {
        count: (tagsCountMDB.length > 0 ? tagsCountMDB[0].count : 0),
        result: []
      };
    }
    // Remove the limit
    aggregation.pop();
    if (!dbParams.sort) {
      dbParams.sort = { createdOn: -1 };
    }
    aggregation.push({
      $sort: dbParams.sort
    });
    // Skip
    aggregation.push({
      $skip: dbParams.skip
    });
    // Limit
    aggregation.push({
      $limit: dbParams.limit
    });
    // Transactions
    if (params.withNbrTransactions) {
      let additionalPipeline: Record<string, any>[] = [];
      if (params.withUser) {
        additionalPipeline = [{
          '$match': { 'userID': { $exists: true, $ne: null } }
        }];
      }
      DatabaseUtils.pushTransactionsLookupInAggregation({
        tenantID: tenant.id, aggregation: aggregation, localField: '_id', foreignField: 'tagID',
        count: true, asField: 'transactionsCount', oneToOneCardinality: false,
        objectIDFields: ['createdBy', 'lastChangedBy']
      }, additionalPipeline);
    }
    // Users
    if (params.withUser) {
      DatabaseUtils.pushUserLookupInAggregation({
        tenantID: tenant.id, aggregation: aggregation, asField: 'user', localField: 'userID',
        foreignField: '_id', oneToOneCardinality: true, oneToOneCardinalityNotNull: false
      });
    }
    // Handle the ID
    DatabaseUtils.pushRenameDatabaseID(aggregation);
    // Convert Object ID to string
    DatabaseUtils.pushConvertObjectIDToString(aggregation, 'userID');
    // Add Created By / Last Changed By
    DatabaseUtils.pushCreatedLastChangedInAggregation(tenant.id, aggregation);
    // Project
    DatabaseUtils.projectFields(aggregation, projectFields);
    // Read DB
    const tagsMDB = await global.database.getCollection<Tag>(tenant.id, 'tags')
      .aggregate(aggregation, {
        allowDiskUse: true
      })
      .toArray();
    // Debug
    await Logging.traceEnd(tenant.id, MODULE_NAME, 'getTags', uniqueTimerID, tagsMDB);
    // Ok
    return {
      count: (tagsCountMDB.length > 0 ?
        (tagsCountMDB[0].count === Constants.DB_RECORD_COUNT_CEIL ? -1 : tagsCountMDB[0].count) : 0),
      result: tagsMDB,
      projectedFields: projectFields
    };
  }
}<|MERGE_RESOLUTION|>--- conflicted
+++ resolved
@@ -7,9 +7,9 @@
 import DbParams from '../../types/database/DbParams';
 import Logging from '../../utils/Logging';
 import { ObjectId } from 'mongodb';
+import Tenant from '../../types/Tenant';
 import Utils from '../../utils/Utils';
 import moment from 'moment';
-import Tenant from '../../types/Tenant';
 
 const MODULE_NAME = 'TagStorage';
 
@@ -125,11 +125,7 @@
     // Check Tenant
     DatabaseUtils.checkTenantObject(tenant);
     // Count documents
-<<<<<<< HEAD
-    const nbrOfDocuments = await global.database.getCollection<any>(tenant.id, 'importedtags').count();
-=======
-    const nbrOfDocuments = await global.database.getCollection<any>(tenantID, 'importedtags').countDocuments();
->>>>>>> 936b28be
+    const nbrOfDocuments = await global.database.getCollection<any>(tenant.id, 'importedtags').countDocuments();
     // Debug
     await Logging.traceEnd(tenant.id, MODULE_NAME, 'getImportedTagsCount', uniqueTimerID);
     return nbrOfDocuments;
