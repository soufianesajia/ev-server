import { AnalyticsSettings, AnalyticsSettingsType, AssetSettings, AssetSettingsType, BillingSetting, BillingSettings, BillingSettingsType, CarConnectorSettings, CarConnectorSettingsType, CryptoSetting, CryptoSettings, CryptoSettingsType, PricingSettings, PricingSettingsType, RefundSettings, RefundSettingsType, RoamingSettings, SettingDB, SmartChargingSettings, SmartChargingSettingsType, TaskSettings, TaskSettingsType, TechnicalSettings, UserSettings, UserSettingsType } from '../../types/Setting';
import Tenant, { TenantComponents } from '../../types/Tenant';
import global, { DatabaseCount, FilterParams } from '../../types/GlobalType';

import BackendError from '../../exception/BackendError';
import Constants from '../../utils/Constants';
import DatabaseUtils from './DatabaseUtils';
import DbParams from '../../types/database/DbParams';
import Logging from '../../utils/Logging';
import { ObjectId } from 'mongodb';
import { SettingDBDataResult } from '../../types/DataResult';
import Utils from '../../utils/Utils';

const MODULE_NAME = 'SettingStorage';

export default class SettingStorage {
  public static async getSetting(tenant: Tenant, id: string = Constants.UNKNOWN_OBJECT_ID, projectFields?: string[]): Promise<SettingDB> {
    const settingMDB = await SettingStorage.getSettings(tenant,
      { settingID: id },
      Constants.DB_PARAMS_SINGLE_RECORD, projectFields);
    return settingMDB.count === 1 ? settingMDB.result[0] : null;
  }

  public static async getSettingByIdentifier(tenant: Tenant, identifier: string = Constants.UNKNOWN_STRING_ID, projectFields?: string[]): Promise<SettingDB> {
    const settingsMDB = await SettingStorage.getSettings(tenant,
      { identifier: identifier },
      Constants.DB_PARAMS_SINGLE_RECORD, projectFields);
    return settingsMDB.count === 1 ? settingsMDB.result[0] : null;
  }

  public static async saveSettings(tenant: Tenant, settingToSave: Partial<SettingDB>): Promise<string> {
    const startTime = Logging.traceDatabaseRequestStart();
    DatabaseUtils.checkTenantObject(tenant);
    // Check if ID is provided
    if (!settingToSave.id && !settingToSave.identifier) {
      // ID must be provided!
      throw new BackendError({
        module: MODULE_NAME,
        method: 'saveSetting',
        message: 'Setting has no ID and no Identifier'
      });
    }
    const settingFilter: any = {};
    // Build Request
    if (settingToSave.id) {
      settingFilter._id = DatabaseUtils.convertToObjectID(settingToSave.id);
    } else {
      settingFilter._id = new ObjectId();
    }
    // Properties to save
    const settingMDB = {
      _id: settingFilter._id,
      identifier: settingToSave.identifier,
      content: settingToSave.content,
      sensitiveData: settingToSave.sensitiveData,
      backupSensitiveData: settingToSave.backupSensitiveData
    };
    DatabaseUtils.addLastChangedCreatedProps(settingMDB, settingToSave);
    // Modify
    await global.database.getCollection<any>(tenant.id, 'settings').findOneAndUpdate(
      settingFilter,
      { $set: settingMDB },
      { upsert: true, returnDocument: 'after' });
    await Logging.traceDatabaseRequestEnd(tenant, MODULE_NAME, 'saveSettings', startTime, settingMDB);
    // Create
    return settingFilter._id.toString();
  }

  public static async getOCPISettings(tenant: Tenant): Promise<RoamingSettings> {
    const ocpiSettings = {
      identifier: TenantComponents.OCPI,
    } as RoamingSettings;
    // Get the Ocpi settings
    const settings = await SettingStorage.getSettings(tenant,
      { identifier: TenantComponents.OCPI },
      Constants.DB_PARAMS_MAX_LIMIT);
    if (settings && settings.count > 0 && settings.result[0].content) {
      const config = settings.result[0].content;
      // ID
      ocpiSettings.id = settings.result[0].id;
      ocpiSettings.sensitiveData = settings.result[0].sensitiveData;
      ocpiSettings.backupSensitiveData = settings.result[0].backupSensitiveData;
      // OCPI
      if (config.ocpi) {
        ocpiSettings.ocpi = config.ocpi;
      }
    }
    return ocpiSettings;
  }

  public static async getOICPSettings(tenant: Tenant): Promise<RoamingSettings> {
    const oicpSettings = {
      identifier: TenantComponents.OICP,
    } as RoamingSettings;
    // Get the oicp settings
    const settings = await SettingStorage.getSettings(tenant, { identifier: TenantComponents.OICP }, Constants.DB_PARAMS_MAX_LIMIT);
    if (settings && settings.count > 0 && settings.result[0].content) {
      const config = settings.result[0].content;
      // ID
      oicpSettings.id = settings.result[0].id;
      oicpSettings.sensitiveData = settings.result[0].sensitiveData;
      // OICP
      if (config.oicp) {
        oicpSettings.oicp = config.oicp;
      }
    }
    return oicpSettings;
  }

  public static async getAnalyticsSettings(tenant: Tenant): Promise<AnalyticsSettings> {
    const analyticsSettings = {
      identifier: TenantComponents.ANALYTICS,
    } as AnalyticsSettings;
    // Get the analytics settings
    const settings = await SettingStorage.getSettings(tenant,
      { identifier: TenantComponents.ANALYTICS },
      Constants.DB_PARAMS_MAX_LIMIT);
    if (settings && settings.count > 0 && settings.result[0].content) {
      const config = settings.result[0].content;
      analyticsSettings.id = settings.result[0].id;
      analyticsSettings.sensitiveData = settings.result[0].sensitiveData;
      analyticsSettings.backupSensitiveData = settings.result[0].backupSensitiveData;
      // SAP Analytics
      if (config.sac) {
        analyticsSettings.type = AnalyticsSettingsType.SAC;
        analyticsSettings.sac = {
          timezone: config.sac.timezone ? config.sac.timezone : '',
          mainUrl: config.sac.mainUrl ? config.sac.mainUrl : '',
        };
      }
    }
    return analyticsSettings;
  }

  public static async getAssetsSettings(tenant: Tenant): Promise<AssetSettings> {
    const assetSettings = {
      identifier: TenantComponents.ASSET,
    } as AssetSettings;
    // Get the settings
    const settings = await SettingStorage.getSettings(tenant,
      { identifier: TenantComponents.ASSET },
      Constants.DB_PARAMS_MAX_LIMIT);
    if (settings && settings.count > 0 && settings.result[0].content) {
      const config = settings.result[0].content;
      assetSettings.id = settings.result[0].id;
      assetSettings.sensitiveData = settings.result[0].sensitiveData;
      assetSettings.backupSensitiveData = settings.result[0].backupSensitiveData;
      // Asset
      if (config.asset) {
        assetSettings.type = AssetSettingsType.ASSET;
        assetSettings.asset = {
          connections: config.asset.connections ? config.asset.connections : []
        };
      }
    }
    return assetSettings;
  }

  public static async getRefundSettings(tenant: Tenant): Promise<RefundSettings> {
    const refundSettings = {
      identifier: TenantComponents.REFUND
    } as RefundSettings;
    const settings = await SettingStorage.getSettings(tenant,
      { identifier: TenantComponents.REFUND },
      Constants.DB_PARAMS_MAX_LIMIT);
    if (settings && settings.count > 0 && settings.result[0].content) {
      const config = settings.result[0].content;
      refundSettings.id = settings.result[0].id;
      refundSettings.sensitiveData = settings.result[0].sensitiveData;
      refundSettings.backupSensitiveData = settings.result[0].backupSensitiveData;
      if (config.concur) {
        refundSettings.type = RefundSettingsType.CONCUR;
        refundSettings.concur = {
          authenticationUrl: config.concur.authenticationUrl ? config.concur.authenticationUrl : '',
          apiUrl: config.concur.apiUrl ? config.concur.apiUrl : '',
          appUrl: config.concur.appUrl ? config.concur.appUrl : '',
          clientId: config.concur.clientId ? config.concur.clientId : '',
          clientSecret: config.concur.clientSecret ? config.concur.clientSecret : '',
          paymentTypeId: config.concur.paymentTypeId ? config.concur.paymentTypeId : '',
          expenseTypeCode: config.concur.expenseTypeCode ? config.concur.expenseTypeCode : '',
          policyId: config.concur.policyId ? config.concur.policyId : '',
          reportName: config.concur.reportName ? config.concur.reportName : '',
        };
      }
    }
    return refundSettings;
  }

  public static async getCarConnectorSettings(tenant: Tenant): Promise<CarConnectorSettings> {
    const carConnectorSettings = {
      identifier: TenantComponents.CAR_CONNECTOR,
    } as CarConnectorSettings;
    // Get the settings
    const settings = await SettingStorage.getSettings(tenant,
      { identifier: TenantComponents.CAR_CONNECTOR },
      Constants.DB_PARAMS_MAX_LIMIT);
    if (settings && settings.count > 0 && settings.result[0].content) {
      const config = settings.result[0].content;
      carConnectorSettings.id = settings.result[0].id;
      carConnectorSettings.sensitiveData = settings.result[0].sensitiveData;
      carConnectorSettings.backupSensitiveData = settings.result[0].backupSensitiveData;
      // Car Connector
      if (config.carConnector) {
        carConnectorSettings.type = CarConnectorSettingsType.CAR_CONNECTOR;
        carConnectorSettings.carConnector = {
          connections: config.carConnector.connections ? config.carConnector.connections : []
        };
      }
    }
    return carConnectorSettings;
  }

  public static async saveCarConnectorSettings(tenant: Tenant, carConnectorSettingToSave: CarConnectorSettings): Promise<void> {
    // Build internal structure
    const settingsToSave = {
      id: carConnectorSettingToSave.id,
      identifier: carConnectorSettingToSave.identifier,
      lastChangedOn: new Date(),
      sensitiveData: carConnectorSettingToSave.sensitiveData,
      content: {
        type: carConnectorSettingToSave.type,
        carConnector: carConnectorSettingToSave.carConnector
      },
    } as SettingDB;
    // Save
    await SettingStorage.saveSettings(tenant, settingsToSave);
  }

  public static async getPricingSettings(tenant: Tenant, limit?: number, skip?: number, dateFrom?: Date, dateTo?: Date): Promise<PricingSettings> {
    const pricingSettings = {
      identifier: TenantComponents.PRICING,
    } as PricingSettings;
    // Get the Pricing settings
    const settings = await SettingStorage.getSettings(tenant,
      { identifier: TenantComponents.PRICING, dateFrom: dateFrom, dateTo: dateTo },
      { limit, skip });
    // Get the currency
    if (settings && settings.count > 0 && settings.result[0].content) {
      const config = settings.result[0].content;
      // ID
      pricingSettings.id = settings.result[0].id;
      pricingSettings.sensitiveData = settings.result[0].sensitiveData;
      pricingSettings.backupSensitiveData = settings.result[0].backupSensitiveData;
      // Simple price
      if (config.simple) {
        pricingSettings.type = PricingSettingsType.SIMPLE;
        pricingSettings.simple = {
          price: config.simple.price ? Utils.convertToFloat(config.simple.price) : 0,
          currency: config.simple.currency ? config.simple.currency : '',
          last_updated: settings.result[0].lastChangedOn ? Utils.convertToDate(settings.result[0].lastChangedOn) : null,
        };
      }
    }
    return pricingSettings;
  }

  public static async getSmartChargingSettings(tenant: Tenant): Promise<SmartChargingSettings> {
    const smartChargingSettings = {
      identifier: TenantComponents.SMART_CHARGING,
    } as SmartChargingSettings;
    // Get the Smart Charging settings
    const settings = await SettingStorage.getSettings(tenant,
      { identifier: TenantComponents.SMART_CHARGING },
      Constants.DB_PARAMS_MAX_LIMIT);
    // Get the currency
    if (settings && settings.count > 0 && settings.result[0].content) {
      const config = settings.result[0].content;
      // ID
      smartChargingSettings.id = settings.result[0].id;
      smartChargingSettings.sensitiveData = settings.result[0].sensitiveData;
      smartChargingSettings.backupSensitiveData = settings.result[0].backupSensitiveData;
      // SAP Smart Charging
      if (config.sapSmartCharging) {
        smartChargingSettings.type = SmartChargingSettingsType.SAP_SMART_CHARGING;
        smartChargingSettings.sapSmartCharging = {
          optimizerUrl: config.sapSmartCharging.optimizerUrl ? config.sapSmartCharging.optimizerUrl : '',
          user: config.sapSmartCharging.user ? config.sapSmartCharging.user : '',
          password: config.sapSmartCharging.password ? config.sapSmartCharging.password : '',
          stickyLimitation: config.sapSmartCharging.stickyLimitation ? config.sapSmartCharging.stickyLimitation : false,
          limitBufferDC: config.sapSmartCharging.limitBufferDC ? config.sapSmartCharging.limitBufferDC : 0,
          limitBufferAC: config.sapSmartCharging.limitBufferAC ? config.sapSmartCharging.limitBufferAC : 0,
<<<<<<< HEAD
          usePrioritizationParameters: config.sapSmartCharging.usePrioritizationParameters ? config.sapSmartCharging.usePrioritizationParameters : false,
          defaultSessionTimeHours: config.sapSmartCharging.defaultSessionTimeHours ? config.sapSmartCharging.defaultSessionTimeHours : 0,
          defaultInitialStateOfCharge: config.sapSmartCharging.defaultInitialStateOfCharge ? config.sapSmartCharging.defaultInitialStateOfCharge : 0,
          defaultTargetStateOfCharge: config.sapSmartCharging.defaultTargetStateOfCharge ? config.sapSmartCharging.defaultTargetStateOfCharge : 0,
=======
          prioritizationParametersActive: config.sapSmartCharging.prioritizationParametersActive ?? false,
>>>>>>> a2c2d92d
        };
      }
    }
    return smartChargingSettings;
  }

  public static async getCryptoSettings(tenant: Tenant): Promise<CryptoSettings> {
    // Get the Crypto Key settings
    const settings = await SettingStorage.getSettings(tenant,
      { identifier: TechnicalSettings.CRYPTO },
      Constants.DB_PARAMS_MAX_LIMIT);
    if (settings.count > 0) {
      const cryptoSetting = {
        key: settings.result[0].content.crypto.key,
        keyProperties: {
          blockCypher: settings.result[0].content.crypto.keyProperties.blockCypher,
          blockSize: settings.result[0].content.crypto.keyProperties.blockSize,
          operationMode: settings.result[0].content.crypto.keyProperties.operationMode,
        },
        migrationToBeDone: settings.result[0].content.crypto.migrationToBeDone
      } as CryptoSetting;
      if (settings.result[0].content.crypto.formerKey) {
        cryptoSetting.formerKey = settings.result[0].content.crypto.formerKey;
        cryptoSetting.formerKeyProperties = {
          blockCypher: settings.result[0].content.crypto.formerKeyProperties?.blockCypher,
          blockSize: settings.result[0].content.crypto.formerKeyProperties?.blockSize,
          operationMode: settings.result[0].content.crypto.formerKeyProperties?.operationMode,
        };
      }
      return {
        id: settings.result[0].id,
        identifier: TechnicalSettings.CRYPTO,
        type: CryptoSettingsType.CRYPTO,
        crypto: cryptoSetting
      };
    }
  }

  public static async getUserSettings(tenant: Tenant): Promise<UserSettings> {
    let userSettings: UserSettings;
    // Get the user settings
    const settings = await SettingStorage.getSettings(tenant, { identifier: TechnicalSettings.USER }, Constants.DB_PARAMS_SINGLE_RECORD);
    if (settings.count > 0) {
      userSettings = {
        id: settings.result[0].id,
        identifier: TechnicalSettings.USER,
        type: UserSettingsType.USER,
        user: settings.result[0].content.user,
      };
    }
    return userSettings;
  }

  public static async getSettings(tenant: Tenant,
      params: { identifier?: string; settingID?: string, dateFrom?: Date, dateTo?: Date },
      dbParams: DbParams, projectFields?: string[]): Promise<SettingDBDataResult> {
    const startTime = Logging.traceDatabaseRequestStart();
    DatabaseUtils.checkTenantObject(tenant);
    // Clone before updating the values
    dbParams = Utils.cloneObject(dbParams);
    // Check Limit
    dbParams.limit = Utils.checkRecordLimit(dbParams.limit);
    // Check Skip
    dbParams.skip = Utils.checkRecordSkip(dbParams.skip);
    // Set the filters
    const filters: FilterParams = {};
    // Source?
    if (params.settingID) {
      filters._id = DatabaseUtils.convertToObjectID(params.settingID);
    }
    // Identifier
    if (params.identifier) {
      filters.identifier = params.identifier;
    }
    // Create Aggregation
    const aggregation = [];
    // Filters
    if (filters) {
      aggregation.push({
        $match: filters
      });
    }
    // Count Records
    const settingsCountMDB = await global.database.getCollection<any>(tenant.id, 'settings')
      .aggregate([...aggregation, { $count: 'count' }], DatabaseUtils.buildAggregateOptions())
      .toArray() as DatabaseCount[];
    // Add Created By / Last Changed By
    DatabaseUtils.pushCreatedLastChangedInAggregation(tenant.id, aggregation);
    // Rename ID
    DatabaseUtils.pushRenameDatabaseID(aggregation);
    // Sort
    if (!dbParams.sort) {
      dbParams.sort = { identifier: 1 };
    }
    aggregation.push({
      $sort: dbParams.sort
    });
    // Skip
    aggregation.push({
      $skip: dbParams.skip
    });
    // Limit
    aggregation.push({
      $limit: dbParams.limit
    });
    // Project
    DatabaseUtils.projectFields(aggregation, projectFields);
    // Read DB
    const settingsMDB = await global.database.getCollection<any>(tenant.id, 'settings')
      .aggregate<any>(aggregation, DatabaseUtils.buildAggregateOptions())
      .toArray() as SettingDB[];
    await Logging.traceDatabaseRequestEnd(tenant, MODULE_NAME, 'getSettings', startTime, aggregation, settingsMDB);
    return {
      count: (settingsCountMDB.length > 0 ? settingsCountMDB[0].count : 0),
      result: settingsMDB
    };
  }

  public static async deleteSetting(tenant: Tenant, id: string): Promise<void> {
    const startTime = Logging.traceDatabaseRequestStart();
    DatabaseUtils.checkTenantObject(tenant);
    // Delete Component
    await global.database.getCollection<any>(tenant.id, 'settings')
      .findOneAndDelete({ '_id': DatabaseUtils.convertToObjectID(id) });
    await Logging.traceDatabaseRequestEnd(tenant, MODULE_NAME, 'deleteSetting', startTime, { id });
  }

  public static async saveUserSettings(tenant: Tenant, userSettingToSave: UserSettings): Promise<void> {
    // Build internal structure
    const settingsToSave = {
      id: userSettingToSave.id,
      identifier: TechnicalSettings.USER,
      lastChangedOn: new Date(),
      content: {
        type: UserSettingsType.USER,
        user: userSettingToSave.user
      },
    } as SettingDB;
    // Save
    await SettingStorage.saveSettings(tenant, settingsToSave);
  }

  public static async saveCryptoSettings(tenant: Tenant, cryptoSettingsToSave: CryptoSettings): Promise<void> {
    // Build internal structure
    const settingsToSave = {
      id: cryptoSettingsToSave.id,
      identifier: TechnicalSettings.CRYPTO,
      lastChangedOn: new Date(),
      content: {
        type: CryptoSettingsType.CRYPTO,
        crypto: cryptoSettingsToSave.crypto
      },
    } as SettingDB;
    // Save
    await SettingStorage.saveSettings(tenant, settingsToSave);
  }

  public static async getBillingSetting(tenant: Tenant, projectedFields?: string[]): Promise<BillingSettings> {
    // Get BILLING Settings by Identifier
    const setting = await SettingStorage.getSettingByIdentifier(tenant, TenantComponents.BILLING, projectedFields);
    if (setting) {
      const { id, backupSensitiveData, category } = setting;
      const { createdBy, createdOn, lastChangedBy, lastChangedOn } = setting;
      const { content } = setting;
      const billing: BillingSetting = {
        isTransactionBillingActivated: !!content.billing?.isTransactionBillingActivated,
        immediateBillingAllowed: !!content.billing?.immediateBillingAllowed,
        periodicBillingAllowed: !!content.billing?.periodicBillingAllowed,
        taxID: content.billing?.taxID,
        usersLastSynchronizedOn: content.billing?.usersLastSynchronizedOn,
      };
      // Insert platformFeeTaxID only if the billing platform is enabled
      if (Utils.isTenantComponentActive(tenant, TenantComponents.BILLING_PLATFORM)) {
        billing.platformFeeTaxID = content.billing?.platformFeeTaxID;
      }
      const billingSettings: BillingSettings = {
        id,
        identifier: TenantComponents.BILLING,
        type: content.type as BillingSettingsType,
        backupSensitiveData,
        billing,
        category,
        createdBy,
        createdOn,
        lastChangedBy,
        lastChangedOn,
      };
      switch (content.type) {
        // Only STRIPE so far
        case BillingSettingsType.STRIPE:
          billingSettings.stripe = {
            url: content.stripe?.url,
            secretKey: content.stripe?.secretKey,
            publicKey: content.stripe?.publicKey,
          };
          billingSettings.sensitiveData = ['stripe.secretKey'];
          break;
      }
      return billingSettings;
    }
    return null;
  }

  public static async saveBillingSetting(tenant: Tenant, billingSettings: BillingSettings): Promise<string> {
    const { id, identifier, sensitiveData, backupSensitiveData, category } = billingSettings;
    const { createdBy, createdOn, lastChangedBy, lastChangedOn } = billingSettings;
    const { type, billing, stripe } = billingSettings;
    const setting: SettingDB = {
      id, identifier, sensitiveData, backupSensitiveData,
      content: {
        type,
        billing,
      },
      category, createdBy, createdOn, lastChangedBy, lastChangedOn,
    };
    if (billingSettings.type === BillingSettingsType.STRIPE) {
      setting.sensitiveData = ['content.stripe.secretKey'];
      setting.content.stripe = stripe;
    }
    return SettingStorage.saveSettings(tenant, setting);
  }

  public static async getTaskSettings(tenant: Tenant): Promise<TaskSettings> {
    let taskSettings: TaskSettings;
    // Get task settings
    const settings = await SettingStorage.getSettings(tenant, { identifier: TechnicalSettings.TASK }, Constants.DB_PARAMS_SINGLE_RECORD);
    if (settings.count > 0) {
      taskSettings = {
        id: settings.result[0].id,
        identifier: TechnicalSettings.TASK,
        type: TaskSettingsType.TASK,
        task: settings.result[0].content.task,
      };
    }
    return taskSettings;
  }

}<|MERGE_RESOLUTION|>--- conflicted
+++ resolved
@@ -279,14 +279,7 @@
           stickyLimitation: config.sapSmartCharging.stickyLimitation ? config.sapSmartCharging.stickyLimitation : false,
           limitBufferDC: config.sapSmartCharging.limitBufferDC ? config.sapSmartCharging.limitBufferDC : 0,
           limitBufferAC: config.sapSmartCharging.limitBufferAC ? config.sapSmartCharging.limitBufferAC : 0,
-<<<<<<< HEAD
-          usePrioritizationParameters: config.sapSmartCharging.usePrioritizationParameters ? config.sapSmartCharging.usePrioritizationParameters : false,
-          defaultSessionTimeHours: config.sapSmartCharging.defaultSessionTimeHours ? config.sapSmartCharging.defaultSessionTimeHours : 0,
-          defaultInitialStateOfCharge: config.sapSmartCharging.defaultInitialStateOfCharge ? config.sapSmartCharging.defaultInitialStateOfCharge : 0,
-          defaultTargetStateOfCharge: config.sapSmartCharging.defaultTargetStateOfCharge ? config.sapSmartCharging.defaultTargetStateOfCharge : 0,
-=======
           prioritizationParametersActive: config.sapSmartCharging.prioritizationParametersActive ?? false,
->>>>>>> a2c2d92d
         };
       }
     }
