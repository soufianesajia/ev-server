--- conflicted
+++ resolved
@@ -1,8 +1,4 @@
-<<<<<<< HEAD
-import { AnalyticsSettings, AnalyticsSettingsType, AssetSettings, AssetSettingsType, BillingSetting, BillingSettings, BillingSettingsType, CarConnectorSettings, CarConnectorSettingsType, CryptoSetting, CryptoSettings, CryptoSettingsType, PricingSettings, PricingSettingsType, RefundSettings, RefundSettingsType, RoamingSettings, SettingDB, SmartChargingSettings, SmartChargingSettingsType, TechnicalSettings, UserSettings, UserSettingsType } from '../../types/Setting';
-=======
 import { AnalyticsSettings, AnalyticsSettingsType, AssetSettings, AssetSettingsType, BillingSetting, BillingSettings, BillingSettingsType, CarConnectorSettings, CarConnectorSettingsType, CryptoSetting, CryptoSettings, CryptoSettingsType, PricingSettings, PricingSettingsType, RefundSettings, RefundSettingsType, RoamingSettings, SettingDB, SmartChargingSettings, SmartChargingSettingsType, TaskSettings, TaskSettingsType, TechnicalSettings, UserSettings, UserSettingsType } from '../../types/Setting';
->>>>>>> 6788f6cd
 import Tenant, { TenantComponents } from '../../types/Tenant';
 import global, { DatabaseCount, FilterParams } from '../../types/GlobalType';
 
@@ -337,13 +333,8 @@
   }
 
   public static async getSettings(tenant: Tenant,
-<<<<<<< HEAD
-      params: {identifier?: string; settingID?: string, dateFrom?: Date, dateTo?: Date},
+      params: { identifier?: string; settingID?: string, dateFrom?: Date, dateTo?: Date },
       dbParams: DbParams, projectFields?: string[]): Promise<SettingDBDataResult> {
-=======
-      params: { identifier?: string; settingID?: string, dateFrom?: Date, dateTo?: Date },
-      dbParams: DbParams, projectFields?: string[]): Promise<DataResult<SettingDB>> {
->>>>>>> 6788f6cd
     const startTime = Logging.traceDatabaseRequestStart();
     DatabaseUtils.checkTenantObject(tenant);
     // Clone before updating the values
