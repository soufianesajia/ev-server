--- conflicted
+++ resolved
@@ -293,25 +293,19 @@
         readPreference: this.dbConfig.readPreference ? this.dbConfig.readPreference as ReadPreferenceMode : ReadPreferenceMode.secondaryPreferred
       }
     );
-<<<<<<< HEAD
     const connections = new Set<any>();
-    // Get the EVSE DB
-    this.mongoDBClient = mongoDBClient;
-
-    mongoDBClient.on('connectionCreated',
+    this.mongoDBClient.on('connectionCreated',
       (event) => global.monitoringServer.getGauge(Constants.MONGODB_CONNECTION_CREATED).inc(1)
     );
-    mongoDBClient.on('connectionClosed',
+    this.mongoDBClient.on('connectionClosed',
       (event) => global.monitoringServer.getGauge(Constants.MONGODB_CONNECTION_CLOSED).inc(1)
     );
-    mongoDBClient.on('connectionReady',
+    this.mongoDBClient.on('connectionReady',
       (event) => {
         connections.add(event.connectionId);
         global.monitoringServer.getGauge(Constants.MONGODB_CONNECTION_READY).set(connections.size);
       }
     );
-=======
->>>>>>> aac6a95d
     this.database = this.mongoDBClient.db();
     // Keep a global reference
     global.database = this;
