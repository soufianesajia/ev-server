--- conflicted
+++ resolved
@@ -1,7 +1,7 @@
 import Site, { SiteUser } from '../../types/Site';
 import User, { ImportedUser, UserRole, UserStatus } from '../../types/User';
 import { UserInError, UserInErrorType } from '../../types/InError';
-import global, { FilterParams, Image, ImportStatus } from '../../types/GlobalType';
+import global, { FilterParams, Image } from '../../types/GlobalType';
 
 import BackendError from '../../exception/BackendError';
 import { BillingUserData } from '../../types/Billing';
@@ -684,11 +684,7 @@
 
   public static async getImportedUsers(tenantID: string,
     params: {
-<<<<<<< HEAD
-      statuses?: ImportStatus[]; search?: string
-=======
       withNoError?: boolean; search?: string
->>>>>>> f7023cbf
     },
     dbParams: DbParams, projectFields?: string[]): Promise<DataResult<ImportedUser>> {
     // Debug
