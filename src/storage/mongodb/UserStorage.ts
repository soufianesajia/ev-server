import Site, { SiteUser } from '../../types/Site';
import User, { UserRole, UserStatus } from '../../types/User';
import { UserInError, UserInErrorType } from '../../types/InError';
import global, { FilterParams, Image } from '../../types/GlobalType';

import BackendError from '../../exception/BackendError';
import { BillingUserData } from '../../types/Billing';
import Configuration from '../../utils/Configuration';
import Constants from '../../utils/Constants';
import Cypher from '../../utils/Cypher';
import { DataResult } from '../../types/DataResult';
import DatabaseUtils from './DatabaseUtils';
import DbParams from '../../types/database/DbParams';
import Eula from '../../types/Eula';
import Logging from '../../utils/Logging';
import Mustache from 'mustache';
import { ObjectID } from 'mongodb';
import TagStorage from './TagStorage';
import TenantComponents from '../../types/TenantComponents';
import TenantStorage from './TenantStorage';
import UserNotifications from '../../types/UserNotifications';
import Utils from '../../utils/Utils';
import fs from 'fs';
import moment from 'moment';

const MODULE_NAME = 'UserStorage';

export default class UserStorage {
  public static async getEndUserLicenseAgreement(tenantID: string, language = 'en'): Promise<Eula> {
    // Debug
    const uniqueTimerID = Logging.traceStart(tenantID, MODULE_NAME, 'getEndUserLicenseAgreement');
    // Check Tenant
    await DatabaseUtils.checkTenant(tenantID);
    let currentEulaHash: string;
    // Supported languages?
    if (!Constants.SUPPORTED_LANGUAGES.includes(language)) {
      // Default
      language = Constants.DEFAULT_LANGUAGE;
    }
    // Get current eula
    const currentEula = UserStorage.getEndUserLicenseAgreementFromFile(language);
    // Read DB
    const eulasMDB = await global.database.getCollection<Eula>(tenantID, 'eulas')
      .find({ 'language': language })
      .sort({ 'version': -1 })
      .limit(1)
      .toArray();
    // Found?
    if (eulasMDB && eulasMDB.length > 0) {
      // Get
      const eulaMDB = eulasMDB[0];
      // Check if eula has changed
      currentEulaHash = Cypher.hash(currentEula);
      if (currentEulaHash !== eulaMDB.hash) {
        // New Version
        const eula = {
          timestamp: new Date(),
          language: eulaMDB.language,
          version: eulaMDB.version + 1,
          text: currentEula,
          hash: currentEulaHash
        };
        // Create
        await global.database.getCollection<Eula>(tenantID, 'eulas')
          .insertOne(eula);
        // Debug
        Logging.traceEnd(tenantID, MODULE_NAME, 'getEndUserLicenseAgreement', uniqueTimerID, eula);
        return eula;
      }
      // Debug
      Logging.traceEnd(tenantID, MODULE_NAME, 'getEndUserLicenseAgreement', uniqueTimerID, eulaMDB);
      return eulaMDB;
    }
    // Create default
    const eula = {
      timestamp: new Date(),
      language: language,
      version: 1,
      text: currentEula,
      hash: Cypher.hash(currentEula)
    };
    // Create
    await global.database.getCollection<Eula>(tenantID, 'eulas').insertOne(eula);
    // Debug
    Logging.traceEnd(tenantID, MODULE_NAME, 'getEndUserLicenseAgreement', uniqueTimerID, eula);
    // Return
    return eula;
  }

  public static async getUserByTagId(tenantID: string, tagID: string = Constants.UNKNOWN_STRING_ID): Promise<User> {
    const tagMDB = await TagStorage.getTag(tenantID, tagID, { withUser: true });
    return tagMDB ? tagMDB.user : null;
  }

  public static async getUserByEmail(tenantID: string, email: string = Constants.UNKNOWN_STRING_ID): Promise<User> {
    const userMDB = await UserStorage.getUsers(tenantID, {
      email: email,
    }, Constants.DB_PARAMS_SINGLE_RECORD);
    return userMDB.count === 1 ? userMDB.result[0] : null;
  }

  public static async getUserByPasswordResetHash(tenantID: string, passwordResetHash: string = Constants.UNKNOWN_STRING_ID): Promise<User> {
    const userMDB = await UserStorage.getUsers(tenantID, {
      passwordResetHash: passwordResetHash
    }, Constants.DB_PARAMS_SINGLE_RECORD);
    return userMDB.count === 1 ? userMDB.result[0] : null;
  }

  public static async getUser(tenantID: string, id: string = Constants.UNKNOWN_OBJECT_ID,
    params: { withImage?: boolean; } = {}, projectFields?: string[]): Promise<User> {
    const userMDB = await UserStorage.getUsers(tenantID,
      {
        userIDs: [id],
        withImage: params.withImage,
      }, Constants.DB_PARAMS_SINGLE_RECORD, projectFields);
    return userMDB.count === 1 ? userMDB.result[0] : null;
  }

  public static async getUserByBillingID(tenantID: string, billingID: string): Promise<User> {
    const userMDB = await UserStorage.getUsers(tenantID, {
      billingUserID: billingID
    }, Constants.DB_PARAMS_SINGLE_RECORD);
    return userMDB.count === 1 ? userMDB.result[0] : null;
  }

  public static async getUserImage(tenantID: string, id: string): Promise<Image> {
    // Debug
    const uniqueTimerID = Logging.traceStart(tenantID, MODULE_NAME, 'getUserImage');
    // Check Tenant
    await DatabaseUtils.checkTenant(tenantID);
    // Read DB
    const userImageMDB: { _id: string; image: string } = await global.database.getCollection(tenantID, 'userimages')
      .findOne({ _id: Utils.convertToObjectID(id) });
    // Debug
    Logging.traceEnd(tenantID, MODULE_NAME, 'getUserImage', uniqueTimerID, userImageMDB);
    return {
      id: id, image: (userImageMDB ? userImageMDB.image : null)
    };
  }

  public static async removeSitesFromUser(tenantID: string, userID: string, siteIDs: string[]): Promise<void> {
    // Debug
    const uniqueTimerID = Logging.traceStart(tenantID, MODULE_NAME, 'removeSitesFromUser');
    // Check Tenant
    await DatabaseUtils.checkTenant(tenantID);
    // User provided?
    if (userID) {
      // At least one Site
      if (siteIDs && siteIDs.length > 0) {
        // Create the lis
        await global.database.getCollection<any>(tenantID, 'siteusers').deleteMany({
          'userID': Utils.convertToObjectID(userID),
          'siteID': { $in: siteIDs.map((siteID) => Utils.convertToObjectID(siteID)) }
        });
      }
    }
    // Debug
    Logging.traceEnd(tenantID, MODULE_NAME, 'removeSitesFromUser', uniqueTimerID, siteIDs);
  }

  public static async addSitesToUser(tenantID: string, userID: string, siteIDs: string[]): Promise<void> {
    // Debug
    const uniqueTimerID = Logging.traceStart(tenantID, MODULE_NAME, 'addSitesToUser');
    // Check Tenant
    await DatabaseUtils.checkTenant(tenantID);
    // At least one Site
    if (siteIDs && siteIDs.length > 0) {
      const siteUsersMDB = [];
      // Create the list
      for (const siteID of siteIDs) {
        siteUsersMDB.push({
          '_id': Cypher.hash(`${siteID}~${userID}`),
          'userID': Utils.convertToObjectID(userID),
          'siteID': Utils.convertToObjectID(siteID),
          'siteAdmin': false
        });
      }
      // Execute
      await global.database.getCollection<any>(tenantID, 'siteusers').insertMany(siteUsersMDB);
    }
    // Debug
    Logging.traceEnd(tenantID, MODULE_NAME, 'addSitesToUser', uniqueTimerID, siteIDs);
  }

  public static async saveUser(tenantID: string, userToSave: Partial<User>, saveImage = false): Promise<string> {
    // Debug
    const uniqueTimerID = Logging.traceStart(tenantID, MODULE_NAME, 'saveUser');
    // Check Tenant
    await DatabaseUtils.checkTenant(tenantID);
    // Check if ID or email is provided
    if (!userToSave.id && !userToSave.email) {
      throw new BackendError({
        source: Constants.CENTRAL_SERVER,
        module: MODULE_NAME,
        method: 'saveUser',
        message: 'User has no ID and no Email'
      });
    }
    // Build Request
    const userFilter: any = {};
    if (userToSave.id) {
      userFilter._id = Utils.convertToObjectID(userToSave.id);
    } else {
      userFilter.email = userToSave.email;
    }
    // Properties to save
    // eslint-disable-next-line prefer-const
    const userMDB: any = {
      _id: userToSave.id ? Utils.convertToObjectID(userToSave.id) : new ObjectID(),
      issuer: Utils.convertToBoolean(userToSave.issuer),
      name: userToSave.name,
      firstName: userToSave.firstName,
      email: userToSave.email,
      phone: userToSave.phone,
      mobile: userToSave.mobile,
      locale: userToSave.locale,
      iNumber: userToSave.iNumber,
      costCenter: userToSave.costCenter,
      notificationsActive: userToSave.notificationsActive,
      notifications: {
        sendSessionStarted: userToSave.notifications ? Utils.convertToBoolean(userToSave.notifications.sendSessionStarted) : false,
        sendOptimalChargeReached: userToSave.notifications ? Utils.convertToBoolean(userToSave.notifications.sendOptimalChargeReached) : false,
        sendEndOfCharge: userToSave.notifications ? Utils.convertToBoolean(userToSave.notifications.sendEndOfCharge) : false,
        sendEndOfSession: userToSave.notifications ? Utils.convertToBoolean(userToSave.notifications.sendEndOfSession) : false,
        sendUserAccountStatusChanged: userToSave.notifications ? Utils.convertToBoolean(userToSave.notifications.sendUserAccountStatusChanged) : false,
        sendNewRegisteredUser: userToSave.notifications ? Utils.convertToBoolean(userToSave.notifications.sendNewRegisteredUser) : false,
        sendUnknownUserBadged: userToSave.notifications ? Utils.convertToBoolean(userToSave.notifications.sendUnknownUserBadged) : false,
        sendChargingStationStatusError: userToSave.notifications ? Utils.convertToBoolean(userToSave.notifications.sendChargingStationStatusError) : false,
        sendChargingStationRegistered: userToSave.notifications ? Utils.convertToBoolean(userToSave.notifications.sendChargingStationRegistered) : false,
        sendOcpiPatchStatusError: userToSave.notifications ? Utils.convertToBoolean(userToSave.notifications.sendOcpiPatchStatusError) : false,
        sendSmtpAuthError: userToSave.notifications ? Utils.convertToBoolean(userToSave.notifications.sendSmtpAuthError) : false,
        sendUserAccountInactivity: userToSave.notifications ? Utils.convertToBoolean(userToSave.notifications.sendUserAccountInactivity) : false,
        sendPreparingSessionNotStarted: userToSave.notifications ? Utils.convertToBoolean(userToSave.notifications.sendPreparingSessionNotStarted) : false,
        sendOfflineChargingStations: userToSave.notifications ? Utils.convertToBoolean(userToSave.notifications.sendOfflineChargingStations) : false,
        sendBillingSynchronizationFailed: userToSave.notifications ? Utils.convertToBoolean(userToSave.notifications.sendBillingSynchronizationFailed) : false,
        sendSessionNotStarted: userToSave.notifications ? Utils.convertToBoolean(userToSave.notifications.sendSessionNotStarted) : false,
        sendCarCatalogSynchronizationFailed: userToSave.notifications ? Utils.convertToBoolean(userToSave.notifications.sendCarCatalogSynchronizationFailed) : false,
        sendEndUserErrorNotification: userToSave.notifications ? Utils.convertToBoolean(userToSave.notifications.sendEndUserErrorNotification) : false,
        sendComputeAndApplyChargingProfilesFailed: userToSave.notifications ? Utils.convertToBoolean(userToSave.notifications.sendComputeAndApplyChargingProfilesFailed) : false,
        sendBillingNewInvoice: userToSave.notifications ? Utils.convertToBoolean(userToSave.notifications.sendBillingNewInvoice) : false,
      },
      deleted: Utils.objectHasProperty(userToSave, 'deleted') ? userToSave.deleted : false,
<<<<<<< HEAD
      lastSelectedCarID: userToSave.lastSelectedCarID
=======
>>>>>>> 4dece64a
    };
    if (userToSave.address) {
      userMDB.address = {
        address1: userToSave.address.address1,
        address2: userToSave.address.address2,
        postalCode: userToSave.address.postalCode,
        city: userToSave.address.city,
        department: userToSave.address.department,
        region: userToSave.address.region,
        country: userToSave.address.country,
        coordinates: Utils.containsGPSCoordinates(userToSave.address.coordinates) ? userToSave.address.coordinates.map(
          (coordinate) => Utils.convertToFloat(coordinate)) : [],
      };
    }
    // Check Created/Last Changed By
    DatabaseUtils.addLastChangedCreatedProps(userMDB, userToSave);
    // Modify and return the modified document
    await global.database.getCollection<any>(tenantID, 'users').findOneAndUpdate(
      userFilter,
      { $set: userMDB },
      { upsert: true, returnOriginal: false });
    // Delegate saving image as well if specified
    if (saveImage) {
      await UserStorage.saveUserImage(tenantID, userMDB._id.toHexString(), userToSave.image);
    }
    // Debug
    Logging.traceEnd(tenantID, MODULE_NAME, 'saveUser', uniqueTimerID, userMDB);
    return userMDB._id.toHexString();
  }

  public static async saveUserPassword(tenantID: string, userID: string,
    params: {
      password?: string; passwordResetHash?: string; passwordWrongNbrTrials?: number;
      passwordBlockedUntil?: Date;
    }): Promise<void> {
    // Debug
    const uniqueTimerID = Logging.traceStart(tenantID, MODULE_NAME, 'saveUserPassword');
    // Check Tenant
    await DatabaseUtils.checkTenant(tenantID);
    // Modify and return the modified document
    await global.database.getCollection<any>(tenantID, 'users').findOneAndUpdate(
      { '_id': Utils.convertToObjectID(userID) },
      { $set: params });
    // Debug
    Logging.traceEnd(tenantID, MODULE_NAME, 'saveUserPassword', uniqueTimerID);
  }

  public static async saveUserStatus(tenantID: string, userID: string, status: UserStatus): Promise<void> {
    // Debug
    const uniqueTimerID = Logging.traceStart(tenantID, MODULE_NAME, 'saveUserStatus');
    // Check Tenant
    await DatabaseUtils.checkTenant(tenantID);
    // Modify and return the modified document
    await global.database.getCollection<any>(tenantID, 'users').findOneAndUpdate(
      { '_id': Utils.convertToObjectID(userID) },
      { $set: { status } });
    // Debug
    Logging.traceEnd(tenantID, MODULE_NAME, 'saveUserStatus', uniqueTimerID);
  }

  public static async saveUserLastSelectedCarID(tenantID: string, userID: string, lastSelectedCarID: string): Promise<void> {
    // Debug
    const uniqueTimerID = Logging.traceStart(tenantID, MODULE_NAME, 'saveUserStatus');
    // Check Tenant
    await DatabaseUtils.checkTenant(tenantID);
    // Modify and return the modified document
    await global.database.getCollection<any>(tenantID, 'users').findOneAndUpdate(
      { '_id': Utils.convertToObjectID(userID) },
      { $set: { lastSelectedCarID } });
    // Debug
    Logging.traceEnd(tenantID, MODULE_NAME, 'saveUserStatus', uniqueTimerID);
  }

  public static async saveUserMobileToken(tenantID: string, userID: string,
    params: { mobileToken: string; mobileOs: string; mobileLastChangedOn: Date }): Promise<void> {
    // Debug
    const uniqueTimerID = Logging.traceStart(tenantID, MODULE_NAME, 'saveUserMobileToken');
    // Check Tenant
    await DatabaseUtils.checkTenant(tenantID);
    // Modify and return the modified document
    await global.database.getCollection<any>(tenantID, 'users').findOneAndUpdate(
      { '_id': Utils.convertToObjectID(userID) },
      { $set: params });
    // Debug
    Logging.traceEnd(tenantID, MODULE_NAME, 'saveUserMobileToken', uniqueTimerID);
  }

  public static async saveUserMobilePhone(tenantID: string, userID: string,
    params: { mobile?: string; phone?: string; }): Promise<void> {
    // Debug
    const uniqueTimerID = Logging.traceStart(tenantID, MODULE_NAME, 'saveUserMobilePhone');
    // Check Tenant
    await DatabaseUtils.checkTenant(tenantID);
    // Modify and return the modified document
    await global.database.getCollection<any>(tenantID, 'users').findOneAndUpdate(
      { '_id': Utils.convertToObjectID(userID) },
      { $set: params });
    // Debug
    Logging.traceEnd(tenantID, MODULE_NAME, 'saveUserMobilePhone', uniqueTimerID);
  }

  public static async saveUserRole(tenantID: string, userID: string, role: string): Promise<void> {
    // Debug
    const uniqueTimerID = Logging.traceStart(tenantID, MODULE_NAME, 'saveUserRole');
    // Check Tenant
    await DatabaseUtils.checkTenant(tenantID);
    // Modify and return the modified document
    await global.database.getCollection<any>(tenantID, 'users').findOneAndUpdate(
      { '_id': Utils.convertToObjectID(userID) },
      { $set: { role } });
    // Debug
    Logging.traceEnd(tenantID, MODULE_NAME, 'saveUserRole', uniqueTimerID);
  }

  public static async saveUserEULA(tenantID: string, userID: string,
    params: { eulaAcceptedHash: string; eulaAcceptedOn: Date; eulaAcceptedVersion: number }): Promise<void> {
    // Debug
    const uniqueTimerID = Logging.traceStart(tenantID, MODULE_NAME, 'saveUserRole');
    // Check Tenant
    await DatabaseUtils.checkTenant(tenantID);
    // Modify and return the modified document
    await global.database.getCollection<any>(tenantID, 'users').findOneAndUpdate(
      { '_id': Utils.convertToObjectID(userID) },
      { $set: params });
    // Debug
    Logging.traceEnd(tenantID, MODULE_NAME, 'saveUserRole', uniqueTimerID, params);
  }

  public static async saveUserAccountVerification(tenantID: string, userID: string,
    params: { verificationToken?: string; verifiedAt?: Date }): Promise<void> {
    // Debug
    const uniqueTimerID = Logging.traceStart(tenantID, MODULE_NAME, 'saveUserAccountVerification');
    // Check Tenant
    await DatabaseUtils.checkTenant(tenantID);
    // Modify and return the modified document
    await global.database.getCollection<any>(tenantID, 'users').findOneAndUpdate(
      { '_id': Utils.convertToObjectID(userID) },
      { $set: params });
    // Debug
    Logging.traceEnd(tenantID, MODULE_NAME, 'saveUserAccountVerification', uniqueTimerID, params);
  }

  public static async saveUserAdminData(tenantID: string, userID: string,
    params: { plateID?: string; notificationsActive?: boolean; notifications?: UserNotifications }): Promise<void> {
    // Debug
    const uniqueTimerID = Logging.traceStart(tenantID, MODULE_NAME, 'saveUserAdminData');
    // Check Tenant
    await DatabaseUtils.checkTenant(tenantID);
    // Set data
    const updatedUserMDB: any = {};
    // Set only provided values
    if (Utils.objectHasProperty(params, 'plateID')) {
      updatedUserMDB.plateID = params.plateID;
    }
    if (Utils.objectHasProperty(params, 'notificationsActive')) {
      updatedUserMDB.notificationsActive = params.notificationsActive;
    }
    if (Utils.objectHasProperty(params, 'notifications')) {
      updatedUserMDB.notifications = params.notifications;
    }
    // Modify and return the modified document
    await global.database.getCollection<any>(tenantID, 'users').findOneAndUpdate(
      { '_id': Utils.convertToObjectID(userID) },
      { $set: updatedUserMDB });
    // Debug
    Logging.traceEnd(tenantID, MODULE_NAME, 'saveUserAdminData', uniqueTimerID, params);
  }

  public static async saveUserBillingData(tenantID: string, userID: string, billingData: BillingUserData): Promise<void> {
    // Debug
    const uniqueTimerID = Logging.traceStart(tenantID, MODULE_NAME, 'saveUserBillingData');
    // Check Tenant
    await DatabaseUtils.checkTenant(tenantID);
    // Set data
    const updatedUserMDB: any = {
      billingData: {
        customerID: billingData.customerID,
        hasSynchroError: billingData.hasSynchroError,
        invoicesLastSynchronizedOn: Utils.convertToDate(billingData.invoicesLastSynchronizedOn),
        lastChangedOn: Utils.convertToDate(billingData.lastChangedOn),
      }
    };
    // Modify and return the modified document
    await global.database.getCollection(tenantID, 'users').findOneAndUpdate(
      { '_id': Utils.convertToObjectID(userID) },
      { $set: updatedUserMDB });
    // Debug
    Logging.traceEnd(tenantID, MODULE_NAME, 'saveUserBillingData', uniqueTimerID, billingData);
  }

  public static async saveUserImage(tenantID: string, userID: string, userImageToSave: string): Promise<void> {
    // Debug
    const uniqueTimerID = Logging.traceStart(tenantID, MODULE_NAME, 'saveUserImage');
    // Check Tenant
    await DatabaseUtils.checkTenant(tenantID);
    // Check if ID is provided
    if (!userID) {
      // ID must be provided!
      throw new BackendError({
        source: Constants.CENTRAL_SERVER,
        module: MODULE_NAME,
        method: 'saveUserImage',
        message: 'User Image has no ID'
      });
    }
    // Modify and return the modified document
    await global.database.getCollection<any>(tenantID, 'userimages').findOneAndUpdate(
      { '_id': Utils.convertToObjectID(userID) },
      { $set: { image: userImageToSave } },
      { upsert: true, returnOriginal: false });
    // Debug
    Logging.traceEnd(tenantID, MODULE_NAME, 'saveUserImage', uniqueTimerID, userImageToSave);
  }

  public static async getUsers(tenantID: string,
    params: {
      notificationsActive?: boolean; siteIDs?: string[]; excludeSiteID?: string; search?: string;
      includeCarUserIDs?: string[]; excludeUserIDs?: string[]; notAssignedToCarID?: string;
      userIDs?: string[]; email?: string; issuer?: boolean; passwordResetHash?: string; roles?: string[];
      statuses?: string[]; withImage?: boolean; billingUserID?: string; notSynchronizedBillingData?: boolean;
      notifications?: any; noLoginSince?: Date;
    },
    dbParams: DbParams, projectFields?: string[]): Promise<DataResult<User>> {
    // Debug
    const uniqueTimerID = Logging.traceStart(tenantID, MODULE_NAME, 'getUsers');
    // Check Tenant
    await DatabaseUtils.checkTenant(tenantID);
    // Clone before updating the values
    dbParams = Utils.cloneObject(dbParams);
    // Check Limit
    dbParams.limit = Utils.checkRecordLimit(dbParams.limit);
    // Check Skip
    dbParams.skip = Utils.checkRecordSkip(dbParams.skip);
    const filters: FilterParams = {
      '$or': DatabaseUtils.getNotDeletedFilter()
    };
    // Create Aggregation
    const aggregation = [];
    // Filter
    if (params.search) {
      const searchRegex = Utils.escapeSpecialCharsInRegex(params.search);
      filters.$or = [
        { 'name': { $regex: searchRegex, $options: 'i' } },
        { 'firstName': { $regex: searchRegex, $options: 'i' } },
        { 'email': { $regex: searchRegex, $options: 'i' } },
        { 'plateID': { $regex: searchRegex, $options: 'i' } }
      ];
    }
    // Users
    if (!Utils.isEmptyArray(params.userIDs)) {
      filters._id = { $in: params.userIDs.map((userID) => Utils.convertToObjectID(userID)) };
    }
    // Issuer
    if (Utils.objectHasProperty(params, 'issuer') && Utils.isBooleanValue(params.issuer)) {
      filters.issuer = params.issuer;
    }
    // Exclude Users
    if (!Utils.isEmptyArray(params.excludeUserIDs)) {
      filters._id = { $nin: params.excludeUserIDs.map((userID) => Utils.convertToObjectID(userID)) };
    }
    // Email
    if (params.email) {
      filters.email = params.email;
    }
    // Password Reset Hash
    if (params.passwordResetHash) {
      filters.passwordResetHash = params.passwordResetHash;
    }
    // Role
    if (!Utils.isEmptyArray(params.roles)) {
      filters.role = { $in: params.roles };
    }
    // Billing Customer
    if (params.billingUserID) {
      filters['billingData.customerID'] = params.billingUserID;
    }
    // Status (Previously getUsersInError)
    if (params.statuses && params.statuses.length > 0) {
      filters.status = { $in: params.statuses };
    }
    // Notifications
    if (params.notificationsActive) {
      filters.notificationsActive = params.notificationsActive;
    }
    if (params.notifications) {
      for (const key in params.notifications) {
        filters[`notifications.${key}`] = params.notifications[key];
      }
    }
    // Filter on last login to detect inactive user accounts
    if (params.noLoginSince && moment(params.noLoginSince).isValid()) {
      filters.eulaAcceptedOn = { $lte: params.noLoginSince };
      filters.role = UserRole.BASIC;
    }
    // Select non-synchronized billing data
    if (params.notSynchronizedBillingData) {
      filters.$or = [
        { 'billingData': { '$exists': false } },
        { 'billingData.lastChangedOn': { '$exists': false } },
        { 'billingData.lastChangedOn': null },
        { $expr: { $gt: ['$lastChangedOn', '$billingData.lastChangedOn'] } }
      ];
    }
    // Add filters
    aggregation.push({
      $match: filters
    });
    // Add additional filters
    if (params.notAssignedToCarID) {
      const notAssignedToCarIDFilter = { '$or': [] };
      DatabaseUtils.pushUserCarLookupInAggregation({
        tenantID, aggregation, localField: '_id', foreignField: 'userID', asField: 'carUsers'
      });
      // Add Car ID in OR
      const carIDFilter = {};
      carIDFilter['carUsers.carID'] = { $ne: Utils.convertToObjectID(params.notAssignedToCarID) };
      notAssignedToCarIDFilter.$or.push(carIDFilter);
      // Bypass Car ID if users has been removed in UI
      if (params.includeCarUserIDs) {
        const includeCarUserIDsFilter = {};
        includeCarUserIDsFilter['carUsers.userID'] = {
          $in: params.includeCarUserIDs.map((includeCarUserID) =>
            Utils.convertToObjectID(includeCarUserID))
        };
        notAssignedToCarIDFilter.$or.push(includeCarUserIDsFilter);
      }
      // Add
      aggregation.push({
        $match: notAssignedToCarIDFilter
      });
    }
    // Add Site
    if (params.siteIDs || params.excludeSiteID) {
      DatabaseUtils.pushSiteUserLookupInAggregation({
        tenantID, aggregation, localField: '_id', foreignField: 'userID', asField: 'siteusers'
      });
      if (params.siteIDs) {
        aggregation.push({
          $match: { 'siteusers.siteID': { $in: params.siteIDs.map((site) => Utils.convertToObjectID(site)) } }
        });
      } else if (params.excludeSiteID) {
        aggregation.push({
          $match: { 'siteusers.siteID': { $ne: Utils.convertToObjectID(params.excludeSiteID) } }
        });
      }
    }
    // Limit records?
    if (!dbParams.onlyRecordCount) {
      // Always limit the nbr of record to avoid perfs issues
      aggregation.push({ $limit: Constants.DB_RECORD_COUNT_CEIL });
    }
    // Count Records
    const usersCountMDB = await global.database.getCollection<any>(tenantID, 'users')
      .aggregate([...aggregation, { $count: 'count' }], { allowDiskUse: true })
      .toArray();
    // Check if only the total count is requested
    if (dbParams.onlyRecordCount) {
      // Return only the count
      Logging.traceEnd(tenantID, MODULE_NAME, 'getUsers', uniqueTimerID, usersCountMDB);
      return {
        count: (usersCountMDB.length > 0 ? usersCountMDB[0].count : 0),
        result: []
      };
    }
    // Remove the limit
    aggregation.pop();
    // Sort
    if (!dbParams.sort) {
      dbParams.sort = { status: -1, name: 1, firstName: 1 };
    }
    aggregation.push({
      $sort: dbParams.sort
    });
    // Skip
    aggregation.push({
      $skip: dbParams.skip
    });
    // Limit
    aggregation.push({
      $limit: dbParams.limit
    });
    // Change ID
    DatabaseUtils.pushRenameDatabaseID(aggregation);
    // Add Created By / Last Changed By
    DatabaseUtils.pushCreatedLastChangedInAggregation(tenantID, aggregation);
    // Project
    DatabaseUtils.projectFields(aggregation, projectFields);
    // Read DB
    const usersMDB = await global.database.getCollection<User>(tenantID, 'users')
      .aggregate(aggregation, {
        allowDiskUse: true
      })
      .toArray();
    // Debug
    Logging.traceEnd(tenantID, MODULE_NAME, 'getUsers', uniqueTimerID, usersMDB);
    // Ok
    return {
      count: (usersCountMDB.length > 0 ?
        (usersCountMDB[0].count === Constants.DB_RECORD_COUNT_CEIL ? -1 : usersCountMDB[0].count) : 0),
      result: usersMDB
    };
  }

<<<<<<< HEAD
  public static async getTag(tenantID: string, id: string,
    params: { withUser?: boolean; withNbrTransactions?: boolean } = {}): Promise<Tag> {
    // Debug
    const uniqueTimerID = Logging.traceStart(MODULE_NAME, 'getTag');
    // Get tag
    const tag = await UserStorage.getTags(tenantID, {
      tagIDs: [id],
      withUser: params.withUser,
      withNbrTransactions: params.withNbrTransactions,
    }, Constants.DB_PARAMS_SINGLE_RECORD);
    // Debug
    Logging.traceEnd(MODULE_NAME, 'getTag', uniqueTimerID, { id });
    return tag.count === 1 ? tag.result[0] : null;
  }

  public static async getTags(tenantID: string,
    params: {
      issuer?: boolean; tagIDs?: string[]; userIDs?: string[]; dateFrom?: Date; dateTo?: Date;
      withUser?: boolean; withNbrTransactions?: boolean; search?: string, defaultTag?: boolean, active?: boolean
    },
    dbParams: DbParams, projectFields?: string[]): Promise<DataResult<Tag>> {
    const uniqueTimerID = Logging.traceStart(MODULE_NAME, 'getTags');
    // Check Tenant
    await Utils.checkTenant(tenantID);
    // Clone before updating the values
    dbParams = Utils.cloneJSonDocument(dbParams);
    // Check Limit
    dbParams.limit = Utils.checkRecordLimit(dbParams.limit);
    // Check Skip
    dbParams.skip = Utils.checkRecordSkip(dbParams.skip);
    // Create Aggregation
    const aggregation = [];
    const filters: FilterParams = {
      '$or': DatabaseUtils.getNotDeletedFilter()
    };
    // Filter by other properties
    if (params.search) {
      const searchRegex = Utils.escapeSpecialCharsInRegex(params.search);
      filters.$or = [
        { '_id': { $regex: searchRegex, $options: 'i' } },
        { 'description': { $regex: searchRegex, $options: 'i' } }
      ];
    }
    if (!Utils.isEmptyArray(params.tagIDs)) {
      filters._id = { $in: params.tagIDs };
    }
    if (!Utils.isEmptyArray(params.userIDs)) {
      filters.userID = { $in: params.userIDs.map((userID) => Utils.convertToObjectID(userID)) };
      if (params.defaultTag) {
        filters.default = true;
      }
    }
    if (Utils.objectHasProperty(params, 'issuer') && Utils.isBooleanValue(params.issuer)) {
      filters.issuer = params.issuer;
    }
    if (Utils.objectHasProperty(params, 'active') && Utils.isBooleanValue(params.active)) {
      filters.active = params.active;
    }
    if (params.dateFrom && moment(params.dateFrom).isValid()) {
      filters.lastChangedOn = { $gte: new Date(params.dateFrom) };
    }
    if (params.dateTo && moment(params.dateTo).isValid()) {
      filters.lastChangedOn = { $lte: new Date(params.dateTo) };
    }
    if (!Utils.isEmptyJSon(filters)) {
      aggregation.push({ $match: filters });
    }
    // Limit records?
    if (!dbParams.onlyRecordCount) {
      // Always limit the nbr of record to avoid perfs issues
      aggregation.push({ $limit: Constants.DB_RECORD_COUNT_CEIL });
    }
    // Count Records
    const tagsCountMDB = await global.database.getCollection<any>(tenantID, 'tags')
      .aggregate([...aggregation, { $count: 'count' }], { allowDiskUse: true })
      .toArray();
    // Check if only the total count is requested
    if (dbParams.onlyRecordCount) {
      // Return only the count
      return {
        count: (tagsCountMDB.length > 0 ? tagsCountMDB[0].count : 0),
        result: []
      };
    }
    // Remove the limit
    aggregation.pop();
    if (!dbParams.sort) {
      dbParams.sort = { createdOn: -1 };
    }
    aggregation.push({
      $sort: dbParams.sort
    });
    // Skip
    aggregation.push({
      $skip: dbParams.skip
    });
    // Limit
    aggregation.push({
      $limit: dbParams.limit
    });
    // Transactions
    if (params.withNbrTransactions) {
      DatabaseUtils.pushTransactionsLookupInAggregation({
        tenantID, aggregation: aggregation, localField: '_id', foreignField: 'tagID',
        count: true, asField: 'transactionsCount', oneToOneCardinality: false,
        objectIDFields: ['createdBy', 'lastChangedBy']
      });
    }
    // Users
    if (params.withUser) {
      DatabaseUtils.pushUserLookupInAggregation({
        tenantID, aggregation: aggregation, asField: 'user', localField: 'userID',
        foreignField: '_id', oneToOneCardinality: true, oneToOneCardinalityNotNull: false
      });
    }
    // Handle the ID
    DatabaseUtils.pushRenameDatabaseID(aggregation);
    // Convert Object ID to string
    DatabaseUtils.pushConvertObjectIDToString(aggregation, 'userID');
    // Add Created By / Last Changed By
    DatabaseUtils.pushCreatedLastChangedInAggregation(tenantID, aggregation);
    // Project
    DatabaseUtils.projectFields(aggregation, projectFields);
    // Read DB
    const tagsMDB = await global.database.getCollection<Tag>(tenantID, 'tags')
      .aggregate(aggregation, {
        collation: { locale: Constants.DEFAULT_LOCALE, strength: 2 },
        allowDiskUse: true
      })
      .toArray();
    // Debug
    Logging.traceEnd(MODULE_NAME, 'getTags', uniqueTimerID);
    // Ok
    return {
      count: (tagsCountMDB.length > 0 ?
        (tagsCountMDB[0].count === Constants.DB_RECORD_COUNT_CEIL ? -1 : tagsCountMDB[0].count) : 0),
      result: tagsMDB
    };
  }

=======
>>>>>>> 4dece64a
  public static async getUsersInError(tenantID: string,
    params: { search?: string; roles?: string[]; errorTypes?: string[] },
    dbParams: DbParams, projectFields?: string[]): Promise<DataResult<UserInError>> {
    // Debug
    const uniqueTimerID = Logging.traceStart(tenantID, MODULE_NAME, 'getUsers');
    // Check Tenant
    await DatabaseUtils.checkTenant(tenantID);
    // Clone before updating the values
    dbParams = Utils.cloneObject(dbParams);
    // Check Limit
    dbParams.limit = Utils.checkRecordLimit(dbParams.limit);
    // Check Skip
    dbParams.skip = Utils.checkRecordSkip(dbParams.skip);
    // Mongodb aggregation creation
    const aggregation = [];
    // Mongodb filter block ($match)
    const match: any = { '$or': DatabaseUtils.getNotDeletedFilter() };
    match.issuer = true;
    if (params.roles) {
      match.role = { '$in': params.roles };
    }
    if (params.search) {
      const searchRegex = Utils.escapeSpecialCharsInRegex(params.search);
      match.$or = [
        { 'name': { $regex: searchRegex, $options: 'i' } },
        { 'firstName': { $regex: searchRegex, $options: 'i' } },
        { 'tags.id': { $regex: searchRegex, $options: 'i' } },
        { 'email': { $regex: searchRegex, $options: 'i' } },
        { 'plateID': { $regex: searchRegex, $options: 'i' } }
      ];
    }
    aggregation.push({ $match: match });
    // Mongodb Lookup block
    // Add Tags
    DatabaseUtils.pushTagLookupInAggregation({
      tenantID, aggregation, localField: '_id', foreignField: 'userID', asField: 'tags'
    });
    // Mongodb facets block
    // If the organization component is active the system looks for non active users or active users that
    // are not assigned yet to at least one site.
    // If the organization component is not active then the system just looks for non active users.
    const facets: any = { $facet: {} };
    const array = [];
    const tenant = await TenantStorage.getTenant(tenantID);
    for (const type of params.errorTypes) {
      if ((type === UserInErrorType.NOT_ASSIGNED && !Utils.isTenantComponentActive(tenant, TenantComponents.ORGANIZATION)) ||
        ((type === UserInErrorType.NO_BILLING_DATA || type === UserInErrorType.FAILED_BILLING_SYNCHRO) && !Utils.isTenantComponentActive(tenant, TenantComponents.BILLING))) {
        continue;
      }
      array.push(`$${type}`);
      facets.$facet[type] = UserStorage.getUserInErrorFacet(tenantID, type);
    }
    // Do not add facet aggregation if no facet found
    if (Object.keys(facets.$facet).length > 0) {
      aggregation.push(facets);
    }
    // Manipulate the results to convert it to an array of document on root level
    aggregation.push({ $project: { usersInError: { $setUnion: array } } });
    // Finish the preparation of the result
    aggregation.push({ $unwind: '$usersInError' });
    aggregation.push({ $replaceRoot: { newRoot: '$usersInError' } });
    // Change ID
    DatabaseUtils.pushRenameDatabaseID(aggregation);
    // Add Created By / Last Changed By
    DatabaseUtils.pushCreatedLastChangedInAggregation(tenantID, aggregation);
    // Mongodb sort, skip and limit block
    if (!dbParams.sort) {
      dbParams.sort = { status: -1, name: 1, firstName: 1 };
    }
    aggregation.push({
      $sort: dbParams.sort
    });
    // Skip
    aggregation.push({
      $skip: dbParams.skip
    });
    // Limit
    aggregation.push({
      $limit: dbParams.limit
    });
    // Project
    DatabaseUtils.projectFields(aggregation, projectFields);
    // Read DB
    const usersMDB = await global.database.getCollection<User>(tenantID, 'users')
      .aggregate(aggregation, {
        allowDiskUse: false
      })
      .toArray();
    // Debug
    Logging.traceEnd(tenantID, MODULE_NAME, 'getUsers', uniqueTimerID, usersMDB);
    // Ok
    return {
      count: usersMDB.length,
      result: usersMDB
    };
  }

  public static async deleteUser(tenantID: string, id: string): Promise<void> {
    // Debug
    const uniqueTimerID = Logging.traceStart(tenantID, MODULE_NAME, 'deleteUser');
    // Check Tenant
    await DatabaseUtils.checkTenant(tenantID);
    // Delete Site Users
    await global.database.getCollection<any>(tenantID, 'siteusers')
      .deleteMany({ 'userID': Utils.convertToObjectID(id) });
    // Delete Image
    await global.database.getCollection<any>(tenantID, 'userimages')
      .findOneAndDelete({ '_id': Utils.convertToObjectID(id) });
    // Delete Tags
    await global.database.getCollection<any>(tenantID, 'tags')
      .deleteMany({ 'userID': Utils.convertToObjectID(id) });
    // Delete User
    await global.database.getCollection<any>(tenantID, 'users')
      .findOneAndDelete({ '_id': Utils.convertToObjectID(id) });
    // Debug
    Logging.traceEnd(tenantID, MODULE_NAME, 'deleteUser', uniqueTimerID, { id });
  }

  public static async getUserSites(tenantID: string,
    params: { search?: string; userID: string; siteAdmin?: boolean; siteOwner?: boolean },
    dbParams: DbParams, projectFields?: string[]): Promise<DataResult<SiteUser>> {
    // Debug
    const uniqueTimerID = Logging.traceStart(tenantID, MODULE_NAME, 'getUserSites');
    // Check Tenant
    await DatabaseUtils.checkTenant(tenantID);
    // Clone before updating the values
    dbParams = Utils.cloneObject(dbParams);
    // Check Limit
    dbParams.limit = Utils.checkRecordLimit(dbParams.limit);
    // Check Skip
    dbParams.skip = Utils.checkRecordSkip(dbParams.skip);
    // Set the filters
    const filters: FilterParams = {};
    // Filter
    if (params.userID) {
      filters.userID = Utils.convertToObjectID(params.userID);
    }
    if (params.siteAdmin) {
      filters.siteAdmin = params.siteAdmin;
    }
    if (params.siteOwner) {
      filters.siteOwner = params.siteOwner;
    }
    // Create Aggregation
    const aggregation: any[] = [];
    // Filter
    aggregation.push({
      $match: filters
    });
    // Get Sites
    DatabaseUtils.pushSiteLookupInAggregation({
      tenantID, aggregation, localField: 'siteID', foreignField: '_id',
      asField: 'site', oneToOneCardinality: true, oneToOneCardinalityNotNull: true
    });
    // Another match for searching on Sites
    if (params.search) {
      aggregation.push({
        $match: {
          'site.name': { $regex: params.search, $options: 'i' }
        }
      });
    }
    // Limit records?
    if (!dbParams.onlyRecordCount) {
      // Always limit the nbr of record to avoid perfs issues
      aggregation.push({ $limit: Constants.DB_RECORD_COUNT_CEIL });
    }
    // Count Records
    const sitesCountMDB = await global.database.getCollection<any>(tenantID, 'siteusers')
      .aggregate([...aggregation, { $count: 'count' }], { allowDiskUse: true })
      .toArray();
    // Check if only the total count is requested
    if (dbParams.onlyRecordCount) {
      Logging.traceEnd(tenantID, MODULE_NAME, 'getUserSites', uniqueTimerID, sitesCountMDB);
      return {
        count: (sitesCountMDB.length > 0 ? sitesCountMDB[0].count : 0),
        result: []
      };
    }
    // Remove the limit
    aggregation.pop();
    // Sort
    if (!dbParams.sort) {
      dbParams.sort = { 'site.name': 1 };
    }
    aggregation.push({
      $sort: dbParams.sort
    });
    // Skip
    aggregation.push({
      $skip: dbParams.skip
    });
    // Limit
    aggregation.push({
      $limit: dbParams.limit
    });
    // Handle the ID
    DatabaseUtils.pushRenameDatabaseID(aggregation);
    // Convert IDs to String
    DatabaseUtils.pushConvertObjectIDToString(aggregation, 'userID');
    DatabaseUtils.pushConvertObjectIDToString(aggregation, 'siteID');
    // Project
    DatabaseUtils.projectFields(aggregation, projectFields);
    // Read DB
    const siteUsersMDB = await global.database.getCollection<{ userID: string; siteID: string; siteAdmin: boolean; siteOwner: boolean; site: Site }>(tenantID, 'siteusers')
      .aggregate(aggregation, {
        allowDiskUse: true
      }).toArray();
    // Debug
    Logging.traceEnd(tenantID, MODULE_NAME, 'getUserSites', uniqueTimerID, siteUsersMDB);
    // Ok
    return {
      count: (sitesCountMDB.length > 0 ?
        (sitesCountMDB[0].count === Constants.DB_RECORD_COUNT_CEIL ? -1 : sitesCountMDB[0].count) : 0),
      result: siteUsersMDB
    };
  }

  // Alternative system of registering new users by badging should be found - for now, an empty user is created and saved.
  public static createNewUser(): Partial<User> {
    return {
      id: new ObjectID().toHexString(),
      issuer: true,
      name: 'Unknown',
      firstName: 'User',
      email: '',
      address: null,
      createdBy: null,
      createdOn: new Date(),
      locale: Constants.DEFAULT_LOCALE,
      notificationsActive: true,
      notifications: {
        sendSessionStarted: true,
        sendOptimalChargeReached: true,
        sendEndOfCharge: true,
        sendEndOfSession: true,
        sendUserAccountStatusChanged: true,
        sendNewRegisteredUser: false,
        sendUnknownUserBadged: false,
        sendChargingStationStatusError: false,
        sendChargingStationRegistered: false,
        sendOcpiPatchStatusError: false,
        sendSmtpAuthError: false,
        sendUserAccountInactivity: false,
        sendPreparingSessionNotStarted: false,
        sendOfflineChargingStations: false,
        sendBillingSynchronizationFailed: false,
        sendSessionNotStarted: false,
        sendCarCatalogSynchronizationFailed: false,
        sendEndUserErrorNotification: false,
        sendComputeAndApplyChargingProfilesFailed: false,
        sendBillingNewInvoice: false
      },
      role: UserRole.BASIC,
      status: UserStatus.PENDING
    };
  }

  private static getUserInErrorFacet(tenantID: string, errorType: string) {
    switch (errorType) {
      case UserInErrorType.NOT_ACTIVE:
        return [
          { $match: { status: { $ne: UserStatus.ACTIVE } } },
          { $addFields: { 'errorCode': UserInErrorType.NOT_ACTIVE } }
        ];
      case UserInErrorType.NOT_ASSIGNED: {
        return [
          {
            $lookup: {
              from: DatabaseUtils.getCollectionName(tenantID, 'siteusers'),
              localField: '_id',
              foreignField: 'userID',
              as: 'sites'
            }
          },
          { $match: { sites: { $size: 0 } } },
          { $addFields: { 'errorCode': UserInErrorType.NOT_ASSIGNED } }
        ];
      }
      case UserInErrorType.INACTIVE_USER_ACCOUNT: {
        const someMonthsAgo = moment().subtract(6, 'months').toDate();
        if (moment(someMonthsAgo).isValid()) {
          return [
            {
              $match: {
                $and: [
                  { eulaAcceptedOn: { $lte: someMonthsAgo } },
                  { role: 'B' }]
              }

            },
            {
              $addFields: { 'errorCode': UserInErrorType.INACTIVE_USER_ACCOUNT }
            }
          ];
        }
        return [];
      }
      case UserInErrorType.FAILED_BILLING_SYNCHRO:
        return [
          { $match: { $or: [{ 'billingData.hasSynchroError': { $eq: true } }, { $and: [{ billingData: { $exists: true } }, { 'billingData.hasSynchroError': { $exists: false } }] }] } },
          { $addFields: { 'errorCode': UserInErrorType.FAILED_BILLING_SYNCHRO } }
        ];
      case UserInErrorType.NO_BILLING_DATA:
        return [
          { $match: { $and: [{ 'status': { $eq: UserStatus.ACTIVE } }, { 'billingData': { $exists: false } }] } },
          { $addFields: { 'errorCode': UserInErrorType.NO_BILLING_DATA } }
        ];
      default:
        return [];
    }
  }

  private static getEndUserLicenseAgreementFromFile(language = 'en'): string {
    const _centralSystemFrontEndConfig = Configuration.getCentralSystemFrontEndConfig();
    // Debug
    const uniqueTimerID = Logging.traceStart(Constants.DEFAULT_TENANT, MODULE_NAME, 'getEndUserLicenseAgreementFromFile');
    let eulaText = null;
    try {
      eulaText = fs.readFileSync(`${global.appRoot}/assets/eula/${language}/end-user-agreement.html`, 'utf8');
    } catch (error) {
      eulaText = fs.readFileSync(`${global.appRoot}/assets/eula/en/end-user-agreement.html`, 'utf8');
    }
    // Build Front End URL
    const frontEndURL = _centralSystemFrontEndConfig.protocol + '://' +
      _centralSystemFrontEndConfig.host + ':' + _centralSystemFrontEndConfig.port.toString();
    // Parse the auth and replace values
    eulaText = Mustache.render(
      eulaText,
      {
        'chargeAngelsURL': frontEndURL
      }
    );
    // Debug
    Logging.traceEnd(Constants.DEFAULT_TENANT, MODULE_NAME, 'getEndUserLicenseAgreementFromFile', uniqueTimerID, eulaText);
    return eulaText;
  }
}<|MERGE_RESOLUTION|>--- conflicted
+++ resolved
@@ -240,10 +240,6 @@
         sendBillingNewInvoice: userToSave.notifications ? Utils.convertToBoolean(userToSave.notifications.sendBillingNewInvoice) : false,
       },
       deleted: Utils.objectHasProperty(userToSave, 'deleted') ? userToSave.deleted : false,
-<<<<<<< HEAD
-      lastSelectedCarID: userToSave.lastSelectedCarID
-=======
->>>>>>> 4dece64a
     };
     if (userToSave.address) {
       userMDB.address = {
@@ -647,149 +643,6 @@
     };
   }
 
-<<<<<<< HEAD
-  public static async getTag(tenantID: string, id: string,
-    params: { withUser?: boolean; withNbrTransactions?: boolean } = {}): Promise<Tag> {
-    // Debug
-    const uniqueTimerID = Logging.traceStart(MODULE_NAME, 'getTag');
-    // Get tag
-    const tag = await UserStorage.getTags(tenantID, {
-      tagIDs: [id],
-      withUser: params.withUser,
-      withNbrTransactions: params.withNbrTransactions,
-    }, Constants.DB_PARAMS_SINGLE_RECORD);
-    // Debug
-    Logging.traceEnd(MODULE_NAME, 'getTag', uniqueTimerID, { id });
-    return tag.count === 1 ? tag.result[0] : null;
-  }
-
-  public static async getTags(tenantID: string,
-    params: {
-      issuer?: boolean; tagIDs?: string[]; userIDs?: string[]; dateFrom?: Date; dateTo?: Date;
-      withUser?: boolean; withNbrTransactions?: boolean; search?: string, defaultTag?: boolean, active?: boolean
-    },
-    dbParams: DbParams, projectFields?: string[]): Promise<DataResult<Tag>> {
-    const uniqueTimerID = Logging.traceStart(MODULE_NAME, 'getTags');
-    // Check Tenant
-    await Utils.checkTenant(tenantID);
-    // Clone before updating the values
-    dbParams = Utils.cloneJSonDocument(dbParams);
-    // Check Limit
-    dbParams.limit = Utils.checkRecordLimit(dbParams.limit);
-    // Check Skip
-    dbParams.skip = Utils.checkRecordSkip(dbParams.skip);
-    // Create Aggregation
-    const aggregation = [];
-    const filters: FilterParams = {
-      '$or': DatabaseUtils.getNotDeletedFilter()
-    };
-    // Filter by other properties
-    if (params.search) {
-      const searchRegex = Utils.escapeSpecialCharsInRegex(params.search);
-      filters.$or = [
-        { '_id': { $regex: searchRegex, $options: 'i' } },
-        { 'description': { $regex: searchRegex, $options: 'i' } }
-      ];
-    }
-    if (!Utils.isEmptyArray(params.tagIDs)) {
-      filters._id = { $in: params.tagIDs };
-    }
-    if (!Utils.isEmptyArray(params.userIDs)) {
-      filters.userID = { $in: params.userIDs.map((userID) => Utils.convertToObjectID(userID)) };
-      if (params.defaultTag) {
-        filters.default = true;
-      }
-    }
-    if (Utils.objectHasProperty(params, 'issuer') && Utils.isBooleanValue(params.issuer)) {
-      filters.issuer = params.issuer;
-    }
-    if (Utils.objectHasProperty(params, 'active') && Utils.isBooleanValue(params.active)) {
-      filters.active = params.active;
-    }
-    if (params.dateFrom && moment(params.dateFrom).isValid()) {
-      filters.lastChangedOn = { $gte: new Date(params.dateFrom) };
-    }
-    if (params.dateTo && moment(params.dateTo).isValid()) {
-      filters.lastChangedOn = { $lte: new Date(params.dateTo) };
-    }
-    if (!Utils.isEmptyJSon(filters)) {
-      aggregation.push({ $match: filters });
-    }
-    // Limit records?
-    if (!dbParams.onlyRecordCount) {
-      // Always limit the nbr of record to avoid perfs issues
-      aggregation.push({ $limit: Constants.DB_RECORD_COUNT_CEIL });
-    }
-    // Count Records
-    const tagsCountMDB = await global.database.getCollection<any>(tenantID, 'tags')
-      .aggregate([...aggregation, { $count: 'count' }], { allowDiskUse: true })
-      .toArray();
-    // Check if only the total count is requested
-    if (dbParams.onlyRecordCount) {
-      // Return only the count
-      return {
-        count: (tagsCountMDB.length > 0 ? tagsCountMDB[0].count : 0),
-        result: []
-      };
-    }
-    // Remove the limit
-    aggregation.pop();
-    if (!dbParams.sort) {
-      dbParams.sort = { createdOn: -1 };
-    }
-    aggregation.push({
-      $sort: dbParams.sort
-    });
-    // Skip
-    aggregation.push({
-      $skip: dbParams.skip
-    });
-    // Limit
-    aggregation.push({
-      $limit: dbParams.limit
-    });
-    // Transactions
-    if (params.withNbrTransactions) {
-      DatabaseUtils.pushTransactionsLookupInAggregation({
-        tenantID, aggregation: aggregation, localField: '_id', foreignField: 'tagID',
-        count: true, asField: 'transactionsCount', oneToOneCardinality: false,
-        objectIDFields: ['createdBy', 'lastChangedBy']
-      });
-    }
-    // Users
-    if (params.withUser) {
-      DatabaseUtils.pushUserLookupInAggregation({
-        tenantID, aggregation: aggregation, asField: 'user', localField: 'userID',
-        foreignField: '_id', oneToOneCardinality: true, oneToOneCardinalityNotNull: false
-      });
-    }
-    // Handle the ID
-    DatabaseUtils.pushRenameDatabaseID(aggregation);
-    // Convert Object ID to string
-    DatabaseUtils.pushConvertObjectIDToString(aggregation, 'userID');
-    // Add Created By / Last Changed By
-    DatabaseUtils.pushCreatedLastChangedInAggregation(tenantID, aggregation);
-    // Project
-    DatabaseUtils.projectFields(aggregation, projectFields);
-    // Read DB
-    const tagsMDB = await global.database.getCollection<Tag>(tenantID, 'tags')
-      .aggregate(aggregation, {
-        collation: { locale: Constants.DEFAULT_LOCALE, strength: 2 },
-        allowDiskUse: true
-      })
-      .toArray();
-    // Debug
-    Logging.traceEnd(MODULE_NAME, 'getTags', uniqueTimerID);
-    // Ok
-    return {
-      count: (tagsCountMDB.length > 0 ?
-        (tagsCountMDB[0].count === Constants.DB_RECORD_COUNT_CEIL ? -1 : tagsCountMDB[0].count) : 0),
-      result: tagsMDB
-    };
-  }
-
-=======
->>>>>>> 4dece64a
   public static async getUsersInError(tenantID: string,
     params: { search?: string; roles?: string[]; errorTypes?: string[] },
     dbParams: DbParams, projectFields?: string[]): Promise<DataResult<UserInError>> {
