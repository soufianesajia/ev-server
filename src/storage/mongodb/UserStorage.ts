--- conflicted
+++ resolved
@@ -763,11 +763,7 @@
   public static async getTags(tenantID: string,
     params: {
       issuer?: boolean; tagIDs?: string[]; userIDs?: string[]; dateFrom?: Date; dateTo?: Date;
-<<<<<<< HEAD
       withUser?: boolean; withNbrTransactions?: boolean; search?: string, defaultTag?: boolean, active?: boolean
-=======
-      withUser?: boolean; withNbrTransactions?: boolean; search?: string, defaultTag?: boolean
->>>>>>> 694e9c85
     },
     dbParams: DbParams, projectFields?: string[]): Promise<DataResult<Tag>> {
     const uniqueTimerID = Logging.traceStart(MODULE_NAME, 'getTags');
