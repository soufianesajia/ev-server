--- conflicted
+++ resolved
@@ -11,11 +11,7 @@
 import { ObjectId } from 'mongodb';
 import Site from '../../types/Site';
 import SiteAreaStorage from './SiteAreaStorage';
-<<<<<<< HEAD
 import { SiteUser } from '../../types/User';
-import Tenant from '../../types/Tenant';
-=======
->>>>>>> e61e8692
 import TransactionStorage from './TransactionStorage';
 import Utils from '../../utils/Utils';
 
