--- conflicted
+++ resolved
@@ -157,11 +157,7 @@
             module: MODULE_NAME, method: 'onError',
             action: ServerAction.WS_CLIENT_ERROR,
             message: `Connection error to '${this.url}': ${error?.message as string}`,
-<<<<<<< HEAD
-            detailedMessages: { error }
-=======
             detailedMessages: { error: error.stack }
->>>>>>> 78f089dd
           });
         } else {
           !Utils.isProductionEnv() && Logging.logConsoleError(`WSClient connection error to '${this.url}': ${error?.message as string}`);
