--- conflicted
+++ resolved
@@ -150,11 +150,7 @@
     return this.ws.readyState === WebSocket.OPEN;
   }
 
-<<<<<<< HEAD
-  private async reconnect(error: Error): Promise<void> {
-=======
   private reconnect(error: Error): void {
->>>>>>> 281e815d
     if (this.autoReconnectTimeout !== Constants.WS_RECONNECT_DISABLED &&
       (this.autoReconnectRetryCount < this.autoReconnectMaxRetries || this.autoReconnectMaxRetries === Constants.WS_RECONNECT_UNLIMITED)) {
       this.autoReconnectRetryCount++;
