import AddActivePropertyToTagsTask from './tasks/AddActivePropertyToTagsTask';
import AddConsumptionAmpsToConsumptionsTask from './tasks/AddConsumptionAmpsToConsumptionsTask';
import AddCreatedPropertiesToTagTask from './tasks/AddCreatedPropertiesToTagTask';
import AddDefaultPropertyToTagsTask from './tasks/AddDefaultPropertyToTagsTask';
import AddDescriptionToTagsTask from './tasks/AddDescriptionToTagsTask';
import AddInactivityStatusInTransactionsTask from './tasks/AddInactivityStatusInTransactionsTask';
import AddIssuerFieldTask from './tasks/AddIssuerFieldTask';
import AddLastChangePropertiesToBadgeTask from './tasks/AddLastChangePropertiesToBadgeTask';
import AddNotificationsFlagsToUsersTask from './tasks/AddNotificationsFlagsToUsersTask';
import AddSensitiveDataInSettingsTask from './tasks/AddSensitiveDataInSettingsTask';
import AddSiteAreaLimitToConsumptionsTask from './tasks/AddSiteAreaLimitToConsumptionsTask';
import AddTagTypeTask from './tasks/AddTagTypeTask';
import AddTransactionRefundStatusTask from './tasks/AddTransactionRefundStatusTask';
import AddUserInTransactionsTask from './tasks/AddUserInTransactionsTask';
import AlignTagsWithUsersIssuerTask from './tasks/AlignTagsWithUsersIssuerTask';
import CleanupMeterValuesTask from './tasks/CleanupMeterValuesTask';
import CleanupOrphanBadgeTask from './tasks/CleanupOrphanBadgeTask';
import CleanupSiteAreasTask from './tasks/CleanupSiteAreasTask';
import Constants from '../utils/Constants';
import DeleteChargingStationPropertiesTask from './tasks/DeleteChargingStationPropertiesTask';
import InitialCarImportTask from './tasks/InitialCarImportTask';
import { LockEntity } from '../types/Locking';
import LockingManager from '../locking/LockingManager';
import Logging from '../utils/Logging';
import LogicallyDeleteTagsOfDeletedUsersTask from './tasks/LogicallyDeleteTagsOfDeletedUsersTask';
import MigrateCoordinatesTask from './tasks/MigrateCoordinatesTask';
import MigrateOcpiSettingTask from './tasks/MigrateOcpiSettingTask';
import MigrateOcpiTransactionsTask from './tasks/MigrateOcpiTransactionsTask';
import MigrationStorage from '../storage/mongodb/MigrationStorage';
import MigrationTask from './MigrationTask';
import RecomputeAllTransactionsConsumptionsTask from './tasks/RecomputeAllTransactionsConsumptionsTask';
import RenameChargingStationPropertiesTask from './tasks/RenameChargingStationPropertiesTask';
import RenameTagPropertiesTask from './tasks/RenameTagPropertiesTask';
import RenameTransactionsAndConsumptionsTask from './tasks/RenameTransactionsAndConsumptionsTask';
import { ServerAction } from '../types/Server';
import SetDefaultTagToUserTask from './tasks/SetDefaultTagToUserTask';
import SiteUsersHashIDsTask from './tasks/SiteUsersHashIDsTask';
import UnmarkTransactionExtraInactivitiesTask from './tasks/UnmarkTransactionExtraInactivitiesTask';
import UpdateChargingStationStaticLimitationTask from './tasks/UpdateChargingStationStaticLimitationTask';
import UpdateConsumptionsToObjectIDsTask from './tasks/UpdateConsumptionsToObjectIDsTask';
import UpdateLimitsInConsumptionsTask from './tasks/UpdateLimitsInConsumptionsTask';
import cluster from 'cluster';
import moment from 'moment';

const MODULE_NAME = 'MigrationHandler';

export default class MigrationHandler {
  public static async migrate(processAsyncTasksOnly = false): Promise<void> {
    // Check we're on the master nodejs process
    if (!cluster.isMaster) {
      return;
    }
    // Create a Lock for migration
    const migrationLock = LockingManager.createExclusiveLock(Constants.DEFAULT_TENANT, LockEntity.DATABASE, 'migration');
    if (await LockingManager.acquire(migrationLock)) {
      try {
        const startMigrationTime = moment();
        const currentMigrationTasks: MigrationTask[] = [];
        // Log
        Logging.logInfo({
          tenantID: Constants.DEFAULT_TENANT,
          action: ServerAction.MIGRATION,
          module: MODULE_NAME, method: 'migrate',
          message: `Running ${processAsyncTasksOnly ? 'asynchronous' : 'synchronous'} migration tasks...`
        });
        // Create tasks
        currentMigrationTasks.push(new SiteUsersHashIDsTask());
        currentMigrationTasks.push(new AddTransactionRefundStatusTask());
        currentMigrationTasks.push(new AddSensitiveDataInSettingsTask());
        currentMigrationTasks.push(new AddNotificationsFlagsToUsersTask());
        currentMigrationTasks.push(new MigrateCoordinatesTask());
        currentMigrationTasks.push(new MigrateOcpiSettingTask());
        currentMigrationTasks.push(new AddTagTypeTask());
        currentMigrationTasks.push(new CleanupMeterValuesTask());
        currentMigrationTasks.push(new RenameTagPropertiesTask());
        currentMigrationTasks.push(new AddInactivityStatusInTransactionsTask());
        currentMigrationTasks.push(new AddIssuerFieldTask());
        currentMigrationTasks.push(new CleanupOrphanBadgeTask());
        currentMigrationTasks.push(new AddActivePropertyToTagsTask());
        currentMigrationTasks.push(new InitialCarImportTask());
        currentMigrationTasks.push(new UpdateConsumptionsToObjectIDsTask());
        currentMigrationTasks.push(new AddSiteAreaLimitToConsumptionsTask());
        currentMigrationTasks.push(new MigrateOcpiTransactionsTask());
        currentMigrationTasks.push(new UpdateChargingStationStaticLimitationTask());
        currentMigrationTasks.push(new AddSiteAreaLimitToConsumptionsTask());
        currentMigrationTasks.push(new UpdateLimitsInConsumptionsTask());
        currentMigrationTasks.push(new RenameTransactionsAndConsumptionsTask());
        currentMigrationTasks.push(new AddConsumptionAmpsToConsumptionsTask());
        currentMigrationTasks.push(new RenameChargingStationPropertiesTask());
        currentMigrationTasks.push(new CleanupSiteAreasTask());
        currentMigrationTasks.push(new UnmarkTransactionExtraInactivitiesTask());
        currentMigrationTasks.push(new RecomputeAllTransactionsConsumptionsTask());
        currentMigrationTasks.push(new AddUserInTransactionsTask());
        currentMigrationTasks.push(new AlignTagsWithUsersIssuerTask());
        currentMigrationTasks.push(new AddLastChangePropertiesToBadgeTask());
        currentMigrationTasks.push(new LogicallyDeleteTagsOfDeletedUsersTask());
        currentMigrationTasks.push(new AddCreatedPropertiesToTagTask());
        currentMigrationTasks.push(new AddDescriptionToTagsTask());
        currentMigrationTasks.push(new AddDefaultPropertyToTagsTask());
<<<<<<< HEAD
        currentMigrationTasks.push(new SetDefaultTagToUserTask());
=======
        currentMigrationTasks.push(new DeleteChargingStationPropertiesTask());
>>>>>>> 954eeb8a
        // Get the already done migrations from the DB
        const migrationTasksDone = await MigrationStorage.getMigrations();
        // Check
        for (const currentMigrationTask of currentMigrationTasks) {
          // Check if not already done
          const migrationTaskDone = migrationTasksDone.find((migrationTask) =>
            // Same name and version
            ((currentMigrationTask.getName() === migrationTask.name) &&
              (currentMigrationTask.getVersion() === migrationTask.version))
          );
          // Already processed?
          if (migrationTaskDone) {
            continue;
          }
          // Check
          if (currentMigrationTask.isAsynchronous() && processAsyncTasksOnly) {
            // Execute Async
            await MigrationHandler.executeTask(currentMigrationTask);
          } else if (!currentMigrationTask.isAsynchronous() && !processAsyncTasksOnly) {
            // Execute Sync
            await MigrationHandler.executeTask(currentMigrationTask);
          }
        }
        // Log Total Processing Time
        const totalMigrationTimeSecs = moment.duration(moment().diff(startMigrationTime)).asSeconds();
        Logging.logInfo({
          tenantID: Constants.DEFAULT_TENANT,
          action: ServerAction.MIGRATION,
          module: MODULE_NAME, method: 'migrate',
          message: `The ${processAsyncTasksOnly ? 'asynchronous' : 'synchronous'} migration has been run in ${totalMigrationTimeSecs} secs`
        });
      } catch (error) {
        Logging.logError({
          tenantID: Constants.DEFAULT_TENANT,
          action: ServerAction.MIGRATION,
          module: MODULE_NAME, method: 'migrate',
          message: error.message,
          detailedMessages: { error: error.message, stack: error.stack }
        });
      } finally {
        // Release lock
        await LockingManager.release(migrationLock);
      }
    }
    // Process async tasks one by one
    if (!processAsyncTasksOnly) {
      setTimeout(() => {
        MigrationHandler.migrate(true).catch(() => { });
      }, 5000);
    }
  }

  private static async executeTask(currentMigrationTask: MigrationTask): Promise<void> {
    try {
      // Log Start Task
      let logMsg = `${currentMigrationTask.isAsynchronous() ? 'Asynchronous' : 'Synchronous'} Migration Task '${currentMigrationTask.getName()}' Version '${currentMigrationTask.getVersion()}' is running ${cluster.isWorker ? 'in worker ' + cluster.worker.id.toString() : 'in master'}...`;
      Logging.logInfo({
        tenantID: Constants.DEFAULT_TENANT,
        action: ServerAction.MIGRATION,
        module: MODULE_NAME, method: 'executeTask',
        message: logMsg
      });
      // Log in the console also
      console.log(logMsg);
      // Start time and date
      const startTaskTime = moment();
      const startDate = new Date();
      // Execute Migration
      await currentMigrationTask.migrate();
      // End time
      const totalTaskTimeSecs = moment.duration(moment().diff(startTaskTime)).asSeconds();
      // End
      // Save to the DB
      await MigrationStorage.saveMigration({
        name: currentMigrationTask.getName(),
        version: currentMigrationTask.getVersion(),
        timestamp: startDate,
        durationSecs: totalTaskTimeSecs
      });
      logMsg = `${currentMigrationTask.isAsynchronous() ? 'Asynchronous' : 'Synchronous'} Migration Task '${currentMigrationTask.getName()}' Version '${currentMigrationTask.getVersion()}' has run with success in ${totalTaskTimeSecs} secs ${cluster.isWorker ? 'in worker ' + cluster.worker.id.toString() : 'in master'}`;
      Logging.logInfo({
        tenantID: Constants.DEFAULT_TENANT,
        action: ServerAction.MIGRATION,
        module: MODULE_NAME, method: 'executeTask',
        message: logMsg
      });
      // Log in the console also
      console.log(logMsg);
    } catch (error) {
      const logMsg = `${currentMigrationTask.isAsynchronous() ? 'Asynchronous' : 'Synchronous'} Migration Task '${currentMigrationTask.getName()}' Version '${currentMigrationTask.getVersion()}' has failed with error: ${error.toString()} ${cluster.isWorker ? 'in worker ' + cluster.worker.id.toString() : 'in master'}`;
      Logging.logError({
        tenantID: Constants.DEFAULT_TENANT,
        action: ServerAction.MIGRATION,
        module: MODULE_NAME, method: 'executeTask',
        message: logMsg,
        detailedMessages: { error: error.message, stack: error.stack }
      });
      console.log(logMsg);
    }
  }
}<|MERGE_RESOLUTION|>--- conflicted
+++ resolved
@@ -97,11 +97,8 @@
         currentMigrationTasks.push(new AddCreatedPropertiesToTagTask());
         currentMigrationTasks.push(new AddDescriptionToTagsTask());
         currentMigrationTasks.push(new AddDefaultPropertyToTagsTask());
-<<<<<<< HEAD
         currentMigrationTasks.push(new SetDefaultTagToUserTask());
-=======
         currentMigrationTasks.push(new DeleteChargingStationPropertiesTask());
->>>>>>> 954eeb8a
         // Get the already done migrations from the DB
         const migrationTasksDone = await MigrationStorage.getMigrations();
         // Check
