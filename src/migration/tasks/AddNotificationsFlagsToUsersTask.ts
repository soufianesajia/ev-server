--- conflicted
+++ resolved
@@ -62,12 +62,8 @@
         sendChargingStationStatusError: user.notifications?.sendChargingStationStatusError ? user.notifications.sendChargingStationStatusError : false,
         sendChargingStationRegistered: user.notifications?.sendChargingStationRegistered ? user.notifications.sendChargingStationRegistered : false,
         sendOcpiPatchStatusError: user.notifications?.sendOcpiPatchStatusError ? user.notifications.sendOcpiPatchStatusError : false,
-<<<<<<< HEAD
         sendOicpPatchStatusError: user.notifications?.sendOicpPatchStatusError ? user.notifications.sendOicpPatchStatusError : false,
-        sendSmtpAuthError: user.notifications?.sendSmtpAuthError ? user.notifications.sendSmtpAuthError : false,
-=======
         sendSmtpError: user.notifications?.sendSmtpError ? user.notifications.sendSmtpError : false,
->>>>>>> e86772f0
         sendOfflineChargingStations: user.notifications?.sendOfflineChargingStations ? user.notifications.sendOfflineChargingStations : false,
         sendBillingSynchronizationFailed: user.notifications?.sendBillingSynchronizationFailed ? user.notifications.sendBillingSynchronizationFailed : false,
         sendCarCatalogSynchronizationFailed: user.notifications?.sendCarCatalogSynchronizationFailed ? user.notifications.sendCarCatalogSynchronizationFailed : false,
