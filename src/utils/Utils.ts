import { AnalyticsSettingsType, AssetSettingsType, BillingSettingsType, PricingSettingsType, RefundSettingsType, RoamingSettingsType, SettingDBContent, SmartChargingContentType } from '../types/Setting';
import { Car, CarType } from '../types/Car';
import { ChargePointStatus, OCPPProtocol, OCPPVersion } from '../types/ocpp/OCPPServer';
import ChargingStation, { ChargePoint, Connector, ConnectorCurrentLimitSource, CurrentType, StaticLimitAmps } from '../types/ChargingStation';
import User, { UserRole, UserStatus } from '../types/User';

import { ActionsResponse } from '../types/GlobalType';
import AppError from '../exception/AppError';
import Asset from '../types/Asset';
import Authorizations from '../authorization/Authorizations';
import BackendError from '../exception/BackendError';
import { ChargingProfile } from '../types/ChargingProfile';
import Company from '../types/Company';
import Configuration from './Configuration';
import ConnectorStats from '../types/ConnectorStats';
import Constants from './Constants';
import Cypher from './Cypher';
import { HTTPError } from '../types/HTTPError';
import { InactivityStatus } from '../types/Transaction';
import Logging from './Logging';
import OCPIEndpoint from '../types/ocpi/OCPIEndpoint';
import { ObjectID } from 'mongodb';
import { Request } from 'express';
import { ServerAction } from '../types/Server';
import Site from '../types/Site';
import SiteArea from '../types/SiteArea';
import Tag from '../types/Tag';
import Tenant from '../types/Tenant';
import TenantComponents from '../types/TenantComponents';
import TenantStorage from '../storage/mongodb/TenantStorage';
import UserStorage from '../storage/mongodb/UserStorage';
import UserToken from '../types/UserToken';
import _ from 'lodash';
import bcrypt from 'bcryptjs';
import crypto from 'crypto';
import fs from 'fs';
import localIP from 'quick-local-ip';
import moment from 'moment';
import passwordGenerator from 'password-generator';
import path from 'path';
import tzlookup from 'tz-lookup';
import url from 'url';
import { v4 as uuid } from 'uuid';
import validator from 'validator';

const _centralSystemFrontEndConfig = Configuration.getCentralSystemFrontEndConfig();
const _tenants = [];
const MODULE_NAME = 'Utils';

export default class Utils {
  public static getEndOfChargeNotificationIntervalMins(chargingStation: ChargingStation, connectorId: number) {
    let intervalMins = 0;
    if (!chargingStation || !chargingStation.connectors) {
      return 0;
    }
    const connector = Utils.getConnectorFromID(chargingStation, connectorId);
    if (connector.power <= 3680) {
      // Notify every 120 mins
      intervalMins = 120;
    } else if (connector.power <= 7360) {
      // Notify every 60 mins
      intervalMins = 60;
    } else if (connector.power < 50000) {
      // Notify every 30 mins
      intervalMins = 30;
    } else if (connector.power >= 50000) {
      // Notify every 15 mins
      intervalMins = 15;
    }
    return intervalMins;
  }

  public static async promiseWithTimeout<T>(timeoutMs: number, promise: Promise<T>, failureMessage: string) {
    let timeoutHandle;
    const timeoutPromise = new Promise<never>((resolve, reject) => {
      timeoutHandle = setTimeout(() => reject(new Error(failureMessage)), timeoutMs);
    });
    return Promise.race([
      promise,
      timeoutPromise,
    ]).then((result) => {
      clearTimeout(timeoutHandle);
      return result;
    });
  }

  public static logActionsResponse(
    tenantID: string, action: ServerAction, module: string, method: string, actionsResponse: ActionsResponse,
    messageSuccess: string, messageError: string, messageSuccessAndError: string,
    messageNoSuccessNoError: string) {
    // Replace
    messageSuccess = messageSuccess.replace('{{inSuccess}}', actionsResponse.inSuccess.toString());
    messageError = messageError.replace('{{inError}}', actionsResponse.inError.toString());
    messageSuccessAndError = messageSuccessAndError.replace('{{inSuccess}}', actionsResponse.inSuccess.toString());
    messageSuccessAndError = messageSuccessAndError.replace('{{inError}}', actionsResponse.inError.toString());
    // Success and Error
    if (actionsResponse.inSuccess > 0 && actionsResponse.inError > 0) {
      Logging.logError({
        tenantID: tenantID,
        source: Constants.CENTRAL_SERVER,
        action, module, method,
        message: messageSuccessAndError
      });
    } else if (actionsResponse.inSuccess > 0) {
      Logging.logInfo({
        tenantID: tenantID,
        source: Constants.CENTRAL_SERVER,
        action, module, method,
        message: messageSuccess
      });
    } else if (actionsResponse.inError > 0) {
      Logging.logError({
        tenantID: tenantID,
        source: Constants.CENTRAL_SERVER,
        action, module, method,
        message: messageError
      });
    } else {
      Logging.logInfo({
        tenantID: tenantID,
        source: Constants.CENTRAL_SERVER,
        action, module, method,
        message: messageNoSuccessNoError
      });
    }
  }

  public static getInactivityStatusLevel(chargingStation: ChargingStation, connectorId: number, inactivitySecs: number): InactivityStatus {
    if (!inactivitySecs) {
      return InactivityStatus.INFO;
    }
    // Get Notification Interval
    const intervalMins = Utils.getEndOfChargeNotificationIntervalMins(chargingStation, connectorId);
    // Check
    if (inactivitySecs < (intervalMins * 60)) {
      return InactivityStatus.INFO;
    } else if (inactivitySecs < (intervalMins * 60 * 2)) {
      return InactivityStatus.WARNING;
    }
    return InactivityStatus.ERROR;
  }

  public static getRoundedNumberToTwoDecimals(numberToRound: number): number {
    return Math.round(numberToRound * 100) / 100;
  }

  public static objectHasProperty(object: object, key: string): boolean {
    return _.has(object, key);
  }

  public static generateGUID() {
    return uuid();
  }

  static generateTagID(name: string, firstName: string) {
    let tagID = '';
    if (name && name.length > 0) {
      tagID = name[0].toUpperCase();
    } else {
      tagID = 'S';
    }
    if (firstName && firstName.length > 0) {
      tagID += firstName[0].toUpperCase();
    } else {
      tagID += 'F';
    }
    tagID += Math.floor((Math.random() * 2147483648) + 1);
    return tagID;
  }

  public static isIterable(obj): boolean {
    if (obj) {
      return typeof obj[Symbol.iterator] === 'function';
    }
    return false;
  }

  public static isUndefined(obj): boolean {
    return typeof obj === 'undefined';
  }

  public static getConnectorStatusesFromChargingStations(chargingStations: ChargingStation[]): ConnectorStats {
    const connectorStats: ConnectorStats = {
      totalChargers: 0,
      availableChargers: 0,
      totalConnectors: 0,
      chargingConnectors: 0,
      suspendedConnectors: 0,
      availableConnectors: 0,
      unavailableConnectors: 0,
      preparingConnectors: 0,
      finishingConnectors: 0,
      faultedConnectors: 0
    };
    // Chargers
    for (const chargingStation of chargingStations) {
      // Check not deleted
      if (chargingStation.deleted) {
        continue;
      }
      // Check connectors
      Utils.checkAndUpdateConnectorsStatus(chargingStation);
      connectorStats.totalChargers++;
      // Handle Connectors
      if (!chargingStation.connectors) {
        chargingStation.connectors = [];
      }
      for (const connector of chargingStation.connectors) {
        if (!connector) {
          continue;
        }
        connectorStats.totalConnectors++;
        // Not Available?
        if (chargingStation.inactive ||
          connector.status === ChargePointStatus.UNAVAILABLE) {
          connectorStats.unavailableConnectors++;
          // Available?
        } else if (connector.status === ChargePointStatus.AVAILABLE) {
          connectorStats.availableConnectors++;
          // Suspended?
        } else if (connector.status === ChargePointStatus.SUSPENDED_EV ||
          connector.status === ChargePointStatus.SUSPENDED_EVSE) {
          connectorStats.suspendedConnectors++;
          // Charging?
        } else if (connector.status === ChargePointStatus.CHARGING ||
          connector.status === ChargePointStatus.OCCUPIED) {
          connectorStats.chargingConnectors++;
          // Faulted?
        } else if (connector.status === ChargePointStatus.FAULTED) {
          connectorStats.faultedConnectors++;
          // Preparing?
        } else if (connector.status === ChargePointStatus.PREPARING) {
          connectorStats.preparingConnectors++;
          // Finishing?
        } else if (connector.status === ChargePointStatus.FINISHING) {
          connectorStats.finishingConnectors++;
        }
      }
      // Handle Chargers
      for (const connector of chargingStation.connectors) {
        if (!connector) {
          continue;
        }
        // Check if Available
        if (!chargingStation.inactive && connector.status === ChargePointStatus.AVAILABLE) {
          connectorStats.availableChargers++;
          break;
        }
      }
    }
    return connectorStats;
  }

  public static getChargingStationHeartbeatMaxIntervalSecs(): number {
    // Get Heartbeat Interval from conf
    const config = Configuration.getChargingStationConfig();
    return config.heartbeatIntervalSecs * 3;
  }

  public static checkAndUpdateConnectorsStatus(chargingStation: ChargingStation) {
    // Cannot charge in //
    if (chargingStation.chargePoints) {
      for (const chargePoint of chargingStation.chargePoints) {
        if (chargePoint.cannotChargeInParallel) {
          let lockAllConnectors = false;
          // Check
          for (const connectorID of chargePoint.connectorIDs) {
            const connector = Utils.getConnectorFromID(chargingStation, connectorID);
            if (!connector) {
              continue;
            }
            if (connector.status !== ChargePointStatus.AVAILABLE) {
              lockAllConnectors = true;
              break;
            }
          }
          // Lock?
          if (lockAllConnectors) {
            for (const connectorID of chargePoint.connectorIDs) {
              const connector = Utils.getConnectorFromID(chargingStation, connectorID);
              if (!connector) {
                continue;
              }
              if (connector.status === ChargePointStatus.AVAILABLE) {
                // Check OCPP Version
                if (chargingStation.ocppVersion === OCPPVersion.VERSION_15) {
                  // Set OCPP 1.5 Occupied
                  connector.status = ChargePointStatus.OCCUPIED;
                } else {
                  // Set OCPP 1.6 Unavailable
                  connector.status = ChargePointStatus.UNAVAILABLE;
                }
              }
            }
          }
        }
      }
    }
  }

  public static getLanguageFromLocale(locale: string) {
    let language = Constants.DEFAULT_LANGUAGE;
    // Set the User's locale
    if (locale && locale.length > 2) {
      language = locale.substring(0, 2);
    }
    return language;
  }

  public static async normalizeAndCheckSOAPParams(headers, req) {
    // Normalize
    Utils._normalizeOneSOAPParam(headers, 'chargeBoxIdentity');
    Utils._normalizeOneSOAPParam(headers, 'Action');
    Utils._normalizeOneSOAPParam(headers, 'To');
    Utils._normalizeOneSOAPParam(headers, 'From.Address');
    Utils._normalizeOneSOAPParam(headers, 'ReplyTo.Address');
    // Parse the request (lower case for fucking charging station DBT URL registration)
    const urlParts = url.parse(decodeURIComponent(req.url.toLowerCase()), true);
    const tenantID = urlParts.query.tenantid as string;
    const token = urlParts.query.token;
    // Check
    await Utils.checkTenant(tenantID);
    // Set the Tenant ID
    headers.tenantID = tenantID;
    headers.token = token;

    if (!Utils.isChargingStationIDValid(headers.chargeBoxIdentity)) {
      throw new BackendError({
        source: headers.chargeBoxIdentity,
        module: MODULE_NAME,
        method: 'normalizeAndCheckSOAPParams',
        message: 'The Charging Station ID is invalid'
      });
    }
  }

  public static getConnectorLimitSourceString(limitSource: ConnectorCurrentLimitSource): string {
    switch (limitSource) {
      case ConnectorCurrentLimitSource.CHARGING_PROFILE:
        return 'Charging Profile';
      case ConnectorCurrentLimitSource.CONNECTOR:
        return 'Connector';
      case ConnectorCurrentLimitSource.STATIC_LIMITATION:
        return 'Static Limitation';
    }
  }

  public static async checkTenant(tenantID: string): Promise<void> {
    if (!tenantID) {
      throw new BackendError({
        source: Constants.CENTRAL_SERVER,
        module: MODULE_NAME,
        method: 'checkTenant',
        message: 'The Tenant ID is mandatory'
      });
    }
    // Check in cache
    if (_tenants.includes(tenantID)) {
      return Promise.resolve(null);
    }
    if (tenantID !== Constants.DEFAULT_TENANT) {
      // Valid Object ID?
      if (!ObjectID.isValid(tenantID)) {
        throw new BackendError({
          source: Constants.CENTRAL_SERVER,
          module: MODULE_NAME,
          method: 'checkTenant',
          message: `Invalid Tenant ID '${tenantID}'`
        });
      }
      // Get the Tenant
      const tenant = await TenantStorage.getTenant(tenantID);
      if (!tenant) {
        throw new BackendError({
          source: Constants.CENTRAL_SERVER,
          module: MODULE_NAME,
          method: 'checkTenant',
          message: `Invalid Tenant ID '${tenantID}'`
        });
      }
    }
    _tenants.push(tenantID);
  }

  static convertToBoolean(value: any): boolean {
    let result = false;
    // Check boolean
    if (value) {
      // Check the type
      if (typeof value === 'boolean') {
        // Already a boolean
        result = value;
      } else {
        // Convert
        result = (value === 'true');
      }
    }
    return result;
  }

  public static convertToDate(date: any): Date {
    // Check
    if (!date) {
      return date;
    }
    // Check Type
    if (!(date instanceof Date)) {
      return new Date(date);
    }
    return date;
  }

  public static replaceSpecialCharsInCSVValueParam(value: string): string {
    return value ? value.replace(/\n/g, '') : '';
  }

  public static escapeSpecialCharsInRegex(value: string): string {
    return value ? value.replace(/[.*+?^${}()|[\]\\]/g, '\\$&') : '';
  }

  public static isEmptyJSon(document) {
    // Empty?
    if (!document) {
      return true;
    }
    // Check type
    if (typeof document !== 'object') {
      return true;
    }
    // Check
    return Object.keys(document).length === 0;
  }

  public static removeExtraEmptyLines(tab) {
    // Start from the end
    for (let i = tab.length - 1; i > 0; i--) {
      // Two consecutive empty lines?
      if (tab[i].length === 0 && tab[i - 1].length === 0) {
        // Remove the last one
        tab.splice(i, 1);
      }
      // Check last line
      if (i === 1 && tab[i - 1].length === 0) {
        // Remove the first one
        tab.splice(i - 1, 1);
      }
    }
  }

  public static isComponentActiveFromToken(userToken: UserToken, componentName: TenantComponents): boolean {
    return userToken.activeComponents.includes(componentName);
  }

  public static convertToObjectID(id: any): ObjectID {
    let changedID = id;
    // Check
    if (typeof id === 'string') {
      // Create Object
      changedID = new ObjectID(id);
    }
    return changedID;
  }

  public static convertToInt(value: any): number {
    let changedValue = value;
    if (!value) {
      return 0;
    }
    // Check
    if (typeof value === 'string') {
      // Create Object
      changedValue = parseInt(value);
    }
    return changedValue;
  }

  public static convertToFloat(value: any): number {
    let changedValue = value;
    if (!value) {
      return 0;
    }
    // Check
    if (typeof value === 'string') {
      // Create Object
      changedValue = parseFloat(value);
    }
    return changedValue;
  }

  public static convertUserToObjectID(user: User | UserToken | string): ObjectID | null {
    let userID = null;
    // Check Created By
    if (user) {
      // Check User Model
      if (typeof user === 'object' &&
        user.constructor.name !== 'ObjectID') {
        // This is the User Model
        userID = Utils.convertToObjectID(user.id);
      }
      // Check String
      if (typeof user === 'string') {
        // This is a String
        userID = Utils.convertToObjectID(user);
      }
    }
    return userID;
  }

  public static convertAmpToWatt(chargingStation: ChargingStation, chargePoint: ChargePoint, connectorID = 0, ampValue: number): number {
    const voltage = Utils.getChargingStationVoltage(chargingStation, chargePoint, connectorID);
    if (voltage) {
      return voltage * ampValue;
    }
    return 0;
  }

  public static convertWattToAmp(chargingStation: ChargingStation, chargePoint: ChargePoint, connectorID = 0, wattValue: number): number {
    const voltage = Utils.getChargingStationVoltage(chargingStation, chargePoint, connectorID);
    if (voltage) {
      return Math.floor(wattValue / voltage);
    }
    return 0;
  }

  public static getChargePointFromID(chargingStation: ChargingStation, chargePointID: number): ChargePoint {
    if (!chargingStation.chargePoints) {
      return null;
    }
    return chargingStation.chargePoints.find((chargePoint) => chargePoint.chargePointID === chargePointID);
  }

  public static getConnectorFromID(chargingStation: ChargingStation, connectorID: number): Connector {
    if (!chargingStation.connectors) {
      return null;
    }
    return chargingStation.connectors.find((connector) => connector.connectorId === connectorID);
  }

  public static computeChargingStationTotalAmps(chargingStation: ChargingStation): number {
    let totalAmps = 0;
    if (chargingStation) {
      // Check at Charging Station
      if (chargingStation.maximumPower) {
        return Utils.convertWattToAmp(chargingStation, null, 0, chargingStation.maximumPower);
      }
      // Check at charge point level
      if (chargingStation.chargePoints) {
        for (const chargePoint of chargingStation.chargePoints) {
          totalAmps += chargePoint.amperage;
        }
      }
      // Check at connector level
      if (totalAmps === 0 && chargingStation.connectors) {
        for (const connector of chargingStation.connectors) {
          totalAmps += connector.amperage;
        }
      }
    }
    return totalAmps;
  }

  // Tslint:disable-next-line: cyclomatic-complexity
  public static getChargingStationPower(chargingStation: ChargingStation, chargePoint: ChargePoint, connectorId = 0): number {
    let totalPower = 0;
    if (chargingStation) {
      // Check at charge point level
      if (chargingStation.chargePoints) {
        for (const chargePointOfCS of chargingStation.chargePoints) {
          if (!chargePoint || chargePoint.chargePointID === chargePointOfCS.chargePointID) {
            // Charging Station
            if (connectorId === 0 && chargePointOfCS.power) {
              totalPower += chargePointOfCS.power;
            // Connector
            } else if (chargePointOfCS.connectorIDs.includes(connectorId) && chargePointOfCS.power &&
                (chargePointOfCS.cannotChargeInParallel || chargePointOfCS.sharePowerToAllConnectors)) {
              // Check Connector ID
              const connector = Utils.getConnectorFromID(chargingStation, connectorId);
              if (connector.power) {
                return connector.power;
              }
              return chargePointOfCS.power;
            }
          }
        }
      }
      // Check at connector level
      if (totalPower === 0 && chargingStation.connectors) {
        for (const connector of chargingStation.connectors) {
          if (connectorId === 0 && connector.power) {
            totalPower += connector.power;
          }
          if (connector.connectorId === connectorId && connector.power) {
            return connector.power;
          }
        }
      }
    }
    if (!totalPower) {
      const amperage = Utils.getChargingStationAmperage(chargingStation, chargePoint, connectorId);
      const voltage = Utils.getChargingStationVoltage(chargingStation, chargePoint, connectorId);
      if (voltage && amperage) {
        return voltage * amperage;
      }
    }
    return totalPower;
  }

  public static getNumberOfConnectedPhases(chargingStation: ChargingStation, chargePoint?: ChargePoint, connectorId = 0): number {
    if (chargingStation) {
      // Check at charge point level
      if (chargingStation.chargePoints) {
        for (const chargePointOfCS of chargingStation.chargePoints) {
          if (!chargePoint || chargePoint.chargePointID === chargePointOfCS.chargePointID) {
            // Charging Station
            if (connectorId === 0 && chargePointOfCS.numberOfConnectedPhase) {
              return chargePointOfCS.numberOfConnectedPhase;
<<<<<<< HEAD
              // Connector
            } else if (chargePointOfCS.connectorIDs.includes(connectorId) && chargePointOfCS.numberOfConnectedPhase) {
=======
            }
            // Connector
            if (chargePointOfCS.connectorIDs.includes(connectorId) && chargePointOfCS.numberOfConnectedPhase) {
              // Check Connector ID
              const connector = Utils.getConnectorFromID(chargingStation, connectorId);
              if (connector.numberOfConnectedPhase) {
                return connector.numberOfConnectedPhase;
              }
>>>>>>> bed54bc5
              return chargePointOfCS.numberOfConnectedPhase;
            }
          }
        }
      }
      // Check at connector level
      if (chargingStation.connectors) {
        for (const connector of chargingStation.connectors) {
          // Take the first
          if (connectorId === 0 && connector.numberOfConnectedPhase) {
            return connector.numberOfConnectedPhase;
          }
          if (connector.connectorId === connectorId && connector.numberOfConnectedPhase) {
            return connector.numberOfConnectedPhase;
          }
        }
      }
    }
    return 1;
  }

  public static getChargingStationVoltage(chargingStation: ChargingStation, chargePoint?: ChargePoint, connectorId = 0): number {
    if (chargingStation) {
      // Check at charging station level
      if (chargingStation.voltage) {
        return chargingStation.voltage;
      }
      // Check at charge point level
      if (chargingStation.chargePoints) {
        for (const chargePointOfCS of chargingStation.chargePoints) {
          if (!chargePoint || chargePoint.chargePointID === chargePointOfCS.chargePointID) {
            // Charging Station
            if (connectorId === 0 && chargePointOfCS.voltage) {
              return chargePointOfCS.voltage;
<<<<<<< HEAD
              // Connector
            } else if (chargePointOfCS.connectorIDs.includes(connectorId) && chargePointOfCS.voltage) {
=======
            }
            // Connector
            if (chargePointOfCS.connectorIDs.includes(connectorId) && chargePointOfCS.voltage) {
              // Check Connector ID
              const connector = Utils.getConnectorFromID(chargingStation, connectorId);
              if (connector.voltage) {
                return connector.voltage;
              }
>>>>>>> bed54bc5
              return chargePointOfCS.voltage;
            }
          }
        }
      }
      // Check at connector level
      if (chargingStation.connectors) {
        for (const connector of chargingStation.connectors) {
          // Take the first
          if (connectorId === 0 && connector.voltage) {
            return connector.voltage;
          }
          if (connector.connectorId === connectorId && connector.voltage) {
            return connector.voltage;
          }
        }
      }
    }
    return 0;
  }

  public static getChargingStationCurrentType(chargingStation: ChargingStation, chargePoint: ChargePoint, connectorId = 0): CurrentType {
    if (chargingStation) {
      // Check at charge point level
      if (chargingStation.chargePoints) {
        for (const chargePointOfCS of chargingStation.chargePoints) {
          if (!chargePoint || chargePoint.chargePointID === chargePointOfCS.chargePointID) {
            // Charging Station
            if (connectorId === 0 && chargePointOfCS.currentType) {
              return chargePointOfCS.currentType;
              // Connector
            } else if (chargePointOfCS.connectorIDs.includes(connectorId) && chargePointOfCS.currentType) {
              // Check Connector ID
              const connector = Utils.getConnectorFromID(chargingStation, connectorId);
              if (connector.currentType) {
                return connector.currentType;
              }
              return chargePointOfCS.currentType;
            }
          }
        }
      }
      // Check at connector level
      if (chargingStation.connectors) {
        for (const connector of chargingStation.connectors) {
          // Take the first
          if (connectorId === 0 && connector.currentType) {
            return connector.currentType;
          }
          if (connector.connectorId === connectorId && connector.currentType) {
            return connector.currentType;
          }
        }
      }
    }
    return null;
  }

  // Tslint:disable-next-line: cyclomatic-complexity
  public static getChargingStationAmperage(chargingStation: ChargingStation, chargePoint?: ChargePoint, connectorId = 0): number {
    let totalAmps = 0;
    if (chargingStation) {
      // Check at charge point level
      if (chargingStation.chargePoints) {
<<<<<<< HEAD
        if (chargePoint) {
          // Charging Station
          if (connectorId === 0 && chargePoint.amperage) {
            totalAmps += chargePoint.amperage;
            // Connector
          } else if (chargePoint.connectorIDs.includes(connectorId) && chargePoint.amperage &&
            (chargePoint.cannotChargeInParallel || chargePoint.sharePowerToAllConnectors)) {
            return chargePoint.amperage;
          }
        } else {
          for (const chargePointOfCS of chargingStation.chargePoints) {
=======
        for (const chargePointOfCS of chargingStation.chargePoints) {
          if (!chargePoint || chargePoint.chargePointID === chargePointOfCS.chargePointID) {
>>>>>>> bed54bc5
            // Charging Station
            if (connectorId === 0 && chargePointOfCS.amperage) {
              totalAmps += chargePointOfCS.amperage;
              // Connector
            } else if (chargePointOfCS.connectorIDs.includes(connectorId) && chargePointOfCS.amperage &&
              (chargePointOfCS.cannotChargeInParallel || chargePointOfCS.sharePowerToAllConnectors)) {
              // Check Connector ID
              const connector = Utils.getConnectorFromID(chargingStation, connectorId);
              if (connector.amperage) {
                return connector.amperage;
              }
              return chargePointOfCS.amperage;
            }
          }
        }
      }
      // Check at connector level
      if (totalAmps === 0 && chargingStation.connectors) {
        for (const connector of chargingStation.connectors) {
          if (connectorId === 0 && connector.amperage) {
            totalAmps += connector.amperage;
          }
          if (connector.connectorId === connectorId && connector.amperage) {
            return connector.amperage;
          }
        }
      }
    }
    if (!totalAmps) {
      const power = Utils.getChargingStationPower(chargingStation, chargePoint, connectorId);
      const voltage = Utils.getChargingStationVoltage(chargingStation, chargePoint, connectorId);
      if (voltage && power) {
        return power / voltage;
      }
    }
    return totalAmps;
  }

  public static getChargingStationAmperageLimit(chargingStation: ChargingStation, chargePoint: ChargePoint, connectorId = 0): number {
    let amperageLimit = 0;
    if (chargingStation) {
      if (connectorId > 0) {
        return Utils.getConnectorFromID(chargingStation, connectorId).amperageLimit;
      }
      // Check at charge point level
      if (chargingStation.chargePoints) {
        for (const chargePointOfCS of chargingStation.chargePoints) {
          if (!chargePoint || chargePoint.chargePointID === chargePointOfCS.chargePointID) {
            if (chargePointOfCS.excludeFromPowerLimitation) {
              continue;
            }
            if (chargePointOfCS.cannotChargeInParallel ||
                chargePointOfCS.sharePowerToAllConnectors) {
              // Add limit amp of one connector
              amperageLimit += Utils.getConnectorFromID(chargingStation, chargePointOfCS.connectorIDs[0]).amperageLimit;
            } else {
              // Add limit amp of all connectors
              for (const connectorID of chargePointOfCS.connectorIDs) {
                amperageLimit += Utils.getConnectorFromID(chargingStation, connectorID).amperageLimit;
              }
            }
          }
        }
<<<<<<< HEAD
        // Check at connector level
      } else if (chargingStation.connectors) {
=======
      }
      // Check at connector level
      if (amperageLimit === 0 && chargingStation.connectors) {
>>>>>>> bed54bc5
        for (const connector of chargingStation.connectors) {
          amperageLimit += connector.amperageLimit;
        }
      }
    }
    return amperageLimit;
  }

  public static isEmptyArray(array): boolean {
    if (Array.isArray(array) && array.length > 0) {
      return false;
    }
    return true;
  }

  public static buildUserFullName(user: User, withID = true, withEmail = false, invertedName = false) {
    let fullName: string;
    if (!user || !user.name) {
      return 'Unknown';
    }
    if (invertedName) {
      if (user.firstName) {
        fullName = `${user.name}, ${user.firstName}`;
      } else {
        fullName = user.name;
      }
    } else {
      // eslint-disable-next-line no-lonely-if
      if (user.firstName) {
        fullName = `${user.firstName} ${user.name}`;
      } else {
        fullName = user.name;
      }
    }
    if (withID && user.iNumber) {
      fullName += ` (${user.iNumber})`;
    }
    if (withEmail && user.email) {
      fullName += `; ${user.email}`;
    }
    return fullName;
  }

  // Save the users in file
  public static saveFile(filename, content) {
    // Save
    fs.writeFileSync(path.join(__dirname, filename), content, 'UTF-8');
  }

  public static getRandomInt(): number {
    return Math.floor((Math.random() * 2147483648) + 1); // INT32 (signed: issue in Schneider)
  }

  public static buildEvseURL(subdomain: string = null): string {
    if (subdomain) {
      return `${_centralSystemFrontEndConfig.protocol}://${subdomain}.${_centralSystemFrontEndConfig.host}:${_centralSystemFrontEndConfig.port}`;
    }
    return `${_centralSystemFrontEndConfig.protocol}://${_centralSystemFrontEndConfig.host}:${
      _centralSystemFrontEndConfig.port}`;
  }

  public static buildOCPPServerURL(tenantID: string, ocppVersion: OCPPVersion, ocppProtocol: OCPPProtocol, token?: string): string {
    let ocppUrl;
    const version = ocppVersion === OCPPVersion.VERSION_16 ? 'OCPP16' : 'OCPP15';
    switch (ocppProtocol) {
      case OCPPProtocol.JSON:
        ocppUrl = `${Configuration.getJsonEndpointConfig().baseUrl}/OCPP16/${tenantID}`;
        if (token) {
          ocppUrl += `/${token}`;
        }
        return ocppUrl;
      case OCPPProtocol.SOAP:
      default:
        ocppUrl = `${Configuration.getWSDLEndpointConfig().baseUrl}/${version}?TenantID=${tenantID}`;
        if (token) {
          ocppUrl += `%26Token=${token}`;
        }
        return ocppUrl;
    }
  }

  public static async buildEvseUserURL(tenantID: string, user: User, hash = ''): Promise<string> {
    const tenant = await TenantStorage.getTenant(tenantID);
    const _evseBaseURL = Utils.buildEvseURL(tenant.subdomain);
    // Add
    return _evseBaseURL + '/users?UserID=' + user.id + hash;
  }

  public static async buildEvseChargingStationURL(tenantID: string, chargingStation: ChargingStation, hash = ''): Promise<string> {
    const tenant = await TenantStorage.getTenant(tenantID);
    const _evseBaseURL = Utils.buildEvseURL(tenant.subdomain);
    return _evseBaseURL + '/charging-stations?ChargingStationID=' + chargingStation.id + hash;
  }

  public static async buildEvseTransactionURL(tenantID: string, chargingStation: ChargingStation, transactionId, hash = ''): Promise<string> {
    const tenant = await TenantStorage.getTenant(tenantID);
    const _evseBaseURL = Utils.buildEvseURL(tenant.subdomain);
    return _evseBaseURL + '/transactions?TransactionID=' + transactionId + hash;
  }

  public static async buildEvseBillingSettingsURL(tenantID: string): Promise<string> {
    const tenant = await TenantStorage.getTenant(tenantID);
    const _evseBaseURL = Utils.buildEvseURL(tenant.subdomain);
    return _evseBaseURL + '/settings#billing';
  }

  public static isServerInProductionMode(): boolean {
    const env = process.env.NODE_ENV || 'dev';
    return (env === 'production');
  }

  public static hideShowMessage(message): string {
    // Check Prod
    if (Utils.isServerInProductionMode()) {
      return 'An unexpected server error occurred. Check the server\'s logs!';
    }
    return message;
  }

  public static getRequestIP(request): string {
    if (request.ip) {
      return request.ip;
    } else if (request.headers['x-forwarded-for']) {
      return request.headers['x-forwarded-for'];
    } else if (request.connection.remoteAddress) {
      return request.connection.remoteAddress;
    } else if (request.headers.host) {
      const host = request.headers.host.split(':', 2);
      const ip = host[0];
      return ip;
    }
  }

  public static getLocalIP(): string {
    return localIP.getLocalIP4();
  }

  public static checkRecordLimit(recordLimit: number | string): number {
    // String?
    if (typeof recordLimit === 'string') {
      recordLimit = Utils.convertToInt(recordLimit);
    }
    // Not provided?
    if (isNaN(recordLimit) || recordLimit < 0 || recordLimit === 0) {
      recordLimit = Constants.DB_RECORD_COUNT_DEFAULT;
    }
    // Check max
    if (recordLimit > Number.MAX_SAFE_INTEGER) {
      recordLimit = Number.MAX_SAFE_INTEGER;
    }
    return recordLimit;
  }

  public static roundTo(number, scale) {
    return Utils.convertToFloat(number.toFixed(scale));
  }

  public static firstLetterInUpperCase(value: string): string {
    return value[0].toUpperCase() + value.substring(1);
  }

  public static firstLetterInLowerCase(value: string): string {
    return value[0].toLowerCase() + value.substring(1);
  }

  public static cloneJSonDocument(jsonDocument: object): object {
    return JSON.parse(JSON.stringify(jsonDocument));
  }

  public static getConnectorLetterFromConnectorID(connectorID: number): string {
    return String.fromCharCode(65 + connectorID - 1);
  }

  public static getConnectorIDFromConnectorLetter(connectorLetter: string): number {
    return connectorLetter.charCodeAt(0) - 64;
  }

  public static checkRecordSkip(recordSkip: number | string): number {
    // String?
    if (typeof recordSkip === 'string') {
      recordSkip = Utils.convertToInt(recordSkip);
    }
    // Not provided?
    if (isNaN(recordSkip) || recordSkip < 0) {
      // Default
      recordSkip = 0;
    }
    return recordSkip;
  }

  public static generateToken(email) {
    return Cypher.hash(`${crypto.randomBytes(256).toString('hex')}}~${new Date().toISOString()}~${email}`);
  }

  public static duplicateJSON(src): any {
    if (!src || typeof src !== 'object') {
      return src;
    }
    // Recreate all of it
    return JSON.parse(JSON.stringify(src));
  }

  public static getRoleNameFromRoleID(roleID) {
    switch (roleID) {
      case UserRole.BASIC:
        return 'Basic';
      case UserRole.DEMO:
        return 'Demo';
      case UserRole.ADMIN:
        return 'Admin';
      case UserRole.SUPER_ADMIN:
        return 'Super Admin';
      default:
        return 'Unknown';
    }
  }

  public static async hashPasswordBcrypt(password: string): Promise<string> {
    // eslint-disable-next-line no-undef
    return await new Promise((fulfill, reject) => {
      // Generate a salt with 15 rounds
      bcrypt.genSalt(10, (error, salt) => {
        // Hash
        bcrypt.hash(password, salt, (err, hash) => {
          // Error?
          if (err) {
            reject(err);
          } else {
            fulfill(hash);
          }
        });
      });
    });
  }

  public static async checkPasswordBCrypt(password, hash): Promise<boolean> {
    // eslint-disable-next-line no-undef
    return await new Promise((fulfill, reject) => {
      // Compare
      bcrypt.compare(password, hash, (err, match) => {
        // Error?
        if (err) {
          reject(err);
        } else {
          fulfill(match);
        }
      });
    });
  }

  public static isPasswordStrongEnough(password) {
    const uc = password.match(Constants.PWD_UPPERCASE_RE);
    const lc = password.match(Constants.PWD_LOWERCASE_RE);
    const n = password.match(Constants.PWD_NUMBER_RE);
    const sc = password.match(Constants.PWD_SPECIAL_CHAR_RE);
    return password.length >= Constants.PWD_MIN_LENGTH &&
      uc && uc.length >= Constants.PWD_UPPERCASE_MIN_COUNT &&
      lc && lc.length >= Constants.PWD_LOWERCASE_MIN_COUNT &&
      n && n.length >= Constants.PWD_NUMBER_MIN_COUNT &&
      sc && sc.length >= Constants.PWD_SPECIAL_MIN_COUNT;
  }


  public static generatePassword() {
    let password = '';
    const randomLength = Math.floor(Math.random() * (Constants.PWD_MAX_LENGTH - Constants.PWD_MIN_LENGTH)) + Constants.PWD_MIN_LENGTH;
    while (!Utils.isPasswordStrongEnough(password)) {
      // eslint-disable-next-line no-useless-escape
      password = passwordGenerator(randomLength, false, /[\w\d!#\$%\^&\*\.\?\-]/);
    }
    return password;
  }

  public static getStatusDescription(status: string): string {
    switch (status) {
      case UserStatus.PENDING:
        return 'Pending';
      case UserStatus.LOCKED:
        return 'Locked';
      case UserStatus.BLOCKED:
        return 'Blocked';
      case UserStatus.ACTIVE:
        return 'Active';
      case UserStatus.INACTIVE:
        return 'Inactive';
      default:
        return 'Unknown';
    }
  }

  public static hashPassword(password) {
    return Cypher.hash(password);
  }

  public static checkIfOCPIEndpointValid(ocpiEndpoint: Partial<OCPIEndpoint>, req: Request): void {
    if (req.method !== 'POST' && !ocpiEndpoint.id) {
      throw new AppError({
        source: Constants.CENTRAL_SERVER,
        errorCode: HTTPError.GENERAL_ERROR,
        message: 'The OCPI Endpoint ID is mandatory',
        module: MODULE_NAME,
        method: 'checkIfOCPIEndpointValid'
      });
    }
    if (!ocpiEndpoint.name) {
      throw new AppError({
        source: Constants.CENTRAL_SERVER,
        errorCode: HTTPError.GENERAL_ERROR,
        message: 'The OCPI Endpoint name is mandatory',
        module: MODULE_NAME,
        method: 'checkIfOCPIEndpointValid',
        user: req.user.id
      });
    }
    if (!ocpiEndpoint.role) {
      throw new AppError({
        source: Constants.CENTRAL_SERVER,
        errorCode: HTTPError.GENERAL_ERROR,
        message: 'The OCPI Endpoint role is mandatory',
        module: MODULE_NAME,
        method: 'checkIfOCPIEndpointValid',
        user: req.user.id
      });
    }
    if (!ocpiEndpoint.baseUrl) {
      throw new AppError({
        source: Constants.CENTRAL_SERVER,
        errorCode: HTTPError.GENERAL_ERROR,
        message: 'The OCPI Endpoint base URL is mandatory',
        module: MODULE_NAME,
        method: 'checkIfOCPIEndpointValid',
        user: req.user.id
      });
    }
    if (!ocpiEndpoint.localToken) {
      throw new AppError({
        source: Constants.CENTRAL_SERVER,
        errorCode: HTTPError.GENERAL_ERROR,
        message: 'The OCPI Endpoint local token is mandatory',
        module: MODULE_NAME,
        method: 'checkIfOCPIEndpointValid',
        user: req.user.id
      });
    }
    if (!ocpiEndpoint.token) {
      throw new AppError({
        source: Constants.CENTRAL_SERVER,
        errorCode: HTTPError.GENERAL_ERROR,
        message: 'The OCPI Endpoint token is mandatory',
        module: MODULE_NAME,
        method: 'checkIfOCPIEndpointValid',
        user: req.user.id
      });
    }
  }

  public static checkIfChargingProfileIsValid(chargingStation: ChargingStation, chargePoint: ChargePoint,
    filteredRequest: ChargingProfile, req: Request): void {
    if (!filteredRequest.profile) {
      throw new AppError({
        source: Constants.CENTRAL_SERVER,
        action: ServerAction.CHARGING_PROFILE_UPDATE,
        errorCode: HTTPError.GENERAL_ERROR,
        message: 'Charging Profile is mandatory',
        module: MODULE_NAME, method: 'checkIfChargingProfileIsValid',
        user: req.user.id
      });
    }
    if (!filteredRequest.profile.chargingProfileId || !filteredRequest.profile.stackLevel ||
      !filteredRequest.profile.chargingProfilePurpose || !filteredRequest.profile.chargingProfileKind ||
      !filteredRequest.profile.chargingSchedule) {
      throw new AppError({
        source: Constants.CENTRAL_SERVER,
        action: ServerAction.CHARGING_PROFILE_UPDATE,
        errorCode: HTTPError.GENERAL_ERROR,
        message: 'Invalid Charging Profile',
        module: MODULE_NAME, method: 'checkIfChargingProfileIsValid',
        user: req.user.id
      });
    }
    if (!filteredRequest.profile.chargingSchedule.chargingSchedulePeriod) {
      throw new AppError({
        source: Constants.CENTRAL_SERVER,
        action: ServerAction.CHARGING_PROFILE_UPDATE,
        errorCode: HTTPError.GENERAL_ERROR,
        message: 'Invalid Charging Profile\'s Schedule',
        module: MODULE_NAME, method: 'checkIfChargingProfileIsValid',
        user: req.user.id
      });
    }
    if (filteredRequest.profile.chargingSchedule.chargingSchedulePeriod.length === 0) {
      throw new AppError({
        source: Constants.CENTRAL_SERVER,
        action: ServerAction.CHARGING_PROFILE_UPDATE,
        errorCode: HTTPError.GENERAL_ERROR,
        message: 'Charging Profile\'s schedule must not be empty',
        module: MODULE_NAME, method: 'checkIfChargingProfileIsValid',
        user: req.user.id
      });
    }
    // Check End of Schedule <= 24h
    const endScheduleDate = new Date(new Date(filteredRequest.profile.chargingSchedule.startSchedule).getTime() +
      filteredRequest.profile.chargingSchedule.duration * 1000);
    if (!moment(endScheduleDate).isBefore(moment(filteredRequest.profile.chargingSchedule.startSchedule).add('1', 'd').add('1', 'm'))) {
      throw new AppError({
        source: Constants.CENTRAL_SERVER,
        action: ServerAction.CHARGING_PROFILE_UPDATE,
        errorCode: HTTPError.GENERAL_ERROR,
        message: 'Charging Profile\'s schedule should not exeed 24 hours',
        module: MODULE_NAME, method: 'checkIfChargingProfileIsValid',
        user: req.user.id
      });
    }
    // Check Max Limitation of each Schedule
    const maxAmpLimit = Utils.getChargingStationAmperageLimit(
      chargingStation, chargePoint, filteredRequest.connectorID);
    for (const chargingSchedulePeriod of filteredRequest.profile.chargingSchedule.chargingSchedulePeriod) {
      // Check Min
      if (chargingSchedulePeriod.limit < StaticLimitAmps.MIN_LIMIT) {
        throw new AppError({
          source: Constants.CENTRAL_SERVER,
          action: ServerAction.CHARGING_PROFILE_UPDATE,
          errorCode: HTTPError.GENERAL_ERROR,
          message: `Charging Schedule is below the min limitation (${StaticLimitAmps.MIN_LIMIT}A)`,
          module: MODULE_NAME, method: 'checkIfChargingProfileIsValid',
          user: req.user.id,
          detailedMessages: { chargingSchedulePeriod }
        });
      }
      // Check Max
      if (chargingSchedulePeriod.limit > maxAmpLimit) {
        throw new AppError({
          source: Constants.CENTRAL_SERVER,
          action: ServerAction.CHARGING_PROFILE_UPDATE,
          errorCode: HTTPError.GENERAL_ERROR,
          message: `Charging Schedule is above the max limitation (${maxAmpLimit}A)`,
          module: MODULE_NAME, method: 'checkIfChargingProfileIsValid',
          user: req.user.id,
          detailedMessages: { chargingSchedulePeriod }
        });
      }
    }
  }

  public static checkIfSiteValid(site: Partial<Site>, req: Request): void {
    if (req.method !== 'POST' && !site.id) {
      throw new AppError({
        source: Constants.CENTRAL_SERVER,
        errorCode: HTTPError.GENERAL_ERROR,
        message: 'Site ID is mandatory',
        module: MODULE_NAME,
        method: 'checkIfSiteValid',
        user: req.user.id
      });
    }
    if (!site.name) {
      throw new AppError({
        source: Constants.CENTRAL_SERVER,
        errorCode: HTTPError.GENERAL_ERROR,
        message: 'Site Name is mandatory',
        module: MODULE_NAME,
        method: 'checkIfSiteValid',
        user: req.user.id
      });
    }
    if (!site.companyID) {
      throw new AppError({
        source: Constants.CENTRAL_SERVER,
        errorCode: HTTPError.GENERAL_ERROR,
        message: 'Company ID is mandatory for the Site',
        module: MODULE_NAME,
        method: 'checkIfSiteValid',
        user: req.user.id
      });
    }
  }

  public static checkIfSiteAreaValid(siteArea: Partial<SiteArea>, req: Request): void {
    if (req.method !== 'POST' && !siteArea.id) {
      throw new AppError({
        source: Constants.CENTRAL_SERVER,
        errorCode: HTTPError.GENERAL_ERROR,
        message: 'Site Area ID is mandatory',
        module: MODULE_NAME,
        method: 'checkIfSiteAreaValid',
        user: req.user.id
      });
    }
    if (!siteArea.name) {
      throw new AppError({
        source: Constants.CENTRAL_SERVER,
        errorCode: HTTPError.GENERAL_ERROR,
        message: 'Site Area name is mandatory',
        module: MODULE_NAME,
        method: 'checkIfSiteAreaValid',
        user: req.user.id
      });
    }
    if (!siteArea.siteID) {
      throw new AppError({
        source: Constants.CENTRAL_SERVER,
        errorCode: HTTPError.GENERAL_ERROR,
        message: 'Site ID is mandatory',
        module: MODULE_NAME,
        method: 'checkIfSiteAreaValid',
        user: req.user.id
      });
    }
    // Power
    if (siteArea.maximumPower <= 0) {
      throw new AppError({
        source: Constants.CENTRAL_SERVER,
        errorCode: HTTPError.GENERAL_ERROR,
        message: `Site maximum power must be a positive number but got ${siteArea.maximumPower} kW`,
        module: MODULE_NAME,
        method: 'checkIfSiteAreaValid',
        user: req.user.id
      });
    }
    if (siteArea.voltage !== 230 && siteArea.voltage !== 110) {
      throw new AppError({
        source: Constants.CENTRAL_SERVER,
        errorCode: HTTPError.GENERAL_ERROR,
        message: `Site voltage must be either 110V or 230V but got ${siteArea.voltage} kW`,
        module: MODULE_NAME,
        method: 'checkIfSiteAreaValid',
        user: req.user.id
      });
    }
    if (siteArea.numberOfPhases !== 1 && siteArea.numberOfPhases !== 3) {
      throw new AppError({
        source: Constants.CENTRAL_SERVER,
        errorCode: HTTPError.GENERAL_ERROR,
        message: `Site area number of phases must be either 1 or 3 but got ${siteArea.numberOfPhases}`,
        module: MODULE_NAME,
        method: 'checkIfSiteAreaValid',
        user: req.user.id
      });
    }
  }

  public static checkIfCompanyValid(company: Partial<Company>, req: Request): void {
    if (req.method !== 'POST' && !company.id) {
      throw new AppError({
        source: Constants.CENTRAL_SERVER,
        errorCode: HTTPError.GENERAL_ERROR,
        message: 'Company ID is mandatory',
        module: MODULE_NAME,
        method: 'checkIfCompanyValid',
        user: req.user.id
      });
    }
    if (!company.name) {
      throw new AppError({
        source: Constants.CENTRAL_SERVER,
        errorCode: HTTPError.GENERAL_ERROR,
        message: 'Company Name is mandatory',
        module: MODULE_NAME,
        method: 'checkIfCompanyValid',
        user: req.user.id
      });
    }
  }

  public static isValidDate(date: any) {
    return moment(date).isValid();
  }

  public static checkIfAssetValid(asset: Partial<Asset>, req: Request): void {
    if (req.method !== 'POST' && !asset.id) {
      throw new AppError({
        source: Constants.CENTRAL_SERVER,
        errorCode: HTTPError.GENERAL_ERROR,
        message: 'Asset ID is mandatory',
        module: MODULE_NAME,
        method: 'checkIfAssetValid',
        user: req.user.id
      });
    }
    if (!asset.name) {
      throw new AppError({
        source: Constants.CENTRAL_SERVER,
        errorCode: HTTPError.GENERAL_ERROR,
        message: 'Asset Name is mandatory',
        module: MODULE_NAME,
        method: 'checkIfAssetValid',
        user: req.user.id
      });
    }
    if (!asset.siteAreaID) {
      throw new AppError({
        source: Constants.CENTRAL_SERVER,
        errorCode: HTTPError.GENERAL_ERROR,
        message: 'Asset Site Area is mandatory',
        module: MODULE_NAME,
        method: 'checkIfAssetValid',
        user: req.user.id
      });
    }
    if (!asset.assetType) {
      throw new AppError({
        source: Constants.CENTRAL_SERVER,
        errorCode: HTTPError.GENERAL_ERROR,
        message: 'Asset type is mandatory',
        module: MODULE_NAME,
        method: 'checkIfAssetValid',
        user: req.user.id
      });
    }
  }

  public static async checkIfUserTagsAreValid(user: User, tags: Tag[], req: Request) {
    // Check that the Badge ID is not already used
    if (Authorizations.isAdmin(req.user) || Authorizations.isSuperAdmin(req.user)) {
      if (tags) {
        for (const tag of tags) {
          const foundUser = await UserStorage.getUserByTagId(req.user.tenantID, tag.id);
          if (foundUser && (!user || (foundUser.id !== user.id))) {
            // Tag already used!
            throw new AppError({
              source: Constants.CENTRAL_SERVER,
              errorCode: HTTPError.USER_TAG_ID_ALREADY_USED_ERROR,
              message: `The Tag ID '${tag.id}' is already used by User '${Utils.buildUserFullName(foundUser)}'`,
              module: MODULE_NAME,
              method: 'checkIfUserTagsAreValid',
              user: req.user.id
            });
          }
        }
      }
    }
  }

  public static checkIfUserValid(filteredRequest: Partial<User>, user: User, req: Request) {
    const tenantID = req.user.tenantID;
    if (!tenantID) {
      throw new AppError({
        source: Constants.CENTRAL_SERVER,
        errorCode: HTTPError.GENERAL_ERROR,
        message: 'Tenant is mandatory',
        module: MODULE_NAME,
        method: 'checkIfUserValid',
        user: req.user.id
      });
    }
    // Update model?
    if (req.method !== 'POST' && !filteredRequest.id) {
      throw new AppError({
        source: Constants.CENTRAL_SERVER,
        errorCode: HTTPError.GENERAL_ERROR,
        message: 'User ID is mandatory',
        module: MODULE_NAME,
        method: 'checkIfUserValid',
        user: req.user.id
      });
    }
    // Creation?
    if (req.method === 'POST') {
      if (!filteredRequest.role) {
        filteredRequest.role = UserRole.BASIC;
      }
    } else if (!Authorizations.isAdmin(req.user)) {
      filteredRequest.role = user.role;
    }
    if (req.method === 'POST' && !filteredRequest.status) {
      filteredRequest.status = UserStatus.BLOCKED;
    }
    // Creation?
    if ((filteredRequest.role !== UserRole.BASIC) && (filteredRequest.role !== UserRole.DEMO) &&
      !Authorizations.isAdmin(req.user) && !Authorizations.isSuperAdmin(req.user)) {
      throw new AppError({
        source: Constants.CENTRAL_SERVER,
        errorCode: HTTPError.GENERAL_ERROR,
        message: `Only Admins can assign the role '${Utils.getRoleNameFromRoleID(filteredRequest.role)}'`,
        module: MODULE_NAME,
        method: 'checkIfUserValid',
        user: req.user.id,
        actionOnUser: filteredRequest.id
      });
    }
    // Only Basic, Demo, Admin user other Tenants (!== default)
    if (tenantID !== 'default' && filteredRequest.role && filteredRequest.role === UserRole.SUPER_ADMIN) {
      throw new AppError({
        source: Constants.CENTRAL_SERVER,
        errorCode: HTTPError.GENERAL_ERROR,
        message: 'User cannot have the Super Admin role in this Tenant',
        module: MODULE_NAME,
        method: 'checkIfUserValid',
        user: req.user.id,
        actionOnUser: filteredRequest.id
      });
    }
    // Only Admin and Super Admin can use role different from Basic
    if ((filteredRequest.role === UserRole.ADMIN || filteredRequest.role === UserRole.SUPER_ADMIN) &&
      !Authorizations.isAdmin(req.user) && !Authorizations.isSuperAdmin(req.user)) {
      throw new AppError({
        source: Constants.CENTRAL_SERVER,
        errorCode: HTTPError.GENERAL_ERROR,
        message: `User without role Admin or Super Admin tried to ${filteredRequest.id ? 'update' : 'create'} an User with the '${Utils.getRoleNameFromRoleID(filteredRequest.role)}' role`,
        module: MODULE_NAME,
        method: 'checkIfUserValid',
        user: req.user.id,
        actionOnUser: filteredRequest.id
      });
    }
    if (!filteredRequest.name) {
      throw new AppError({
        source: Constants.CENTRAL_SERVER,
        errorCode: HTTPError.GENERAL_ERROR,
        message: 'User Last Name is mandatory',
        module: MODULE_NAME,
        method: 'checkIfUserValid',
        user: req.user.id,
        actionOnUser: filteredRequest.id
      });
    }
    if (req.method === 'POST' && !filteredRequest.email) {
      throw new AppError({
        source: Constants.CENTRAL_SERVER,
        errorCode: HTTPError.GENERAL_ERROR,
        message: 'User Email is mandatory',
        module: MODULE_NAME,
        method: 'checkIfUserValid',
        user: req.user.id,
        actionOnUser: filteredRequest.id
      });
    }
    if (req.method === 'POST' && !Utils._isUserEmailValid(filteredRequest.email)) {
      throw new AppError({
        source: Constants.CENTRAL_SERVER,
        errorCode: HTTPError.GENERAL_ERROR,
        message: `User Email ${filteredRequest.email} is not valid`,
        module: MODULE_NAME,
        method: 'checkIfUserValid',
        user: req.user.id,
        actionOnUser: filteredRequest.id
      });
    }
    if (filteredRequest.password && !Utils.isPasswordValid(filteredRequest.password)) {
      throw new AppError({
        source: Constants.CENTRAL_SERVER,
        errorCode: HTTPError.GENERAL_ERROR,
        message: 'User Password is not valid',
        module: MODULE_NAME,
        method: 'checkIfUserValid',
        user: req.user.id,
        actionOnUser: filteredRequest.id
      });
    }
    if (filteredRequest.phone && !Utils._isPhoneValid(filteredRequest.phone)) {
      throw new AppError({
        source: Constants.CENTRAL_SERVER,
        errorCode: HTTPError.GENERAL_ERROR,
        message: `User Phone ${filteredRequest.phone} is not valid`,
        module: MODULE_NAME,
        method: 'checkIfUserValid',
        user: req.user.id,
        actionOnUser: filteredRequest.id
      });
    }
    if (filteredRequest.mobile && !Utils._isPhoneValid(filteredRequest.mobile)) {
      throw new AppError({
        source: Constants.CENTRAL_SERVER,
        errorCode: HTTPError.GENERAL_ERROR,
        message: `User Mobile ${filteredRequest.mobile} is not valid`,
        module: MODULE_NAME,
        method: 'checkIfUserValid',
        user: req.user.id,
        actionOnUser: filteredRequest.id
      });
    }
    if (filteredRequest.tags) {
      if (!Utils._areTagsValid(filteredRequest.tags)) {
        throw new AppError({
          source: Constants.CENTRAL_SERVER,
          errorCode: HTTPError.GENERAL_ERROR,
          message: `User Tags ${filteredRequest.tags} is/are not valid`,
          module: MODULE_NAME,
          method: 'checkIfUserValid',
          user: req.user.id,
          actionOnUser: filteredRequest.id
        });
      }
    }
    if (filteredRequest.plateID && !Utils._isPlateIDValid(filteredRequest.plateID)) {
      throw new AppError({
        source: Constants.CENTRAL_SERVER,
        errorCode: HTTPError.GENERAL_ERROR,
        message: `User Plate ID ${filteredRequest.plateID} is not valid`,
        module: MODULE_NAME,
        method: 'checkIfUserValid',
        user: req.user.id,
        actionOnUser: filteredRequest.id
      });
    }
  }

  public static getTimezone(coordinates: number[]) {
    if (coordinates && coordinates.length === 2) {
      return tzlookup(coordinates[1], coordinates[0]);
    }
    return null;
  }

  public static getTenantActiveComponents(tenant: Tenant): string[] {
    const components: string[] = [];
    for (const componentName in tenant.components) {
      if (tenant.components[componentName].active) {
        components.push(componentName);
      }
    }
    return components;
  }

  public static isTenantComponentActive(tenant: Tenant, component: TenantComponents): boolean {
    for (const componentName in tenant.components) {
      if (componentName === component) {
        return tenant.components[componentName].active;
      }
    }
    return false;
  }

  public static createDefaultSettingContent(activeComponent, currentSettingContent): SettingDBContent {
    switch (activeComponent.name) {
      // Pricing
      case TenantComponents.PRICING:
        if (!currentSettingContent || currentSettingContent.type !== activeComponent.type) {
          // Create default settings
          if (activeComponent.type === PricingSettingsType.SIMPLE) {
            // Simple Pricing
            return {
              'type': PricingSettingsType.SIMPLE,
              'simple': {}
            } as SettingDBContent;
          } else if (activeComponent.type === PricingSettingsType.CONVERGENT_CHARGING) {
            // SAP CC
            return {
              'type': PricingSettingsType.CONVERGENT_CHARGING,
              'convergentCharging': {}
            } as SettingDBContent;
          }
        }
        break;

      // Billing
      case TenantComponents.BILLING:
        if (!currentSettingContent || currentSettingContent.type !== activeComponent.type) {
          // Only Stripe
          return {
            'type': BillingSettingsType.STRIPE,
            'stripe': {}
          } as SettingDBContent;
        }
        break;

      // Refund
      case TenantComponents.REFUND:
        if (!currentSettingContent || currentSettingContent.type !== activeComponent.type) {
          // Only Concur
          return {
            'type': RefundSettingsType.CONCUR,
            'concur': {}
          } as SettingDBContent;
        }
        break;

      // Refund
      case TenantComponents.OCPI:
        if (!currentSettingContent || currentSettingContent.type !== activeComponent.type) {
          // Only Gireve
          return {
            'type': RoamingSettingsType.GIREVE,
            'ocpi': {}
          } as SettingDBContent;
        }
        break;

      // SAC
      case TenantComponents.ANALYTICS:
        if (!currentSettingContent || currentSettingContent.type !== activeComponent.type) {
          // Only SAP Analytics
          return {
            'type': AnalyticsSettingsType.SAC,
            'sac': {}
          } as SettingDBContent;
        }
        break;

      // Smart Charging
      case TenantComponents.SMART_CHARGING:
        if (!currentSettingContent || currentSettingContent.type !== activeComponent.type) {
          // Only SAP sapSmartCharging
          return {
            'type': SmartChargingContentType.SAP_SMART_CHARGING,
            'sapSmartCharging': {}
          } as SettingDBContent;
        }
        break;

      // Asset
      case TenantComponents.ASSET:
        if (!currentSettingContent || currentSettingContent.type !== activeComponent.type) {
          // Only Asset
          return {
            'type': AssetSettingsType.ASSET,
            'asset': {
              connections: []
            }
          } as SettingDBContent;
        }
        break;
    }
  }

  public static isChargingStationIDValid(name: string): boolean {
    return /^[A-Za-z0-9_-]*$/.test(name);
  }

  public static isPasswordValid(password: string): boolean {
    // eslint-disable-next-line no-useless-escape
    return /(?=.*[a-z])(?=.*[A-Z])(?=.*[0-9])(?=.*[!#@:;,<>\/''\$%\^&\*\.\?\-_\+\=\(\)])(?=.{8,})/.test(password);
  }

  public static checkIfCarValid(car: Partial<Car>, req: Request): void {
    if (req.method !== 'POST' && !car.id) {
      throw new AppError({
        source: Constants.CENTRAL_SERVER,
        errorCode: HTTPError.GENERAL_ERROR,
        message: 'Car ID is mandatory',
        module: MODULE_NAME,
        method: 'checkIfCarValid',
        user: req.user.id
      });
    }
    if (!car.vin) {
      throw new AppError({
        source: Constants.CENTRAL_SERVER,
        errorCode: HTTPError.GENERAL_ERROR,
        message: 'Vin Car is mandatory',
        module: MODULE_NAME,
        method: 'checkIfCarValid',
        user: req.user.id
      });
    }
    if (!car.licensePlate) {
      throw new AppError({
        source: Constants.CENTRAL_SERVER,
        errorCode: HTTPError.GENERAL_ERROR,
        message: 'License Plate is mandatory',
        module: MODULE_NAME,
        method: 'checkIfCarValid',
        user: req.user.id
      });
    }
    if (!car.carCatalogID) {
      throw new AppError({
        source: Constants.CENTRAL_SERVER,
        errorCode: HTTPError.GENERAL_ERROR,
        message: 'Car Catalog ID  is mandatory',
        module: MODULE_NAME,
        method: 'checkIfCarValid',
        user: req.user.id
      });
    }
    if (!car.type) {
      throw new AppError({
        source: Constants.CENTRAL_SERVER,
        errorCode: HTTPError.GENERAL_ERROR,
        message: 'Car type is mandatory',
        module: MODULE_NAME,
        method: 'checkIfCarValid',
        user: req.user.id
      });
    }
    if (Authorizations.isBasic(req.user) && car.type === CarType.POOL_CAR) {
      throw new AppError({
        source: Constants.CENTRAL_SERVER,
        errorCode: HTTPError.GENERAL_ERROR,
        message: 'Pool cars can only be created by admin',
        module: MODULE_NAME,
        method: 'checkIfCarValid',
        user: req.user.id
      });
    }
  }

  private static _isUserEmailValid(email: string): boolean {
    return validator.isEmail(email);
  }

  private static _areTagsValid(tags: Tag[]): boolean {
    return tags.filter((tag) => /^[A-Za-z0-9,]*$/.test(tag.id)).length === tags.length;
  }

  private static _isPhoneValid(phone: string): boolean {
    return /^\+?([0-9] ?){9,14}[0-9]$/.test(phone);
  }

  private static _isPlateIDValid(plateID): boolean {
    return /^[A-Z0-9-]*$/.test(plateID);
  }

  private static _normalizeOneSOAPParam(headers: object, name: string) {
    const val = _.get(headers, name);
    if (val && val.$value) {
      _.set(headers, name, val.$value);
    }
  }
}<|MERGE_RESOLUTION|>--- conflicted
+++ resolved
@@ -1,5 +1,4 @@
 import { AnalyticsSettingsType, AssetSettingsType, BillingSettingsType, PricingSettingsType, RefundSettingsType, RoamingSettingsType, SettingDBContent, SmartChargingContentType } from '../types/Setting';
-import { Car, CarType } from '../types/Car';
 import { ChargePointStatus, OCPPProtocol, OCPPVersion } from '../types/ocpp/OCPPServer';
 import ChargingStation, { ChargePoint, Connector, ConnectorCurrentLimitSource, CurrentType, StaticLimitAmps } from '../types/ChargingStation';
 import User, { UserRole, UserStatus } from '../types/User';
@@ -9,6 +8,7 @@
 import Asset from '../types/Asset';
 import Authorizations from '../authorization/Authorizations';
 import BackendError from '../exception/BackendError';
+import { Car } from '../types/Car';
 import { ChargingProfile } from '../types/ChargingProfile';
 import Company from '../types/Company';
 import Configuration from './Configuration';
@@ -614,10 +614,6 @@
             // Charging Station
             if (connectorId === 0 && chargePointOfCS.numberOfConnectedPhase) {
               return chargePointOfCS.numberOfConnectedPhase;
-<<<<<<< HEAD
-              // Connector
-            } else if (chargePointOfCS.connectorIDs.includes(connectorId) && chargePointOfCS.numberOfConnectedPhase) {
-=======
             }
             // Connector
             if (chargePointOfCS.connectorIDs.includes(connectorId) && chargePointOfCS.numberOfConnectedPhase) {
@@ -626,7 +622,6 @@
               if (connector.numberOfConnectedPhase) {
                 return connector.numberOfConnectedPhase;
               }
->>>>>>> bed54bc5
               return chargePointOfCS.numberOfConnectedPhase;
             }
           }
@@ -661,10 +656,6 @@
             // Charging Station
             if (connectorId === 0 && chargePointOfCS.voltage) {
               return chargePointOfCS.voltage;
-<<<<<<< HEAD
-              // Connector
-            } else if (chargePointOfCS.connectorIDs.includes(connectorId) && chargePointOfCS.voltage) {
-=======
             }
             // Connector
             if (chargePointOfCS.connectorIDs.includes(connectorId) && chargePointOfCS.voltage) {
@@ -673,7 +664,6 @@
               if (connector.voltage) {
                 return connector.voltage;
               }
->>>>>>> bed54bc5
               return chargePointOfCS.voltage;
             }
           }
@@ -704,7 +694,7 @@
             // Charging Station
             if (connectorId === 0 && chargePointOfCS.currentType) {
               return chargePointOfCS.currentType;
-              // Connector
+            // Connector
             } else if (chargePointOfCS.connectorIDs.includes(connectorId) && chargePointOfCS.currentType) {
               // Check Connector ID
               const connector = Utils.getConnectorFromID(chargingStation, connectorId);
@@ -738,26 +728,12 @@
     if (chargingStation) {
       // Check at charge point level
       if (chargingStation.chargePoints) {
-<<<<<<< HEAD
-        if (chargePoint) {
-          // Charging Station
-          if (connectorId === 0 && chargePoint.amperage) {
-            totalAmps += chargePoint.amperage;
-            // Connector
-          } else if (chargePoint.connectorIDs.includes(connectorId) && chargePoint.amperage &&
-            (chargePoint.cannotChargeInParallel || chargePoint.sharePowerToAllConnectors)) {
-            return chargePoint.amperage;
-          }
-        } else {
-          for (const chargePointOfCS of chargingStation.chargePoints) {
-=======
         for (const chargePointOfCS of chargingStation.chargePoints) {
           if (!chargePoint || chargePoint.chargePointID === chargePointOfCS.chargePointID) {
->>>>>>> bed54bc5
             // Charging Station
             if (connectorId === 0 && chargePointOfCS.amperage) {
               totalAmps += chargePointOfCS.amperage;
-              // Connector
+            // Connector
             } else if (chargePointOfCS.connectorIDs.includes(connectorId) && chargePointOfCS.amperage &&
               (chargePointOfCS.cannotChargeInParallel || chargePointOfCS.sharePowerToAllConnectors)) {
               // Check Connector ID
@@ -817,14 +793,9 @@
             }
           }
         }
-<<<<<<< HEAD
-        // Check at connector level
-      } else if (chargingStation.connectors) {
-=======
       }
       // Check at connector level
       if (amperageLimit === 0 && chargingStation.connectors) {
->>>>>>> bed54bc5
         for (const connector of chargingStation.connectors) {
           amperageLimit += connector.amperageLimit;
         }
@@ -1790,26 +1761,6 @@
         user: req.user.id
       });
     }
-    if (!car.type) {
-      throw new AppError({
-        source: Constants.CENTRAL_SERVER,
-        errorCode: HTTPError.GENERAL_ERROR,
-        message: 'Car type is mandatory',
-        module: MODULE_NAME,
-        method: 'checkIfCarValid',
-        user: req.user.id
-      });
-    }
-    if (Authorizations.isBasic(req.user) && car.type === CarType.POOL_CAR) {
-      throw new AppError({
-        source: Constants.CENTRAL_SERVER,
-        errorCode: HTTPError.GENERAL_ERROR,
-        message: 'Pool cars can only be created by admin',
-        module: MODULE_NAME,
-        method: 'checkIfCarValid',
-        user: req.user.id
-      });
-    }
   }
 
   private static _isUserEmailValid(email: string): boolean {
