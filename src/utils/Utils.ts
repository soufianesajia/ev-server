--- conflicted
+++ resolved
@@ -1341,7 +1341,6 @@
     return /^[A-Z0-9- ]*$/.test(plateID);
   }
 
-<<<<<<< HEAD
   public static separateCryptoAlgo(algo: string): CryptoKeyProperties {
     const regExp = /(.*?)-(.*?)-(.*)/.exec(algo);
     return {
@@ -1367,9 +1366,7 @@
       keySize: 256,
       operationMode: 'CTR'
     };
-=======
   public static getHostname(): string {
     return Configuration.isCloudFoundry() ? cfenv.getAppEnv().name : os.hostname();
->>>>>>> f96166e9
   }
 }