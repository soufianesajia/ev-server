import { AxiosError, AxiosRequestConfig, AxiosResponse } from 'axios';
import { Log, LogLevel, LogType } from '../types/Log';
import { NextFunction, Request, Response } from 'express';

import { ActionsResponse } from '../types/GlobalType';
import AppAuthError from '../exception/AppAuthError';
import AppError from '../exception/AppError';
import BackendError from '../exception/BackendError';
import CFLog from 'cf-nodejs-logging-support';
import Configuration from '../utils/Configuration';
import Constants from './Constants';
import { HTTPError } from '../types/HTTPError';
import LoggingConfiguration from '../types/configuration/LoggingConfiguration';
import LoggingStorage from '../storage/mongodb/LoggingStorage';
import { OCPIResult } from '../types/ocpi/OCPIResult';
import { OCPPStatus } from '../types/ocpp/OCPPClient';
<<<<<<< HEAD
import { OICPResult } from '../types/oicp/OICPResult';
=======
import PerformanceStorage from '../storage/mongodb/PerformanceStorage';
>>>>>>> e86772f0
import { ServerAction } from '../types/Server';
import User from '../types/User';
import UserToken from '../types/UserToken';
import Utils from './Utils';
import chalk from 'chalk';
import cluster from 'cluster';
import sizeof from 'object-sizeof';

const MODULE_NAME = 'Logging';

export default class Logging {
  private static traceCalls: { [key: string]: number } = {};
  private static loggingConfig: LoggingConfiguration;

  public static getConfiguration(): LoggingConfiguration {
    if (!this.loggingConfig) {
      this.loggingConfig = Configuration.getLoggingConfig();
    }
    return this.loggingConfig;
  }

  // Debug DB
  public static traceStart(tenantID: string, module: string, method: string): string {
    if (Utils.isDevelopmentEnv()) {
      const key = `${tenantID}~${module}~${method}~${Utils.generateUUID()}`;
      Logging.traceCalls[key] = new Date().getTime();
      return key;
    }
  }

  // Debug DB
  public static async traceEnd(tenantID: string, module: string, method: string, key: string, data: any = {}): Promise<void> {
    if (Utils.isDevelopmentEnv()) {
      // Compute duration if provided
      let executionDurationMillis: number;
      let found = false;
      if (Logging.traceCalls[key]) {
        executionDurationMillis = (new Date().getTime() - Logging.traceCalls[key]);
        delete Logging.traceCalls[key];
        found = true;
      }
      const sizeOfDataKB = Utils.truncTo(sizeof(data) / 1024, 2);
      const numberOfRecords = Array.isArray(data) ? data.length : 0;
      if (Utils.isDevelopmentEnv()) {
        const message = `${module}.${method} ${found ? '- ' + executionDurationMillis.toString() + 'ms' : ''}${!Utils.isEmptyJSon(data) ? '- ' + sizeOfDataKB.toString() + 'kB' : ''} ${Array.isArray(data) ? '- ' + numberOfRecords.toString() + 'rec' : ''}`;
        console.debug(chalk.green(message));
        if (sizeOfDataKB > Constants.PERF_MAX_DATA_VOLUME_KB) {
          console.error(chalk.red('===================================='));
          console.error(chalk.red(new Error(`Tenant ID '${tenantID}': Data must be < ${Constants.PERF_MAX_DATA_VOLUME_KB}kB, got ${sizeOfDataKB}kB`)));
          console.error(chalk.red(message));
          console.error(chalk.red('===================================='));
        }
        if (executionDurationMillis > Constants.PERF_MAX_RESPONSE_TIME_MILLIS) {
          console.error(chalk.red('===================================='));
          console.error(chalk.red(new Error(`Tenant ID '${tenantID}': Execution must be < ${Constants.PERF_MAX_RESPONSE_TIME_MILLIS}ms, got ${executionDurationMillis}ms`)));
          console.error(chalk.red(message));
          console.error(chalk.red('===================================='));
        }
      }
      await PerformanceStorage.savePerformanceRecord(
        Utils.buildPerformanceRecord({
          tenantID,
          durationMs: executionDurationMillis,
          sizeKb: sizeOfDataKB,
          source: Constants.DATABASE_SERVER,
          module, method,
          action: key,
        })
      );
    }
  }

  // Log Debug
  public static async logDebug(log: Log): Promise<string> {
    log.level = LogLevel.DEBUG;
    // eslint-disable-next-line @typescript-eslint/no-floating-promises
    return Logging._log(log);
  }

  // Log Security Debug
  public static async logSecurityDebug(log: Log): Promise<string> {
    log.type = LogType.SECURITY;
    return Logging.logDebug(log);
  }

  // Log Info
  public static async logInfo(log: Log): Promise<string> {
    log.level = LogLevel.INFO;
    // eslint-disable-next-line @typescript-eslint/no-floating-promises
    return Logging._log(log);
  }

  // Log Security Info
  public static async logSecurityInfo(log: Log): Promise<string> {
    log.type = LogType.SECURITY;
    return Logging.logInfo(log);
  }

  // Log Warning
  public static async logWarning(log: Log): Promise<string> {
    log.level = LogLevel.WARNING;
    // eslint-disable-next-line @typescript-eslint/no-floating-promises
    return Logging._log(log);
  }

  // Log Security Warning
  public static async logSecurityWarning(log: Log): Promise<string> {
    log.type = LogType.SECURITY;
    return Logging.logWarning(log);
  }

  // Log Error
  public static async logError(log: Log): Promise<string> {
    log.level = LogLevel.ERROR;
    // eslint-disable-next-line @typescript-eslint/no-floating-promises
    return Logging._log(log);
  }

  // Log Security Error
  public static async logSecurityError(log: Log): Promise<string> {
    log.type = LogType.SECURITY;
    return Logging.logError(log);
  }

  public static async logExpressRequest(tenantID: string, decodedToken, req: Request, res: Response, next: NextFunction): Promise<void> {
    try {
      // Check perfs
      req['timestamp'] = new Date();
      // Log
      await Logging.logSecurityDebug({
        tenantID,
        action: ServerAction.HTTP_REQUEST,
        user: (Utils.objectHasProperty(decodedToken, 'id') ? decodedToken as UserToken : null),
        message: `Express HTTP Request << ${req.method} '${req.url}'`,
        module: MODULE_NAME, method: 'logExpressRequest',
        detailedMessages: {
          url: req.url,
          method: req.method,
          query: Utils.cloneObject(req.query),
          body: Utils.cloneObject(req.body),
          locale: req.locale,
          xhr: req.xhr,
          ip: req.ip,
          ips: req.ips,
          httpVersion: req.httpVersion,
          headers: req.headers,
        }
      });
    } finally {
      next();
    }
  }

  public static async logActionsResponse(
    tenantID: string, action: ServerAction, module: string, method: string, actionsResponse: ActionsResponse,
    messageSuccess: string, messageError: string, messageSuccessAndError: string,
    messageNoSuccessNoError: string): Promise<void> {
    // Replace
    messageSuccess = messageSuccess.replace('{{inSuccess}}', actionsResponse.inSuccess.toString());
    messageError = messageError.replace('{{inError}}', actionsResponse.inError.toString());
    messageSuccessAndError = messageSuccessAndError.replace('{{inSuccess}}', actionsResponse.inSuccess.toString());
    messageSuccessAndError = messageSuccessAndError.replace('{{inError}}', actionsResponse.inError.toString());
    // Success and Error
    if (actionsResponse.inSuccess > 0 && actionsResponse.inError > 0) {
      await Logging.logError({
        tenantID: tenantID,
        source: Constants.CENTRAL_SERVER,
        action, module, method,
        message: messageSuccessAndError
      });
      Utils.isDevelopmentEnv() && console.error(chalk.red(messageSuccessAndError));
    } else if (actionsResponse.inSuccess > 0) {
      await Logging.logInfo({
        tenantID: tenantID,
        source: Constants.CENTRAL_SERVER,
        action, module, method,
        message: messageSuccess
      });
      Utils.isDevelopmentEnv() && console.info(chalk.green(messageSuccess));
    } else if (actionsResponse.inError > 0) {
      await Logging.logError({
        tenantID: tenantID,
        source: Constants.CENTRAL_SERVER,
        action, module, method,
        message: messageError
      });
      Utils.isDevelopmentEnv() && console.error(chalk.red(messageError));
    } else {
      await Logging.logInfo({
        tenantID: tenantID,
        source: Constants.CENTRAL_SERVER,
        action, module, method,
        message: messageNoSuccessNoError
      });
      Utils.isDevelopmentEnv() && console.info(chalk.green(messageNoSuccessNoError));
    }
  }

  public static async logOcpiResult(
    tenantID: string, action: ServerAction, module: string, method: string, ocpiResult: OCPIResult,
    messageSuccess: string, messageError: string, messageSuccessAndError: string,
    messageNoSuccessNoError: string): Promise<void> {
    // Replace
    messageSuccess = messageSuccess.replace('{{inSuccess}}', ocpiResult.success.toString());
    messageError = messageError.replace('{{inError}}', ocpiResult.failure.toString());
    messageSuccessAndError = messageSuccessAndError.replace('{{inSuccess}}', ocpiResult.success.toString());
    messageSuccessAndError = messageSuccessAndError.replace('{{inError}}', ocpiResult.failure.toString());
    if (Utils.isEmptyArray(ocpiResult.logs)) {
      ocpiResult.logs = null;
    }
    // Success and Error
    if (ocpiResult.success > 0 && ocpiResult.failure > 0) {
      await Logging.logError({
        tenantID: tenantID,
        source: Constants.CENTRAL_SERVER,
        action, module, method,
        message: messageSuccessAndError,
        detailedMessages: ocpiResult.logs
      });
      Utils.isDevelopmentEnv() && console.error(chalk.red(messageSuccessAndError));
    } else if (ocpiResult.success > 0) {
      await Logging.logInfo({
        tenantID: tenantID,
        source: Constants.CENTRAL_SERVER,
        action, module, method,
        message: messageSuccess,
        detailedMessages: ocpiResult.logs
      });
      Utils.isDevelopmentEnv() && console.info(chalk.green(messageSuccess));
    } else if (ocpiResult.failure > 0) {
      await Logging.logError({
        tenantID: tenantID,
        source: Constants.CENTRAL_SERVER,
        action, module, method,
        message: messageError,
        detailedMessages: ocpiResult.logs
      });
      Utils.isDevelopmentEnv() && console.error(chalk.red(messageError));
    } else {
      await Logging.logInfo({
        tenantID: tenantID,
        source: Constants.CENTRAL_SERVER,
        action, module, method,
        message: messageNoSuccessNoError,
        detailedMessages: ocpiResult.logs
      });
      Utils.isDevelopmentEnv() && console.info(chalk.green(messageNoSuccessNoError));
    }
  }

  public static logOicpResult(tenantID: string, action: ServerAction, module: string, method: string, oicpResult: OICPResult,
    messageSuccess: string, messageError: string, messageSuccessAndError: string, messageNoSuccessNoError: string): void {
    Logging.logOcpiResult(tenantID, action, module, method, oicpResult,
      messageSuccess, messageError, messageSuccessAndError, messageNoSuccessNoError);
  }

  public static logExpressResponse(req: Request, res: Response, next: NextFunction): void {
    res.on('finish', () => {
      try {
        // Retrieve Tenant ID if available
        let tenantID: string;
        if (req['tenantID']) {
          tenantID = req['tenantID'];
        }
        // Compute duration
        let executionDurationMillis = 0;
        if (req['timestamp']) {
          executionDurationMillis = (new Date().getTime() - req['timestamp'].getTime());
        }
        // Compute Length
        let sizeOfDataKB = 0;
        if (res.getHeader('content-length')) {
          sizeOfDataKB = Utils.truncTo(res.getHeader('content-length') as number / 1024, 2);
        }
        const message = `Express HTTP Response - ${(executionDurationMillis > 0) ? executionDurationMillis : '?'}ms - ${(sizeOfDataKB > 0) ? sizeOfDataKB : '?'}kB >> ${req.method}/${res.statusCode} '${req.url}'`;
        if (Utils.isDevelopmentEnv()) {
          console.debug(chalk.green(message));
          if (sizeOfDataKB > Constants.PERF_MAX_DATA_VOLUME_KB) {
            console.error(chalk.red('===================================='));
            console.error(chalk.red(new Error(`Tenant ID '${tenantID}': Data must be < ${Constants.PERF_MAX_DATA_VOLUME_KB}kB, got ${(sizeOfDataKB > 0) ? sizeOfDataKB : '?'}kB`)));
            console.error(chalk.red(message));
            console.error(chalk.red('===================================='));
          }
          if (executionDurationMillis > Constants.PERF_MAX_RESPONSE_TIME_MILLIS) {
            console.error(chalk.red('===================================='));
            console.error(chalk.red(new Error(`Tenant ID '${tenantID}': Execution must be < ${Constants.PERF_MAX_RESPONSE_TIME_MILLIS}ms, got ${(executionDurationMillis > 0) ? executionDurationMillis : '?'}ms`)));
            console.error(chalk.red(message));
            console.error(chalk.red('===================================='));
          }
        }
        void Logging.logSecurityDebug({
          tenantID: tenantID,
          user: req.user,
          action: ServerAction.HTTP_RESPONSE,
          message,
          module: MODULE_NAME, method: 'logExpressResponse',
          detailedMessages: {
            request: req.url,
            status: res.statusCode,
            statusMessage: res.statusMessage,
            headers: res.getHeaders(),
          }
        });
        void PerformanceStorage.savePerformanceRecord(
          Utils.buildPerformanceRecord({
            tenantID,
            httpUrl: req.url,
            httpCode: res.statusCode,
            httpMethod: req.method,
            durationMs: executionDurationMillis,
            sizeKb: sizeOfDataKB,
            source: Constants.REST_SERVER,
            module: MODULE_NAME, method: 'logExpressResponse',
            action: ServerAction.HTTP_RESPONSE,
          })
        );
      } finally {
        next();
      }
    });
  }

  public static async logExpressError(error: Error, req: Request, res: Response, next: NextFunction): Promise<void> {
    await Logging.logActionExceptionMessageAndSendResponse(
      error['params'] && error['params']['action'] ? error['params']['action'] : ServerAction.HTTP_ERROR, error, req, res, next);
  }

  public static async logAxiosRequest(tenantID: string, request: AxiosRequestConfig): Promise<void> {
    request['timestamp'] = new Date();
    await Logging.logSecurityDebug({
      tenantID: tenantID,
      action: ServerAction.HTTP_REQUEST,
      message: `Axios HTTP Request >> ${request.method.toLocaleUpperCase()} '${request.url}'`,
      module: MODULE_NAME, method: 'interceptor',
      detailedMessages: {
        request: Utils.cloneObject(request),
      }
    });
  }

  public static async logAxiosResponse(tenantID: string, response: AxiosResponse): Promise<void> {
    // Compute duration
    let executionDurationMillis: number;
    if (response.config['timestamp']) {
      executionDurationMillis = (new Date().getTime() - response.config['timestamp'].getTime());
    }
    // Compute Length
    let sizeOfDataKB = 0;
    if (response.config.headers['Content-Length']) {
      sizeOfDataKB = Utils.truncTo(response.config.headers['Content-Length'] / 1024, 2);
    }
    const message = `Axios HTTP Response - ${(executionDurationMillis > 0) ? executionDurationMillis : '?'}ms - ${(sizeOfDataKB > 0) ? sizeOfDataKB : '?'}kB << ${response.config.method.toLocaleUpperCase()}/${response.status} '${response.config.url}'`;
    if (Utils.isDevelopmentEnv()) {
      console.log(chalk.green(message));
      if (sizeOfDataKB > Constants.PERF_MAX_DATA_VOLUME_KB) {
        console.error(chalk.red('===================================='));
        console.error(chalk.red(new Error(`Tenant ID '${tenantID}': Data must be < ${Constants.PERF_MAX_DATA_VOLUME_KB}`)));
        console.error(chalk.red(message));
        console.error(chalk.red('===================================='));
      }
      if (executionDurationMillis > Constants.PERF_MAX_RESPONSE_TIME_MILLIS) {
        console.error(chalk.red('===================================='));
        console.error(chalk.red(new Error(`Tenant ID '${tenantID}': Execution must be < ${Constants.PERF_MAX_RESPONSE_TIME_MILLIS}ms, got ${(executionDurationMillis > 0) ? executionDurationMillis : '?'}ms`)));
        console.error(chalk.red(message));
        console.error(chalk.red('===================================='));
      }
    }
<<<<<<< HEAD
    try {
      Logging.logSecurityDebug({
        tenantID: tenantID,
        action: ServerAction.HTTP_RESPONSE,
        message: `Axios HTTP Response - ${(executionDurationMillis > 0) ? executionDurationMillis : '?'}ms - ${(sizeOfDataKB > 0) ? sizeOfDataKB : '?'}kB << ${response.config.method.toLocaleUpperCase()}/${response.status} '${response.config.url}'`,
        module: MODULE_NAME, method: 'interceptor',
        detailedMessages: {
          status: response.status,
          statusText: response.statusText,
          request: Utils.cloneObject(response.config),
          headers: Utils.cloneObject(response.headers),
          response: Utils.cloneObject(response.data)
        }
      });
    } catch (error) {
      // FIXME
      // Error Message: Converting circular structure to JSON
      // Temporary FIX: Utils.cloneObject() removed
      Logging.logSecurityDebug({
        tenantID: tenantID,
        action: ServerAction.HTTP_RESPONSE,
        message: `Axios HTTP Response - ${(executionDurationMillis > 0) ? executionDurationMillis : '?'}ms - ${(sizeOfDataKB > 0) ? sizeOfDataKB : '?'}kB << ${response.config.method.toLocaleUpperCase()}/${response.status} '${response.config.url}'`,
        module: MODULE_NAME, method: 'interceptor',
        detailedMessages: {
          status: response.status,
          statusText: response.statusText
        }
      });
    }
  }

  public static logAxiosError(tenantID: string, error: AxiosError): void {
=======
    await Logging.logSecurityDebug({
      tenantID: tenantID,
      action: ServerAction.HTTP_RESPONSE,
      message,
      module: MODULE_NAME, method: 'logAxiosResponse',
      detailedMessages: {
        status: response.status,
        statusText: response.statusText,
        request: Utils.cloneObject(response.config),
        headers: Utils.cloneObject(response.headers),
        response: Utils.cloneObject(response.data)
      }
    });
    await PerformanceStorage.savePerformanceRecord(
      Utils.buildPerformanceRecord({
        tenantID,
        httpUrl: response.config.url,
        httpCode: response.status,
        httpMethod: response.config.method.toLocaleUpperCase(),
        durationMs: executionDurationMillis,
        sizeKb: sizeOfDataKB,
        source: Constants.AXIOS_CLIENT,
        module: MODULE_NAME, method: 'logAxiosResponse',
        action: ServerAction.HTTP_RESPONSE,
      })
    );
  }

  public static async logAxiosError(tenantID: string, error: AxiosError): Promise<void> {
>>>>>>> e86772f0
    // Error handling is done outside to get the proper module information
    await Logging.logSecurityError({
      tenantID: tenantID,
      action: ServerAction.HTTP_ERROR,
      message: `Axios HTTP Error >> ${error.config?.method?.toLocaleUpperCase()}/${error.response?.status} '${error.config?.url}' - ${error.message}`,
      module: MODULE_NAME, method: 'interceptor',
      detailedMessages: {
        url: error.config?.url,
        status: error.response?.status,
        statusText: error.response?.statusText,
        message: error.message,
        response: error.response?.data,
        axiosError: Utils.objectHasProperty(error, 'toJSON') ? error.toJSON() : null,
      }
    });
  }

  public static async logChargingStationClientSendAction(module: string, tenantID: string, chargeBoxID: string,
    action: ServerAction, args: any): Promise<void> {
    await this.traceChargingStationActionStart(module, tenantID,chargeBoxID, action, args, '<<');
  }

  public static async logChargingStationClientReceiveAction(module: string, tenantID: string, chargeBoxID: string,
    action: ServerAction, detailedMessages: any): Promise<void> {
    await this.traceChargingStationActionEnd(module, tenantID, chargeBoxID, action, detailedMessages, '>>');
  }

  public static async logChargingStationServerReceiveAction(module: string, tenantID: string, chargeBoxID: string,
    action: ServerAction, payload: any): Promise<void> {
    await this.traceChargingStationActionStart(module, tenantID,chargeBoxID, action, payload, '>>');
  }

  public static async logChargingStationServerRespondAction(module: string, tenantID: string, chargeBoxID: string,
    action: ServerAction, detailedMessages: any): Promise<void> {
    await this.traceChargingStationActionEnd(module, tenantID, chargeBoxID, action, detailedMessages, '<<');
  }

  // Used to log exception in catch(...) only
  public static async logException(error: Error, action: ServerAction, source: string,
    module: string, method: string, tenantID: string, user?: UserToken|User|string): Promise<void> {
    const log: Log = Logging._buildLog(error, action, source, module, method, tenantID, user);
    if (error instanceof AppAuthError) {
      await Logging.logSecurityError(log);
    } else if (error instanceof AppError) {
      await Logging.logError(log);
    } else if (error instanceof BackendError) {
      await Logging.logError(log);
    } else {
      await Logging.logError(log);
    }
  }

  // Used to log exception in catch(...) only
  public static async logActionExceptionMessage(tenantID: string, action: ServerAction, exception: Error): Promise<void> {
    // Log App Error
    if (exception instanceof AppError) {
      await Logging._logActionAppExceptionMessage(tenantID, action, exception);
    // Log Backend Error
    } else if (exception instanceof BackendError) {
      await Logging._logActionBackendExceptionMessage(tenantID, action, exception);
    // Log Auth Error
    } else if (exception instanceof AppAuthError) {
      await Logging._logActionAppAuthExceptionMessage(tenantID, action, exception);
    } else {
      await Logging._logActionExceptionMessage(tenantID, action, exception);
    }
  }

  // Used to log exception in catch(...) only
  public static async logActionExceptionMessageAndSendResponse(action: ServerAction, exception: Error,
    req: Request, res: Response, next: NextFunction, tenantID = Constants.DEFAULT_TENANT): Promise<void> {
    // Clear password
    if (action === ServerAction.LOGIN && req.body.password) {
      req.body.password = '####';
    }
    if (req.user && req.user.tenantID) {
      tenantID = req.user.tenantID;
    }
    let statusCode;
    // Log App Error
    if (exception instanceof AppError) {
      await Logging._logActionAppExceptionMessage(tenantID, action, exception);
      statusCode = exception.params.errorCode;
    // Log Backend Error
    } else if (exception instanceof BackendError) {
      await Logging._logActionBackendExceptionMessage(tenantID, action, exception);
      statusCode = HTTPError.GENERAL_ERROR;
    // Log Auth Error
    } else if (exception instanceof AppAuthError) {
      await Logging._logActionAppAuthExceptionMessage(tenantID, action, exception);
      statusCode = exception.params.errorCode;
    } else {
      await Logging._logActionExceptionMessage(tenantID, action, exception);
    }
    // Send error
    res.status(statusCode ? statusCode : HTTPError.GENERAL_ERROR).send({
      'message': Utils.hideShowMessage(exception.message)
    });
    next();
  }

  private static async _logActionExceptionMessage(tenantID: string, action: ServerAction, exception: any): Promise<void> {
    // Log
    await Logging.logError({
      tenantID: tenantID,
      type: LogType.SECURITY,
      user: exception.user,
      source: exception.source,
      module: exception.module,
      method: exception.method,
      action: action,
      message: exception.message,
      detailedMessages: { stack: exception.stack }
    });
  }

  private static async _logActionAppExceptionMessage(tenantID: string, action: ServerAction, exception: AppError): Promise<void> {
    // Add Exception stack
    if (exception.params.detailedMessages) {
      exception.params.detailedMessages = {
        'stack': exception.stack,
        'previous' : exception.params.detailedMessages
      };
    } else {
      exception.params.detailedMessages = {
        'stack': exception.stack,
      };
    }
    // Log
    await Logging.logError({
      tenantID: tenantID,
      type: LogType.SECURITY,
      source: exception.params.source,
      user: exception.params.user,
      actionOnUser: exception.params.actionOnUser,
      module: exception.params.module,
      method: exception.params.method,
      action: action,
      message: exception.message,
      detailedMessages: exception.params.detailedMessages
    });
  }

  private static async _logActionBackendExceptionMessage(tenantID: string, action: ServerAction, exception: BackendError): Promise<void> {
    // Add Exception stack
    if (exception.params.detailedMessages) {
      exception.params.detailedMessages = {
        'stack': exception.stack,
        'previous' : exception.params.detailedMessages
      };
    } else {
      exception.params.detailedMessages = {
        'stack': exception.stack,
      };
    }
    // Log
    await Logging.logError({
      tenantID: tenantID,
      type: LogType.SECURITY,
      source: exception.params.source,
      module: exception.params.module,
      method: exception.params.method,
      action: action,
      message: exception.message,
      user: exception.params.user,
      actionOnUser: exception.params.actionOnUser,
      detailedMessages: exception.params.detailedMessages
    });
  }

  // Used to check URL params (not in catch)
  private static async _logActionAppAuthExceptionMessage(tenantID: string, action: ServerAction, exception: AppAuthError): Promise<void> {
    // Log
    await Logging.logSecurityError({
      tenantID: tenantID,
      type: LogType.SECURITY,
      user: exception.params.user,
      actionOnUser: exception.params.actionOnUser,
      module: exception.params.module,
      method: exception.params.method,
      action: action,
      message: exception.message,
      detailedMessages: [{
        'stack': exception.stack
      }]
    });
  }

  private static _buildLog(error, action: ServerAction, source: string, module: string,
    method: string, tenantID: string, user: UserToken|User|string): Log {
    const tenant = tenantID ? tenantID : Constants.DEFAULT_TENANT;
    if (error.params) {
      return {
        source: source,
        user: user,
        tenantID: tenant,
        actionOnUser: error.params.actionOnUser,
        module: module,
        method: method,
        action: action,
        message: error.message,
        detailedMessages: [{
          'details': error.params.detailedMessages,
          'stack': error.stack
        }]
      };
    }
    return {
      source: source,
      user: user,
      tenantID: tenant,
      actionOnUser: error.actionOnUser,
      module: module,
      method: method,
      action: action,
      message: error.message,
      detailedMessages: [{
        'details': error.detailedMessages,
        'stack': error.stack
      }]
    };
  }

  // Used to check URL params (not in catch)
  private static _format(detailedMessage: any): string {
    // JSON?
    if (typeof detailedMessage === 'object') {
      try {
        // Check that every detailedMessages is parsed
        return JSON.stringify(detailedMessage, null, ' ');
      } catch (err) {
        return detailedMessage;
      }
    }
  }

  // Log
  private static async _log(log: Log): Promise<string> {
    let moduleConfig = null;
    const loggingConfig = Logging.getConfiguration();
    // Default Log Level
    let logLevel = loggingConfig.logLevel ? loggingConfig.logLevel : LogLevel.DEBUG;
    // Default Console Level
    let consoleLogLevel = loggingConfig.consoleLogLevel ? loggingConfig.consoleLogLevel : LogLevel.NONE;
    // Module Provided?
    if (log.module && loggingConfig.moduleDetails) {
      // Yes: Check the Module
      if (loggingConfig.moduleDetails[log.module]) {
        // Get Modules Config
        moduleConfig = loggingConfig.moduleDetails[log.module];
        // Check Module Log Level
        if (moduleConfig.logLevel) {
          if (moduleConfig.logLevel !== LogLevel.DEFAULT) {
            logLevel = moduleConfig.logLevel;
          }
        }
        // Check Console Log Level
        if (moduleConfig.consoleLogLevel) {
          // Default?
          if (moduleConfig.consoleLogLevel !== LogLevel.DEFAULT) {
            // No
            consoleLogLevel = moduleConfig.consoleLogLevel;
          }
        }
      }
    }
    // Log Level takes precedence over console log
    switch (LogLevel[consoleLogLevel]) {
      case LogLevel.NONE:
        break;
      // Keep up to error filter out debug
      case LogLevel.ERROR:
        if (log.level === LogLevel.INFO || log.level === LogLevel.WARNING || log.level === LogLevel.DEBUG) {
          break;
        }
      // Keep up to warning filter out debug
      case LogLevel.WARNING: // eslint-disable-line no-fallthrough
        if (log.level === LogLevel.INFO || log.level === LogLevel.DEBUG) {
          break;
        }
      // Keep all log messages just filter out DEBUG
      case LogLevel.INFO: // eslint-disable-line no-fallthrough
        if (log.level === LogLevel.DEBUG) {
          break;
        }
      // Keep all messages
      case LogLevel.DEBUG: // eslint-disable-line no-fallthrough
      default: // If we did not break then it means we have to console log it
        Logging._consoleLog(log);
        break;
    }
    // Do not log to DB simple string messages
    if (log['simpleMessage']) {
      return;
    }
    // Log Level
    switch (LogLevel[logLevel]) {
      // No logging at all
      case LogLevel.NONE:
        return;
      // Keep all log messages just filter out DEBUG
      case LogLevel.INFO:
        if (log.level === LogLevel.DEBUG) {
          return;
        }
        break;
      // Keep up to warning filter out debug
      case LogLevel.WARNING:
        if (log.level === LogLevel.INFO || log.level === LogLevel.DEBUG) {
          return;
        }
        break;
      // Keep up to error filter out debug
      case LogLevel.ERROR:
        if (log.level === LogLevel.INFO || log.level === LogLevel.WARNING || log.level === LogLevel.DEBUG) {
          return;
        }
        break;
      // Keep ALL
      case LogLevel.DEBUG:
      default:
        break;
    }
    // Timestamp
    log.timestamp = new Date();
    // Source
    if (!log.source) {
      log.source = `${Constants.CENTRAL_SERVER}`;
    }
    // Host
    log.host = Utils.getHostname();
    // Process
    log.process = log.process ? log.process : (cluster.isWorker ? 'worker ' + cluster.worker.id.toString() : 'master');
    // Check
    if (log.detailedMessages) {
      // Anonymize message
      log.detailedMessages = Utils.cloneObject(log.detailedMessages);
      log.detailedMessages = await Logging.anonymizeSensitiveData(log.detailedMessages);
      // Array?
      if (!Array.isArray(log.detailedMessages)) {
        log.detailedMessages = [log.detailedMessages];
      }
      // Format
      log.detailedMessages = Logging._format(log.detailedMessages);
    }
    // Check Type
    if (!log.type) {
      log.type = LogType.REGULAR;
    }
    // First char always in Uppercase
    if (typeof log.message === 'string' && log.message && log.message.length > 0) {
      log.message = log.message[0].toUpperCase() + log.message.substring(1);
    }
    if (!log.tenantID || log.tenantID === '') {
      log.tenantID = Constants.DEFAULT_TENANT;
    }

    // Log in Cloud Foundry
    if (Configuration.isCloudFoundry()) {
      // Bind to express app
      CFLog.logMessage(Logging.getCFLogLevel(log.level), log.message);
    }

    // Log
    return LoggingStorage.saveLog(log.tenantID, log);
  }

  private static async anonymizeSensitiveData(message: any): Promise<any> {
    if (!message || typeof message === 'number' || Utils.isBoolean(message) || typeof message === 'function') {
      return message;
    } else if (typeof message === 'string') { // If the message is a string
      // Check if it is a query string
      const dataParts: string[] = message.split('&');
      if (dataParts.length > 1) {
        for (let i = 0; i < dataParts.length; i++) {
          const dataPart = dataParts[i];
          for (const sensitiveData of Constants.SENSITIVE_DATA) {
            if (dataPart.toLowerCase().startsWith(sensitiveData.toLocaleLowerCase())) {
              // Anonymize each query string part
              dataParts[i] = dataPart.substring(0, sensitiveData.length + 1) + Constants.ANONYMIZED_VALUE;
            }
          }
        }
        message = dataParts.join('&');
        return message;
      }
      // Check if the message is a string which contains sensitive data
      for (const sensitiveData of Constants.SENSITIVE_DATA) {
        if (message.toLowerCase().indexOf(sensitiveData.toLowerCase()) !== -1) {
          // Anonymize the whole message
          return Constants.ANONYMIZED_VALUE;
        }
      }
      return message;
    } else if (Array.isArray(message)) { // If the message is an array, apply the anonymizeSensitiveData function for each item
      const anonymizedMessage = [];
      for (const item of message) {
        anonymizedMessage.push(await Logging.anonymizeSensitiveData(item));
      }
      return anonymizedMessage;
    } else if (typeof message === 'object') { // If the message is an object
      for (const key of Object.keys(message)) {
        if (typeof message[key] === 'string' && Constants.SENSITIVE_DATA.filter((sensitiveData) => key.toLocaleLowerCase() === sensitiveData.toLocaleLowerCase()).length > 0) {
          // If the key indicates sensitive data and the value is a string, Anonymize the value
          message[key] = Constants.ANONYMIZED_VALUE;
        } else { // Otherwise, apply the anonymizeSensitiveData function
          message[key] = await Logging.anonymizeSensitiveData(message[key]);
        }
      }
      return message;
    }
    // Log
    await Logging.logError({
      tenantID: Constants.DEFAULT_TENANT,
      type: LogType.SECURITY,
      module: MODULE_NAME,
      method: 'anonymizeSensitiveData',
      action: ServerAction.LOGGING,
      message: 'No matching object type for log message anonymisation',
      detailedMessages: { message: message }
    });
  }

  // Console Log
  private static _consoleLog(log): void {
    let logFn;
    // Set the function to log
    switch (log.level) {
      case LogLevel.DEBUG:
        // eslint-disable-next-line no-console
        logFn = console.debug;
        break;
      case LogLevel.ERROR:
        // eslint-disable-next-line no-console
        logFn = console.error;
        break;
      case LogLevel.WARNING:
        // eslint-disable-next-line no-console
        logFn = console.warn;
        break;
      case LogLevel.INFO:
        // eslint-disable-next-line no-console
        logFn = console.info;
        break;
      default:
        // eslint-disable-next-line no-console
        logFn = console.log;
        break;
    }

    // Log
    log.timestamp = new Date();
    if (log.simpleMessage) {
      logFn(log.timestamp.toISOString() + ' ' + log.simpleMessage);
    } else {
      logFn(log);
    }
  }

  // Log
  private static getCFLogLevel(logLevel): string {
    // Log level
    switch (logLevel) {
      case LogLevel.DEBUG:
        return 'debug';
      case LogLevel.INFO:
        return 'info';
      case LogLevel.WARNING:
        return 'warning';
      case LogLevel.ERROR:
        return 'error';
    }
  }

  private static async traceChargingStationActionStart(module: string, tenantID: string, chargeBoxID: string,
    action: ServerAction, args: any, direction: '<<'|'>>'): Promise<void> {
    // Keep duration
    Logging.traceCalls[`${chargeBoxID}~action`] = new Date().getTime();
    // Log
    await Logging.logDebug({
      tenantID: tenantID,
      source: chargeBoxID,
      module: module, method: action,
      message: `${direction} OCPP Request '${action}' ${direction === '>>' ? 'received' : 'sent'}`,
      action: action,
      detailedMessages: { args }
    });
  }

  private static async traceChargingStationActionEnd(module: string, tenantID: string, chargeBoxID: string,
    action: ServerAction, detailedMessages: any, direction: '<<'|'>>'): Promise<void> {
    // Compute duration if provided
    let executionDurationMillis: number;
    let found = false;
    if (Logging.traceCalls[`${chargeBoxID}~action`]) {
      executionDurationMillis = (new Date().getTime() - Logging.traceCalls[`${chargeBoxID}~action`]);
      delete Logging.traceCalls[`${chargeBoxID}~action`];
      found = true;
    }
    const message = `${direction} OCPP Request '${action}' on '${chargeBoxID}' has been processed ${found ? 'in ' + executionDurationMillis.toString() + 'ms' : ''}`;
    if (Utils.isDevelopmentEnv()) {
      console.debug(chalk.green(message));
      if (executionDurationMillis > Constants.PERF_MAX_RESPONSE_TIME_MILLIS) {
        console.error(chalk.red('===================================='));
        console.error(chalk.red(new Error(`Tenant ID '${tenantID}': Execution must be < ${Constants.PERF_MAX_RESPONSE_TIME_MILLIS}ms, got ${executionDurationMillis}ms`)));
        console.error(chalk.red(message));
        console.error(chalk.red('===================================='));
      }
    }
    if (detailedMessages && detailedMessages['status'] && detailedMessages['status'] === OCPPStatus.REJECTED) {
      await Logging.logError({
        tenantID: tenantID,
        source: chargeBoxID,
        module: module, method: action,
        message,
        action: action,
        detailedMessages
      });
    } else {
      await Logging.logDebug({
        tenantID: tenantID,
        source: chargeBoxID,
        module: module, method: action,
        message,
        action: action,
        detailedMessages
      });
    }
    await PerformanceStorage.savePerformanceRecord(
      Utils.buildPerformanceRecord({
        tenantID,
        durationMs: executionDurationMillis,
        source: Constants.OCPP_SERVER,
        module: module, method: 'traceChargingStationActionEnd',
        action: action,
      })
    );
  }
}<|MERGE_RESOLUTION|>--- conflicted
+++ resolved
@@ -14,11 +14,8 @@
 import LoggingStorage from '../storage/mongodb/LoggingStorage';
 import { OCPIResult } from '../types/ocpi/OCPIResult';
 import { OCPPStatus } from '../types/ocpp/OCPPClient';
-<<<<<<< HEAD
 import { OICPResult } from '../types/oicp/OICPResult';
-=======
 import PerformanceStorage from '../storage/mongodb/PerformanceStorage';
->>>>>>> e86772f0
 import { ServerAction } from '../types/Server';
 import User from '../types/User';
 import UserToken from '../types/UserToken';
@@ -386,13 +383,12 @@
         console.error(chalk.red('===================================='));
       }
     }
-<<<<<<< HEAD
     try {
-      Logging.logSecurityDebug({
+      await Logging.logSecurityDebug({
         tenantID: tenantID,
         action: ServerAction.HTTP_RESPONSE,
-        message: `Axios HTTP Response - ${(executionDurationMillis > 0) ? executionDurationMillis : '?'}ms - ${(sizeOfDataKB > 0) ? sizeOfDataKB : '?'}kB << ${response.config.method.toLocaleUpperCase()}/${response.status} '${response.config.url}'`,
-        module: MODULE_NAME, method: 'interceptor',
+        message,
+        module: MODULE_NAME, method: 'logAxiosResponse',
         detailedMessages: {
           status: response.status,
           statusText: response.statusText,
@@ -401,11 +397,24 @@
           response: Utils.cloneObject(response.data)
         }
       });
+      await PerformanceStorage.savePerformanceRecord(
+        Utils.buildPerformanceRecord({
+          tenantID,
+          httpUrl: response.config.url,
+          httpCode: response.status,
+          httpMethod: response.config.method.toLocaleUpperCase(),
+          durationMs: executionDurationMillis,
+          sizeKb: sizeOfDataKB,
+          source: Constants.AXIOS_CLIENT,
+          module: MODULE_NAME, method: 'logAxiosResponse',
+          action: ServerAction.HTTP_RESPONSE,
+        })
+      );
     } catch (error) {
       // FIXME
       // Error Message: Converting circular structure to JSON
       // Temporary FIX: Utils.cloneObject() removed
-      Logging.logSecurityDebug({
+      await Logging.logSecurityDebug({
         tenantID: tenantID,
         action: ServerAction.HTTP_RESPONSE,
         message: `Axios HTTP Response - ${(executionDurationMillis > 0) ? executionDurationMillis : '?'}ms - ${(sizeOfDataKB > 0) ? sizeOfDataKB : '?'}kB << ${response.config.method.toLocaleUpperCase()}/${response.status} '${response.config.url}'`,
@@ -418,38 +427,7 @@
     }
   }
 
-  public static logAxiosError(tenantID: string, error: AxiosError): void {
-=======
-    await Logging.logSecurityDebug({
-      tenantID: tenantID,
-      action: ServerAction.HTTP_RESPONSE,
-      message,
-      module: MODULE_NAME, method: 'logAxiosResponse',
-      detailedMessages: {
-        status: response.status,
-        statusText: response.statusText,
-        request: Utils.cloneObject(response.config),
-        headers: Utils.cloneObject(response.headers),
-        response: Utils.cloneObject(response.data)
-      }
-    });
-    await PerformanceStorage.savePerformanceRecord(
-      Utils.buildPerformanceRecord({
-        tenantID,
-        httpUrl: response.config.url,
-        httpCode: response.status,
-        httpMethod: response.config.method.toLocaleUpperCase(),
-        durationMs: executionDurationMillis,
-        sizeKb: sizeOfDataKB,
-        source: Constants.AXIOS_CLIENT,
-        module: MODULE_NAME, method: 'logAxiosResponse',
-        action: ServerAction.HTTP_RESPONSE,
-      })
-    );
-  }
-
   public static async logAxiosError(tenantID: string, error: AxiosError): Promise<void> {
->>>>>>> e86772f0
     // Error handling is done outside to get the proper module information
     await Logging.logSecurityError({
       tenantID: tenantID,
