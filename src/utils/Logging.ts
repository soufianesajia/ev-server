--- conflicted
+++ resolved
@@ -13,11 +13,8 @@
 import LoggingConfiguration from '../types/configuration/LoggingConfiguration';
 import LoggingStorage from '../storage/mongodb/LoggingStorage';
 import { OCPIResult } from '../types/ocpi/OCPIResult';
-<<<<<<< HEAD
+import { OCPPStatus } from '../types/ocpp/OCPPClient';
 import { OICPResult } from '../types/oicp/OICPResult';
-=======
-import { OCPPStatus } from '../types/ocpp/OCPPClient';
->>>>>>> d7660599
 import { ServerAction } from '../types/Server';
 import User from '../types/User';
 import UserToken from '../types/UserToken';
@@ -245,7 +242,7 @@
   }
 
   public static logOicpResult(tenantID: string, action: ServerAction, module: string, method: string, oicpResult: OICPResult,
-      messageSuccess: string, messageError: string, messageSuccessAndError: string, messageNoSuccessNoError: string): void {
+    messageSuccess: string, messageError: string, messageSuccessAndError: string, messageNoSuccessNoError: string): void {
     Logging.logOcpiResult(tenantID, action, module, method, oicpResult,
       messageSuccess, messageError, messageSuccessAndError, messageNoSuccessNoError);
   }
