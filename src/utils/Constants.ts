import { OCPPAttribute, OCPPLocation, OCPPMeasurand, OCPPPhase, OCPPReadingContext, OCPPUnitOfMeasure, OCPPValueFormat } from '../types/ocpp/OCPPServer';

import DbParams from '../types/database/DbParams';
import { OcppParameter } from '../types/ChargingStation';
import Tenant from '../types/Tenant';

export default class Constants {
  public static readonly BOOT_NOTIFICATION_WAIT_TIME = 60;

  public static readonly CSV_SEPARATOR = '\t'; // Cannot store regex in enum

  public static readonly PERF_MAX_DATA_VOLUME_KB = 64;
  public static readonly PERF_MAX_RESPONSE_TIME_MILLIS = 250;

  public static readonly AXIOS_DEFAULT_TIMEOUT = 60000;

  public static readonly DC_CHARGING_STATION_DEFAULT_EFFICIENCY_PERCENT = 80;
<<<<<<< HEAD
  public static readonly DC_LIMIT_BUFFER_PERCENT = 10;
  public static readonly AC_LIMIT_BUFFER_PERCENT = 10;
=======
  public static readonly DC_LIMIT_BUFFER_PERCENT = 20;
  public static readonly AC_LIMIT_BUFFER_PERCENT = 10;
  public static readonly AMPERAGE_DETECTION_THRESHOLD = 0.5;
>>>>>>> 1467e095

  public static readonly DB_RECORD_COUNT_DEFAULT = 100;
  public static readonly DB_RECORD_COUNT_CEIL = 500;
  public static readonly DB_RECORD_COUNT_NO_LIMIT = Number.MAX_SAFE_INTEGER;
  public static readonly DB_UNDETERMINED_NBR_OF_RECORDS = -1;

  public static readonly DB_PARAMS_MAX_LIMIT: DbParams = Object.freeze({ limit: Constants.DB_RECORD_COUNT_NO_LIMIT, skip: 0, sort: null });
  public static readonly DB_PARAMS_SINGLE_RECORD: DbParams = Object.freeze({ limit: 1, skip: 0, sort: null });
  public static readonly DB_PARAMS_DEFAULT_RECORD: DbParams = Object.freeze({ limit: Constants.DB_RECORD_COUNT_DEFAULT, skip: 0, sort: null });
  public static readonly DB_PARAMS_COUNT_ONLY: DbParams = Object.freeze({ limit: Constants.DB_RECORD_COUNT_NO_LIMIT, skip: 0, onlyRecordCount: true, sort: null });

  public static readonly EXPORT_PDF_PAGE_SIZE = 100;
  public static readonly EXPORT_PAGE_SIZE = 1000;
  public static readonly EXPORT_RECORD_MAX_COUNT = 100000;

  public static readonly DEFAULT_TENANT = 'default';
  public static readonly DEFAULT_TENANT_OBJECT= Object.freeze({
    id: Constants.DEFAULT_TENANT,
    name: Constants.DEFAULT_TENANT
  } as Tenant);

  public static readonly UNKNOWN_OBJECT_ID: string = '000000000000000000000000';
  public static readonly UNKNOWN_STRING_ID: string = '000000000000000000000000';
  public static readonly UNKNOWN_NUMBER_ID: number = -1;

  public static readonly REST_RESPONSE_SUCCESS = Object.freeze({ status: 'Success' });

  public static readonly DELAY_SMART_CHARGING_EXECUTION_MILLIS = 3000;
  public static readonly DELAY_REQUEST_CONFIGURATION_EXECUTION_MILLIS = 3000;

  public static readonly CHARGING_STATION_CONFIGURATION = 'Configuration';

  public static readonly CENTRAL_SERVER = 'Central Server';
  public static readonly OCPI_SERVER = 'OCPI Server';

  public static readonly WITH_CHARGING_STATIONS = true; // Not used
  public static readonly WITHOUT_CHARGING_STATIONS = false; // Not used
  public static readonly WITH_SITE = true; // Not used
  public static readonly WITHOUT_SITE = false; // Not used

  // Password constants
  public static readonly PWD_MIN_LENGTH = 15;
  public static readonly PWD_MAX_LENGTH = 20;
  public static readonly PWD_UPPERCASE_MIN_COUNT = 1;
  public static readonly PWD_LOWERCASE_MIN_COUNT = 1;
  public static readonly PWD_NUMBER_MIN_COUNT = 1;
  public static readonly PWD_SPECIAL_MIN_COUNT = 1;

  public static readonly PWD_UPPERCASE_RE = /([A-Z])/g; // Cannot store regex in enum
  public static readonly PWD_LOWERCASE_RE = /([a-z])/g; // Cannot store regex in enum
  public static readonly PWD_NUMBER_RE = /([\d])/g; // Cannot store regex in enum
  public static readonly PWD_SPECIAL_CHAR_RE = /([!#$%^&*.?-])/g; // Cannot store regex in enum

  public static readonly SUPPORTED_LOCALES = Object.freeze(['en_US', 'fr_FR', 'es_MX', 'de_DE', 'pt_PT']);
  public static readonly SUPPORTED_LANGUAGES = Object.freeze(['en', 'fr', 'es', 'de', 'pt']);
  public static readonly DEFAULT_LOCALE = 'en_US';
  public static readonly DEFAULT_LANGUAGE = 'en';

  public static readonly ANONYMIZED_VALUE = '####';

  public static readonly WS_DEFAULT_KEEPALIVE = 180; // Seconds
  public static readonly WS_RECONNECT_DISABLED = 0;
  public static readonly WS_RECONNECT_UNLIMITED = -1;
  public static readonly WS_DEFAULT_RECONNECT_MAX_RETRIES = -1;
  public static readonly WS_DEFAULT_RECONNECT_TIMEOUT = 30; // Seconds
  public static readonly WS_UNSUPPORTED_DATA = 1007;

  public static readonly OCPP_SOCKET_TIMEOUT = 30000; // 30 sec
  public static readonly OCPP_RESPONSE_ACCEPTED = 'Accepted';

  public static readonly MAX_DATE = new Date('9999-12-31Z23:59:59:999');
  public static readonly MIN_DATE = new Date('1970-01-01Z00:00:00:000');

  public static readonly REGEX_VALIDATION_LATITUDE = /^-?([1-8]?[0-9]|[0-9]0)\.{0,1}[0-9]*$/;
  public static readonly REGEX_VALIDATION_LONGITUDE = /^-?([1]?[0-7][0-9]|[1]?[0-8][0]|[1-9]?[0-9])\.{0,1}[0-9]*$/;
  public static readonly MAX_GPS_DISTANCE_METERS = 40000000; // Earth

  public static readonly SENSITIVE_DATA = Object.freeze(['password', 'repeatPassword', 'captcha', 'email']);

  public static readonly MONGO_USER_MASK = Object.freeze({
    '_id': 0,
    '__v': 0,
    'email': 0,
    'phone': 0,
    'mobile': 0,
    'notificationsActive': 0,
    'notifications': 0,
    'iNumber': 0,
    'costCenter': 0,
    'status': 0,
    'createdBy': 0,
    'createdOn': 0,
    'lastChangedBy': 0,
    'lastChangedOn': 0,
    'role': 0,
    'password': 0,
    'locale': 0,
    'deleted': 0,
    'passwordWrongNbrTrials': 0,
    'passwordBlockedUntil': 0,
    'passwordResetHash': 0,
    'eulaAcceptedOn': 0,
    'eulaAcceptedVersion': 0,
    'eulaAcceptedHash': 0,
    'image': 0,
    'address': 0,
    'plateID': 0,
    'verificationToken': 0,
    'mobileLastChangedOn': 0,
    'issuer': 0,
    'mobileOs': 0,
    'mobileToken': 0,
    'verifiedAt': 0,
  });

  public static readonly DEFAULT_OCPP_16_CONFIGURATION: OcppParameter[] = Object.freeze([
    { 'key': 'AllowOfflineTxForUnknownId', 'readonly': false, 'value': null },
    { 'key': 'AuthorizationCacheEnabled', 'readonly': false, 'value': null },
    { 'key': 'AuthorizeRemoteTxRequests', 'readonly': false, 'value': null },
    { 'key': 'BlinkRepeat', 'readonly': false, 'value': null },
    { 'key': 'ClockAlignedDataInterval', 'readonly': false, 'value': null },
    { 'key': 'ConnectionTimeOut', 'readonly': false, 'value': null },
    { 'key': 'GetConfigurationMaxKeys', 'readonly': false, 'value': null },
    { 'key': 'HeartBeatInterval', 'readonly': false, 'value': null },
    { 'key': 'HeartbeatInterval', 'readonly': false, 'value': null },
    { 'key': 'LightIntensity', 'readonly': false, 'value': null },
    { 'key': 'LocalAuthorizeOffline', 'readonly': false, 'value': null },
    { 'key': 'LocalPreAuthorize', 'readonly': false, 'value': null },
    { 'key': 'MaxEnergyOnInvalidId', 'readonly': false, 'value': null },
    { 'key': 'MeterValuesAlignedData', 'readonly': false, 'value': null },
    { 'key': 'MeterValuesAlignedDataMaxLength', 'readonly': false, 'value': null },
    { 'key': 'MeterValuesSampledData', 'readonly': false, 'value': null },
    { 'key': 'MeterValuesSampledDataMaxLength', 'readonly': false, 'value': null },
    { 'key': 'MeterValueSampleInterval', 'readonly': false, 'value': null },
    { 'key': 'MinimumStatusDuration', 'readonly': false, 'value': null },
    { 'key': 'NumberOfConnectors', 'readonly': false, 'value': null },
    { 'key': 'ResetRetries', 'readonly': false, 'value': null },
    { 'key': 'ConnectorPhaseRotation', 'readonly': false, 'value': null },
    { 'key': 'ConnectorPhaseRotationMaxLength', 'readonly': false, 'value': null },
    { 'key': 'StopTransactionOnEVSideDisconnect', 'readonly': false, 'value': null },
    { 'key': 'StopTransactionOnInvalidId', 'readonly': false, 'value': null },
    { 'key': 'StopTxnAlignedData', 'readonly': false, 'value': null },
    { 'key': 'StopTxnAlignedDataMaxLength', 'readonly': false, 'value': null },
    { 'key': 'StopTxnSampledData', 'readonly': false, 'value': null },
    { 'key': 'StopTxnSampledDataMaxLength', 'readonly': false, 'value': null },
    { 'key': 'SupportedFeatureProfiles', 'readonly': false, 'value': null },
    { 'key': 'SupportedFeatureProfilesMaxLength', 'readonly': false, 'value': null },
    { 'key': 'TransactionMessageAttempts', 'readonly': false, 'value': null },
    { 'key': 'TransactionMessageRetryInterval', 'readonly': false, 'value': null },
    { 'key': 'UnlockConnectorOnEVSideDisconnect', 'readonly': false, 'value': null },
    { 'key': 'WebSocketPingInterval', 'readonly': false, 'value': null },
    { 'key': 'LocalAuthListEnabled', 'readonly': false, 'value': null },
    { 'key': 'LocalAuthListMaxLength', 'readonly': false, 'value': null },
    { 'key': 'SendLocalListMaxLength', 'readonly': false, 'value': null },
    { 'key': 'ReserveConnectorZeroSupported', 'readonly': false, 'value': null },
    { 'key': 'ChargeProfileMaxStackLevel', 'readonly': false, 'value': null },
    { 'key': 'ChargingScheduleAllowedChargingRateUnit', 'readonly': false, 'value': null },
    { 'key': 'ChargingScheduleMaxPeriods', 'readonly': false, 'value': null },
    { 'key': 'ConnectorSwitch3to1PhaseSupported', 'readonly': false, 'value': null },
    { 'key': 'MaxChargingProfilesInstalled', 'readonly': false, 'value': null }
  ]) as OcppParameter[];

  public static readonly OCPP_ENERGY_ACTIVE_IMPORT_REGISTER_ATTRIBUTE: OCPPAttribute = Object.freeze({
    unit: OCPPUnitOfMeasure.WATT_HOUR,
    context: OCPPReadingContext.SAMPLE_PERIODIC,
    measurand: OCPPMeasurand.ENERGY_ACTIVE_IMPORT_REGISTER,
    location: OCPPLocation.OUTLET,
    format: OCPPValueFormat.RAW,
  });

  public static readonly OCPP_SOC_ATTRIBUTE: OCPPAttribute = Object.freeze({
    unit: OCPPUnitOfMeasure.PERCENT,
    context: OCPPReadingContext.SAMPLE_PERIODIC,
    measurand: OCPPMeasurand.STATE_OF_CHARGE,
    location: OCPPLocation.EV,
    format: OCPPValueFormat.RAW,
  });

  public static readonly OCPP_VOLTAGE_ATTRIBUTE: OCPPAttribute = Object.freeze({
    format: OCPPValueFormat.RAW,
    measurand: OCPPMeasurand.VOLTAGE,
    unit: OCPPUnitOfMeasure.VOLT,
    location: OCPPLocation.OUTLET,
    context: OCPPReadingContext.SAMPLE_PERIODIC
  });

  public static readonly OCPP_VOLTAGE_L1_ATTRIBUTE: OCPPAttribute = Object.freeze({
    ...Constants.OCPP_VOLTAGE_ATTRIBUTE,
    phase: OCPPPhase.L1,
  });

  public static readonly OCPP_VOLTAGE_L2_ATTRIBUTE: OCPPAttribute = Object.freeze({
    ...Constants.OCPP_VOLTAGE_ATTRIBUTE,
    phase: OCPPPhase.L2,
  });

  public static readonly OCPP_VOLTAGE_L3_ATTRIBUTE: OCPPAttribute = Object.freeze({
    ...Constants.OCPP_VOLTAGE_ATTRIBUTE,
    phase: OCPPPhase.L3,
  });

  public static readonly OCPP_CURRENT_IMPORT_ATTRIBUTE: OCPPAttribute = Object.freeze({
    format: OCPPValueFormat.RAW,
    measurand: OCPPMeasurand.CURRENT_IMPORT,
    unit: OCPPUnitOfMeasure.AMP,
    location: OCPPLocation.OUTLET,
    context: OCPPReadingContext.SAMPLE_PERIODIC
  });

  public static readonly OCPP_CURRENT_IMPORT_L1_ATTRIBUTE: OCPPAttribute = Object.freeze({
    ...Constants.OCPP_CURRENT_IMPORT_ATTRIBUTE,
    phase: OCPPPhase.L1,
  });

  public static readonly OCPP_CURRENT_IMPORT_L2_ATTRIBUTE: OCPPAttribute = Object.freeze({
    ...Constants.OCPP_CURRENT_IMPORT_ATTRIBUTE,
    phase: OCPPPhase.L2,
  });

  public static readonly OCPP_CURRENT_IMPORT_L3_ATTRIBUTE: OCPPAttribute = Object.freeze({
    ...Constants.OCPP_CURRENT_IMPORT_ATTRIBUTE,
    phase: OCPPPhase.L3,
  });

  public static readonly OCPP_POWER_ACTIVE_IMPORT_ATTRIBUTE: OCPPAttribute = Object.freeze({
    format: OCPPValueFormat.RAW,
    measurand: OCPPMeasurand.POWER_ACTIVE_IMPORT,
    unit: OCPPUnitOfMeasure.WATT,
    location: OCPPLocation.OUTLET,
    context: OCPPReadingContext.SAMPLE_PERIODIC
  });

  public static readonly OCPP_POWER_ACTIVE_IMPORT_L1_ATTRIBUTE: OCPPAttribute = Object.freeze({
    ...Constants.OCPP_POWER_ACTIVE_IMPORT_ATTRIBUTE,
    phase: OCPPPhase.L1,
  });

  public static readonly OCPP_POWER_ACTIVE_IMPORT_L2_ATTRIBUTE: OCPPAttribute = Object.freeze({
    ...Constants.OCPP_POWER_ACTIVE_IMPORT_ATTRIBUTE,
    phase: OCPPPhase.L2,
  });

  public static readonly OCPP_POWER_ACTIVE_IMPORT_L3_ATTRIBUTE: OCPPAttribute = Object.freeze({
    ...Constants.OCPP_POWER_ACTIVE_IMPORT_ATTRIBUTE,
    phase: OCPPPhase.L3,
  });
}<|MERGE_RESOLUTION|>--- conflicted
+++ resolved
@@ -15,14 +15,9 @@
   public static readonly AXIOS_DEFAULT_TIMEOUT = 60000;
 
   public static readonly DC_CHARGING_STATION_DEFAULT_EFFICIENCY_PERCENT = 80;
-<<<<<<< HEAD
-  public static readonly DC_LIMIT_BUFFER_PERCENT = 10;
-  public static readonly AC_LIMIT_BUFFER_PERCENT = 10;
-=======
   public static readonly DC_LIMIT_BUFFER_PERCENT = 20;
   public static readonly AC_LIMIT_BUFFER_PERCENT = 10;
   public static readonly AMPERAGE_DETECTION_THRESHOLD = 0.5;
->>>>>>> 1467e095
 
   public static readonly DB_RECORD_COUNT_DEFAULT = 100;
   public static readonly DB_RECORD_COUNT_CEIL = 500;
