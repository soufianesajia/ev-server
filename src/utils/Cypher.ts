--- conflicted
+++ resolved
@@ -1,8 +1,4 @@
-<<<<<<< HEAD
-import { CryptoSetting, SettingDB } from '../types/Setting';
-=======
 import { CryptoKeySetting, CryptoSetting, SettingDB } from '../types/Setting';
->>>>>>> 4ac3845d
 
 import BackendError from '../exception/BackendError';
 import Constants from './Constants';
@@ -18,41 +14,24 @@
 
 export default class Cypher {
 
-<<<<<<< HEAD
-  public static async encrypt(data: string, tenantID: string, former = false): Promise<string> {
-    const iv = crypto.randomBytes(IV_LENGTH);
-    const cryptoSetting = await Cypher.getCryptoSetting(tenantID);
-    const algo = former ? Utils.buildAlgorithm(cryptoSetting.formerKeyProperties) : Utils.buildAlgorithm(cryptoSetting.keyProperties);
-    const key = former ? Buffer.from(cryptoSetting.formerKey) : Buffer.from(cryptoSetting.key);
-=======
   public static async encrypt(tenantID: string, data: string, useFormerKey = false): Promise<string> {
     const iv = crypto.randomBytes(IV_LENGTH);
     const cryptoSetting = await Cypher.getCryptoSetting(tenantID);
     const algo = useFormerKey ? Utils.buildAlgorithm(cryptoSetting.formerKeyProperties) : Utils.buildAlgorithm(cryptoSetting.keyProperties);
     const key = useFormerKey ? Buffer.from(cryptoSetting.formerKey) : Buffer.from(cryptoSetting.key);
->>>>>>> 4ac3845d
     const cipher = crypto.createCipheriv(algo, key, iv);
     let encryptedData = cipher.update(data);
     encryptedData = Buffer.concat([encryptedData, cipher.final()]);
     return iv.toString('hex') + ':' + encryptedData.toString('hex');
   }
 
-<<<<<<< HEAD
-  public static async decrypt(data: string, tenantID: string, former = false): Promise<string> {
-=======
   public static async decrypt(tenantID: string, data: string, useFormerKey = false): Promise<string> {
->>>>>>> 4ac3845d
     const dataParts = data.split(':');
     const iv = Buffer.from(dataParts.shift(), 'hex');
     const encryptedData = Buffer.from(dataParts.join(':'), 'hex');
     const cryptoSetting = await Cypher.getCryptoSetting(tenantID);
-<<<<<<< HEAD
-    const algo = former ? Utils.buildAlgorithm(cryptoSetting.formerKeyProperties) : Utils.buildAlgorithm(cryptoSetting.keyProperties);
-    const key = former ? Buffer.from(cryptoSetting.formerKey) : Buffer.from(cryptoSetting.key);
-=======
     const algo = useFormerKey ? Utils.buildAlgorithm(cryptoSetting.formerKeyProperties) : Utils.buildAlgorithm(cryptoSetting.keyProperties);
     const key = useFormerKey ? Buffer.from(cryptoSetting.formerKey) : Buffer.from(cryptoSetting.key);
->>>>>>> 4ac3845d
     const decipher = crypto.createDecipheriv(algo, key , iv);
     let decrypted = decipher.update(encryptedData);
     decrypted = Buffer.concat([decrypted, decipher.final()]);
@@ -63,11 +42,7 @@
     return crypto.createHash('sha256').update(data).digest('hex');
   }
 
-<<<<<<< HEAD
-  public static async encryptSensitiveDataInJSON(obj: Record<string, any>, tenantID: string, former = false): Promise<void> {
-=======
   public static async encryptSensitiveDataInJSON(tenantID: string, obj: Record<string, any>, useFormerKey = false): Promise<void> {
->>>>>>> 4ac3845d
     if (typeof obj !== 'object') {
       throw new BackendError({
         source: Constants.CENTRAL_SERVER,
@@ -92,11 +67,7 @@
           const value = _.get(obj, property);
           // If the value is undefined, null or empty then do nothing and skip to the next property
           if (value && value.length > 0) {
-<<<<<<< HEAD
-            _.set(obj, property, await Cypher.encrypt(value, tenantID, former));
-=======
             _.set(obj, property, await Cypher.encrypt(tenantID, value, useFormerKey));
->>>>>>> 4ac3845d
           }
         }
       }
@@ -105,11 +76,7 @@
     }
   }
 
-<<<<<<< HEAD
-  public static async decryptSensitiveDataInJSON(obj: Record<string, any>, tenantID: string, former = false): Promise<void> {
-=======
   public static async decryptSensitiveDataInJSON(tenantID: string, obj: Record<string, any>, useFormerKey = false): Promise<void> {
->>>>>>> 4ac3845d
     if (typeof obj !== 'object') {
       throw new BackendError({
         source: Constants.CENTRAL_SERVER,
@@ -134,11 +101,7 @@
           const value = _.get(obj, property);
           // If the value is undefined, null or empty then do nothing and skip to the next property
           if (value && value.length > 0) {
-<<<<<<< HEAD
-            _.set(obj, property, await Cypher.decrypt(value, tenantID, former));
-=======
             _.set(obj, property, await Cypher.decrypt(tenantID, value, useFormerKey));
->>>>>>> 4ac3845d
           }
         }
       }
@@ -177,11 +140,7 @@
     }
   }
 
-<<<<<<< HEAD
   // This method will be reused in a Scheduler task that resumes migration
-=======
-  // This method will be reused in a Scheduler task that resumes migation
->>>>>>> 4ac3845d
   public static async handleCryptoSettingsChange(tenantID: string): Promise<void> {
     const createDatabaseLock = LockingManager.createExclusiveLock(tenantID, LockEntity.DATABASE, 'migrate-settings-sensitive-data');
     if (await LockingManager.acquire(createDatabaseLock)) {
@@ -190,11 +149,7 @@
         await Cypher.cleanupFormerSensitiveData(tenantID);
         const keySettings = await SettingStorage.getCryptoSettings(tenantID);
         keySettings.crypto.migrationToBeDone = false;
-<<<<<<< HEAD
-        await SettingStorage.saveCryptoSettings(tenantID, keySettings);
-=======
         await Cypher.saveCryptoSetting(tenantID, keySettings);
->>>>>>> 4ac3845d
       } catch (err) {
         throw new BackendError({
           source: Constants.CENTRAL_SERVER,
@@ -227,35 +182,21 @@
   }
 
   public static async migrateSettings(tenantID: string, cryptoSetting: CryptoSetting): Promise<void> {
-<<<<<<< HEAD
-=======
-
->>>>>>> 4ac3845d
     const settingsToMigrate = await Cypher.getSettingsWithSensitiveData(tenantID);
     // If tenant has settings with sensitive data, migrate them
     if (!Utils.isEmptyArray(settingsToMigrate)) {
       // Migrate
       for (const setting of settingsToMigrate) {
         if (!setting.formerSensitiveData && Utils.isEmptyArray(setting.formerSensitiveData)) {
-<<<<<<< HEAD
           delete setting.formerSensitiveData;
           // Save former sensitive data in setting
-=======
-          // Save former senitive data in setting
->>>>>>> 4ac3845d
           const formerSensitiveData = Cypher.prepareFormerSenitiveData(setting);
           formerSensitiveData.push(Cypher.hash(cryptoSetting.formerKey));
           setting.formerSensitiveData = formerSensitiveData;
           // Decrypt sensitive data with former key and key properties
-<<<<<<< HEAD
-          await Cypher.decryptSensitiveDataInJSON(setting, tenantID, true);
-          // Encrypt sensitive data with new key and key properties
-          await Cypher.encryptSensitiveDataInJSON(setting, tenantID);
-=======
           await Cypher.decryptSensitiveDataInJSON(tenantID,setting, true);
           // Encrypt sensitive data with new key and key properties
           await Cypher.encryptSensitiveDataInJSON(tenantID, setting);
->>>>>>> 4ac3845d
           // Save setting with sensitive data encrypted with new key
           await SettingStorage.saveSettings(tenantID, setting);
         }
@@ -277,11 +218,6 @@
     }
   }
 
-<<<<<<< HEAD
-  private static async getCryptoSetting(tenantID: string): Promise<CryptoSetting> {
-    const cryptoSettings = (await SettingStorage.getCryptoSettings(tenantID)).crypto;
-    if (!cryptoSettings) {
-=======
   public static async saveCryptoSetting(tenantID: string, cryptoSettingToSave: CryptoKeySetting): Promise<void> {
     // Build internal structure
     const settingsToSave = {
@@ -299,22 +235,14 @@
   private static async getCryptoSetting(tenantID: string): Promise<CryptoSetting> {
     const cryptoSettings = await SettingStorage.getCryptoSettings(tenantID);
     if (!cryptoSettings || !cryptoSettings.crypto) {
->>>>>>> 4ac3845d
       throw new BackendError({
         source: Constants.CENTRAL_SERVER,
         module: MODULE_NAME,
         method: 'getCryptoSetting',
-<<<<<<< HEAD
-        message: `Tenant with ID: ${tenantID}) does not have crypto settings.`
-      });
-    }
-    return cryptoSettings;
-=======
         message: `Tenant ID '${tenantID}' does not have crypto settings.`
       });
     }
     return cryptoSettings.crypto;
->>>>>>> 4ac3845d
   }
 
   private static prepareFormerSenitiveData(setting: SettingDB): string[] {
