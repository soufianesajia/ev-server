--- conflicted
+++ resolved
@@ -15,17 +15,11 @@
 
 export default class Cypher {
 
-<<<<<<< HEAD
-  public static async encrypt(tenantID: string, data: string, useFormerKey = false): Promise<string> {
-    const iv = crypto.randomBytes(IV_LENGTH);
-    const cryptoSetting = await Cypher.getCryptoSetting(tenantID);
-=======
   public static async encrypt(tenantID: string, data: string, useFormerKey = false, cryptoSetting?: CryptoSetting): Promise<string> {
     const iv = crypto.randomBytes(IV_LENGTH);
     if (!cryptoSetting) {
       cryptoSetting = (await Cypher.getCryptoSettings(tenantID)).crypto;
     }
->>>>>>> 4a4143d1
     const algo = useFormerKey ? Utils.buildAlgorithm(cryptoSetting.formerKeyProperties) : Utils.buildAlgorithm(cryptoSetting.keyProperties);
     const key = useFormerKey ? Buffer.from(cryptoSetting.formerKey) : Buffer.from(cryptoSetting.key);
     const cipher = crypto.createCipheriv(algo, key, iv);
@@ -34,13 +28,6 @@
     return iv.toString('hex') + ':' + encryptedData.toString('hex');
   }
 
-<<<<<<< HEAD
-  public static async decrypt(tenantID: string, data: string, useFormerKey = false): Promise<string> {
-    const dataParts = data.split(':');
-    const iv = Buffer.from(dataParts.shift(), 'hex');
-    const encryptedData = Buffer.from(dataParts.join(':'), 'hex');
-    const cryptoSetting = await Cypher.getCryptoSetting(tenantID);
-=======
   public static async decrypt(tenantID: string, data: string, useFormerKey = false, cryptoSetting?: CryptoSetting): Promise<string> {
     const dataParts = data.split(':');
     const iv = Buffer.from(dataParts.shift(), 'hex');
@@ -48,7 +35,6 @@
     if (!cryptoSetting) {
       cryptoSetting = (await Cypher.getCryptoSettings(tenantID)).crypto;
     }
->>>>>>> 4a4143d1
     const algo = useFormerKey ? Utils.buildAlgorithm(cryptoSetting.formerKeyProperties) : Utils.buildAlgorithm(cryptoSetting.keyProperties);
     const key = useFormerKey ? Buffer.from(cryptoSetting.formerKey) : Buffer.from(cryptoSetting.key);
     const decipher = crypto.createDecipheriv(algo, key , iv);
@@ -61,13 +47,8 @@
     return crypto.createHash('sha256').update(data).digest('hex');
   }
 
-<<<<<<< HEAD
-  public static async encryptSensitiveDataInJSON(tenantID: string, obj: Record<string, any>, useFormerKey = false): Promise<void> {
-    if (typeof obj !== 'object') {
-=======
   public static async encryptSensitiveDataInJSON(tenantID: string, data: Record<string, any>, useFormerKey = false, cryptoSetting?: CryptoSetting): Promise<void> {
     if (typeof data !== 'object') {
->>>>>>> 4a4143d1
       throw new BackendError({
         source: Constants.CENTRAL_SERVER,
         module: MODULE_NAME,
@@ -106,52 +87,13 @@
           const value = _.get(data, property);
           // If the value is undefined, null or empty then do nothing and skip to the next property
           if (value && value.length > 0) {
-<<<<<<< HEAD
-            _.set(obj, property, await Cypher.encrypt(tenantID, value, useFormerKey));
-=======
             _.set(data, property, await Cypher.decrypt(tenantID, value, useFormerKey, cryptoSetting));
->>>>>>> 4a4143d1
           }
         }
       }
     }
   }
 
-<<<<<<< HEAD
-  public static async decryptSensitiveDataInJSON(tenantID: string, obj: Record<string, any>, useFormerKey = false): Promise<void> {
-    if (typeof obj !== 'object') {
-      throw new BackendError({
-        source: Constants.CENTRAL_SERVER,
-        module: MODULE_NAME,
-        method: 'decryptSensitiveDataInJSON',
-        message: `The parameter ${obj} is not an object`
-      });
-    }
-    if ('sensitiveData' in obj) {
-      // Check that sensitive data is an array
-      if (!Array.isArray(obj.sensitiveData)) {
-        throw new BackendError({
-          source: Constants.CENTRAL_SERVER,
-          module: MODULE_NAME,
-          method: 'decryptSensitiveDataInJSON',
-          message: 'The property \'sensitiveData\' is not an array'
-        });
-      }
-      for (const property of obj.sensitiveData as string[]) {
-        // Check that the property does exist otherwise skip to the next property
-        if (_.has(obj, property)) {
-          const value = _.get(obj, property);
-          // If the value is undefined, null or empty then do nothing and skip to the next property
-          if (value && value.length > 0) {
-            _.set(obj, property, await Cypher.decrypt(tenantID, value, useFormerKey));
-          }
-        }
-      }
-    }
-  }
-
-=======
->>>>>>> 4a4143d1
   public static hashSensitiveDataInJSON(obj: Record<string, any>): void {
     if (typeof obj !== 'object') {
       throw new BackendError({
@@ -184,22 +126,11 @@
     }
   }
 
-<<<<<<< HEAD
   // This method will be reused in a Scheduler task that resumes migration
-=======
-  // This method will be reused in a Scheduler task that resumes migation
->>>>>>> 4a4143d1
   public static async handleCryptoSettingsChange(tenantID: string): Promise<void> {
     const createDatabaseLock = LockingManager.createExclusiveLock(tenantID, LockEntity.DATABASE, 'migrate-settings-sensitive-data');
     if (await LockingManager.acquire(createDatabaseLock)) {
       try {
-<<<<<<< HEAD
-        await Cypher.migrate(tenantID);
-        await Cypher.cleanupFormerSensitiveData(tenantID);
-        const keySettings = await SettingStorage.getCryptoSettings(tenantID);
-        keySettings.crypto.migrationToBeDone = false;
-        await Cypher.saveCryptoSetting(tenantID, keySettings);
-=======
         // Get the crypto key
         const cryptoSettings = await Cypher.getCryptoSettings(tenantID);
         // Migrate Settings
@@ -209,7 +140,6 @@
         // Flag the migration as done
         cryptoSettings.crypto.migrationToBeDone = false;
         await Cypher.saveCryptoSetting(tenantID, cryptoSettings);
->>>>>>> 4a4143d1
       } catch (err) {
         throw new BackendError({
           source: Constants.CENTRAL_SERVER,
@@ -221,62 +151,6 @@
         // Release the database Lock
         await LockingManager.release(createDatabaseLock);
       }
-<<<<<<< HEAD
-    }
-  }
-
-  public static async migrate(tenantID: string): Promise<void> {
-    const cryptoSetting = await Cypher.getCryptoSetting(tenantID);
-    await Cypher.migrateSettings(tenantID, cryptoSetting);
-  }
-
-  public static async getSettingsWithSensitiveData(tenantID: string): Promise<SettingDB[]> {
-    // Get all settings per tenant
-    const settings = await SettingStorage.getSettings(tenantID, {},
-      Constants.DB_PARAMS_MAX_LIMIT);
-    // Filter settings with sensitiveData
-    return settings.result.filter((value: SettingDB) => {
-      if (value?.sensitiveData && !Utils.isEmptyArray(value?.sensitiveData)) {
-        return true;
-      }
-    });
-  }
-
-  public static async migrateSettings(tenantID: string, cryptoSetting: CryptoSetting): Promise<void> {
-    const settingsToMigrate = await Cypher.getSettingsWithSensitiveData(tenantID);
-    // If tenant has settings with sensitive data, migrate them
-    if (!Utils.isEmptyArray(settingsToMigrate)) {
-      // Migrate
-      for (const setting of settingsToMigrate) {
-        if (!setting.formerSensitiveData && Utils.isEmptyArray(setting.formerSensitiveData)) {
-          delete setting.formerSensitiveData;
-          // Save former sensitive data in setting
-          const formerSensitiveData = Cypher.prepareFormerSenitiveData(setting);
-          formerSensitiveData.push(Cypher.hash(cryptoSetting.formerKey));
-          setting.formerSensitiveData = formerSensitiveData;
-          // Decrypt sensitive data with former key and key properties
-          await Cypher.decryptSensitiveDataInJSON(tenantID,setting, true);
-          // Encrypt sensitive data with new key and key properties
-          await Cypher.encryptSensitiveDataInJSON(tenantID, setting);
-          // Save setting with sensitive data encrypted with new key
-          await SettingStorage.saveSettings(tenantID, setting);
-        }
-      }
-    }
-  }
-
-  public static async cleanupFormerSensitiveData(tenantID: string): Promise<void> {
-    const settingsToCleanup = await Cypher.getSettingsWithSensitiveData(tenantID);
-    // If tenant has settings with sensitive data, clean them
-    if (!Utils.isEmptyArray(settingsToCleanup)) {
-      // Cleanup
-      for (const setting of settingsToCleanup) {
-        if (setting.formerSensitiveData) {
-          delete setting.formerSensitiveData;
-          await SettingStorage.saveSettings(tenantID, setting);
-        }
-      }
-=======
     } else {
       throw new BackendError({
         source: Constants.CENTRAL_SERVER,
@@ -284,7 +158,6 @@
         method: 'handleCryptoSettingsChange',
         message: `Sensitive Data migration is in progress for tenant with ID: ${tenantID}.`
       });
->>>>>>> 4a4143d1
     }
   }
 
@@ -302,11 +175,7 @@
     await SettingStorage.saveSettings(tenantID, settingsToSave);
   }
 
-<<<<<<< HEAD
-  private static async getCryptoSetting(tenantID: string): Promise<CryptoSetting> {
-=======
   private static async getCryptoSettings(tenantID: string): Promise<CryptoSettings> {
->>>>>>> 4a4143d1
     const cryptoSettings = await SettingStorage.getCryptoSettings(tenantID);
     if (!cryptoSettings || !cryptoSettings.crypto) {
       throw new BackendError({
@@ -316,24 +185,6 @@
         message: `Tenant ID '${tenantID}' does not have crypto settings.`
       });
     }
-<<<<<<< HEAD
-    return cryptoSettings.crypto;
-  }
-
-  private static prepareFormerSenitiveData(setting: SettingDB): string[] {
-    const formerSensitiveData: string[] = [];
-    for (const property of setting.sensitiveData) {
-    // Check that the property does exist otherwise skip to the next property
-      if (_.has(setting, property)) {
-        const value: string = _.get(setting, property);
-        // If the value is undefined, null or empty then do nothing and skip to the next property
-        if (value && value.length > 0) {
-          formerSensitiveData.push(value);
-        }
-      }
-    }
-    return formerSensitiveData;
-=======
     return cryptoSettings;
   }
 
@@ -398,6 +249,5 @@
         }
       }
     }
->>>>>>> 4a4143d1
   }
 }