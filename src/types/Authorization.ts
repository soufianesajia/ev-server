export interface AuthorizationDefinition {
  superAdmin: {
    grants: Grant[];
    $extend?: any;
  };
  admin: {
    grants: Grant[];
    $extend?: any;
  };
  basic: {
    grants: Grant[];
    $extend?: any;
  };
  demo: {
    grants: Grant[];
    $extend?: any;
  };
  siteAdmin: {
    grants: Grant[];
    $extend?: any;
  };
  siteOwner: {
    grants: Grant[];
    $extend?: any;
  };
}

export interface Grant {
  resource: Entity;
  action: Action | Action[];
  attributes?: string[];
  args?: any;
  condition?: any;
}

export enum Entity {
  SITE = 'Site',
  SITES = 'Sites',
  SITE_AREA = 'SiteArea',
  SITE_AREAS = 'SiteAreas',
  COMPANY = 'Company',
  COMPANIES = 'Companies',
  CHARGING_STATION = 'ChargingStation',
  CHARGING_STATIONS = 'ChargingStations',
  TENANT = 'Tenant',
  TENANTS = 'Tenants',
  TRANSACTION = 'Transaction',
  TRANSACTIONS = 'Transactions',
  TRANSACTION_METER_VALUES = 'MeterValues',
  TRANSACTION_STOP = 'Stop',
  REPORT = 'Report',
  USER = 'User',
  USERS = 'Users',
  LOGGINGS = 'Loggings',
  LOGGING = 'Logging',
  PRICING = 'Pricing',
  BILLING = 'Billing',
  SETTING = 'Setting',
  SETTINGS = 'Settings',
  TOKENS = 'Tokens',
  TOKEN = 'Token',
  OCPI_ENDPOINT = 'OcpiEndpoint',
  OCPI_ENDPOINTS = 'OcpiEndpoints',
  CONNECTION = 'Connection',
  CONNECTIONS = 'Connections',
  ASSET = 'Asset',
  ASSETS = 'Assets',
  CAR_CATALOG = 'CarCatalog',
  CAR_CATALOGS = 'CarCatalogs',
  CAR = 'Car',
  CARS = 'Cars',
  USERS_CARS = 'UsersCars',
  INVOICE = 'Invoice',
  INVOICES = 'Invoices',
  TAXES = 'Taxes',
  REGISTRATION_TOKEN = 'RegistrationToken',
  REGISTRATION_TOKENS = 'RegistrationTokens',
  CHARGING_PROFILE = 'ChargingProfile',
  CHARGING_PROFILES = 'ChargingProfiles'
}

export enum Action {
  READ = 'Read',
  CREATE = 'Create',
  UPDATE = 'Update',
  REPLACE = 'Replace',
  DELETE = 'Delete',
  LOGOUT = 'Logout',
  LOGIN = 'Login',
  LIST = 'List',
  RESET = 'Reset',
  ASSIGN = 'Assign',
  CLEAR_CACHE = 'ClearCache',
  SYNCHRONIZE = 'Synchronize',
  GET_CONFIGURATION = 'GetConfiguration',
  CHANGE_CONFIGURATION = 'ChangeConfiguration',
  SYNCHRONIZE_CAR_CATALOGS = 'SynchronizeCarCatalogs',
  REMOTE_START_TRANSACTION = 'RemoteStartTransaction',
  REMOTE_STOP_TRANSACTION = 'RemoteStopTransaction',
  UNLOCK_CONNECTOR = 'UnlockConnector',
  AUTHORIZE = 'Authorize',
  SET_CHARGING_PROFILE = 'SetChargingProfile',
  GET_COMPOSITE_SCHEDULE = 'GetCompositeSchedule',
  CLEAR_CHARGING_PROFILE = 'ClearChargingProfile',
  GET_DIAGNOSTICS = 'GetDiagnostics',
  UPDATE_FIRMWARE = 'UpdateFirmware',
  EXPORT_PARAMS = 'ExportParams',
  CHANGE_AVAILABILITY = 'ChangeAvailability',
  REFUND_TRANSACTION = 'RefundTransaction',
<<<<<<< HEAD
  SYNCHRONIZE_USERS = 'SynchronizeUsers',
  SYNCHRONIZE_USER = 'SynchronizeUser',
  SYNCHRONIZE_INVOICES = 'SynchronizeInvoices',
  LINK_INVOICE = 'LinkInvoice',
=======
  SYNCHRONIZE_BILLING_USERS = 'SynchronizeBillingUsers',
  SYNCHRONIZE_BILLING_USER = 'SynchronizeBillingUser',
>>>>>>> e345ed00
  CHECK_CONNECTION = 'CheckConnection',
  RETRIEVE_CONSUMPTION = 'RetrieveConsumption',
  PING = 'Ping',
  GENERATE_LOCAL_TOKEN = 'GenerateLocalToken',
  REGISTER = 'Register',
  TRIGGER_JOB = 'TriggerJob',
  DOWNLOAD = 'Download',
}

export interface AuthorizationContext {
  tagIDs?: string[];
  tagID?: string;
  owner?: string;
  site?: string;
  sites?: string[];
  sitesAdmin?: string[];
  user?: string;
  UserID?: string;
  sitesOwner?: string[];
  company?: string;
  companies?: string[];
  asset?: string;
  assets?: string[];
}<|MERGE_RESOLUTION|>--- conflicted
+++ resolved
@@ -107,15 +107,9 @@
   EXPORT_PARAMS = 'ExportParams',
   CHANGE_AVAILABILITY = 'ChangeAvailability',
   REFUND_TRANSACTION = 'RefundTransaction',
-<<<<<<< HEAD
-  SYNCHRONIZE_USERS = 'SynchronizeUsers',
-  SYNCHRONIZE_USER = 'SynchronizeUser',
-  SYNCHRONIZE_INVOICES = 'SynchronizeInvoices',
-  LINK_INVOICE = 'LinkInvoice',
-=======
   SYNCHRONIZE_BILLING_USERS = 'SynchronizeBillingUsers',
   SYNCHRONIZE_BILLING_USER = 'SynchronizeBillingUser',
->>>>>>> e345ed00
+  LINK_INVOICE = 'LinkInvoice',
   CHECK_CONNECTION = 'CheckConnection',
   RETRIEVE_CONSUMPTION = 'RetrieveConsumption',
   PING = 'Ping',
