import Address from './Address';
import { BillingUserData } from './Billing';
import { Car } from './Car';
import CreatedUpdatedProps from './CreatedUpdatedProps';
import UserNotifications from './UserNotifications';

export default interface User extends CreatedUpdatedProps {
  id: string;
  issuer: boolean;
  name: string;
  firstName: string;
  email: string;
  phone?: string;
  mobile: string;
  role: UserRole;
  status: UserStatus;
  locale: string;
  plateID?: string;
  address?: Address;
  image?: string;
  notificationsActive?: boolean;
  notifications?: UserNotifications;
  iNumber?: string;
  costCenter?: string;
  deleted: boolean;
  eulaAcceptedHash: string;
  eulaAcceptedVersion: number;
  eulaAcceptedOn: Date;
  password: string;
  passwordResetHash: string;
  passwordWrongNbrTrials: number;
  passwordBlockedUntil: Date;
  verificationToken?: string;
  verifiedAt?: Date;
  billingData?: BillingUserData;
  mobileOs: string;
  mobileToken: string;
  mobileLastChangedOn: Date;
  lastSelectedCarID?: string;
<<<<<<< HEAD
=======
  authorizationID?: string;
>>>>>>> 4dece64a
}

export interface UserSite {
  user: User;
  siteID: string;
  siteAdmin: boolean;
  siteOwner: boolean;
}

export interface UserDefaultTagCar {
  car?: Car;
  tag?: Tag;
}

export interface UserCar extends CreatedUpdatedProps {
  id?: string;
  user: User;
  carID: string;
  default?: boolean;
  owner?: boolean;
}

export enum UserStatus {
  PENDING = 'P',
  ACTIVE = 'A',
  INACTIVE = 'I',
  BLOCKED = 'B',
  LOCKED = 'L',
}

export enum UserRole {
  SUPER_ADMIN = 'S',
  ADMIN = 'A',
  BASIC = 'B',
  DEMO = 'D',
}
<|MERGE_RESOLUTION|>--- conflicted
+++ resolved
@@ -1,6 +1,5 @@
 import Address from './Address';
 import { BillingUserData } from './Billing';
-import { Car } from './Car';
 import CreatedUpdatedProps from './CreatedUpdatedProps';
 import UserNotifications from './UserNotifications';
 
@@ -37,10 +36,7 @@
   mobileToken: string;
   mobileLastChangedOn: Date;
   lastSelectedCarID?: string;
-<<<<<<< HEAD
-=======
   authorizationID?: string;
->>>>>>> 4dece64a
 }
 
 export interface UserSite {
@@ -48,11 +44,6 @@
   siteID: string;
   siteAdmin: boolean;
   siteOwner: boolean;
-}
-
-export interface UserDefaultTagCar {
-  car?: Car;
-  tag?: Tag;
 }
 
 export interface UserCar extends CreatedUpdatedProps {
