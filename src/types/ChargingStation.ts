--- conflicted
+++ resolved
@@ -292,8 +292,5 @@
   LEGRAND = 'Legrand',
   ATESS = 'ATESS',
   MENNEKES = 'MENNEKES',
-<<<<<<< HEAD
-=======
   SAP_LABS_FRANCE = 'SAP Labs France Caen',
->>>>>>> d321498b
 }