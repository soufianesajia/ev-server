--- conflicted
+++ resolved
@@ -16,12 +16,8 @@
   sendChargingStationStatusError: boolean;
   sendChargingStationRegistered: boolean;
   sendOcpiPatchStatusError: boolean;
-<<<<<<< HEAD
   sendOicpPatchStatusError: boolean;
-  sendSmtpAuthError: boolean;
-=======
   sendSmtpError: boolean;
->>>>>>> e86772f0
   sendUserAccountInactivity: boolean;
   sendPreparingSessionNotStarted: boolean;
   sendOfflineChargingStations: boolean;
@@ -45,12 +41,8 @@
  'sendChargingStationStatusError' |
  'sendChargingStationRegistered' |
  'sendOcpiPatchStatusError' |
-<<<<<<< HEAD
  'sendOicpPatchStatusError' |
- 'sendSmtpAuthError' |
-=======
  'sendSmtpError' |
->>>>>>> e86772f0
  'sendUserAccountInactivity' |
  'sendPreparingSessionNotStarted' |
  'sendOfflineChargingStations' |
@@ -73,13 +65,9 @@
   CHARGING_STATION_STATUS_ERROR = 'ChargingStationStatusError',
   CHARGING_STATION_REGISTERED = 'ChargingStationRegistered',
   OCPI_PATCH_STATUS_ERROR = 'OcpiPatchStatusError',
-<<<<<<< HEAD
   OICP_PATCH_STATUS_ERROR = 'OicpPatchStatusError',
   OICP_PATCH_EVSE_ERROR = 'OicpPatchEvseError',
-  SMTP_AUTH_ERROR = 'SmtpAuthError',
-=======
   SMTP_ERROR = 'SmtpError',
->>>>>>> e86772f0
   PREPARING_SESSION_NOT_STARTED = 'PreparingSessionNotStarted',
   USER_ACCOUNT_INACTIVITY = 'UserAccountInactivity',
   OFFLINE_CHARGING_STATION = 'OfflineChargingStation',
