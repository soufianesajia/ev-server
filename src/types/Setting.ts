--- conflicted
+++ resolved
@@ -45,6 +45,7 @@
   convergentCharging?: ConvergentChargingPricingSetting;
 }
 
+// eslint-disable-next-line @typescript-eslint/no-empty-interface
 export interface PricingSetting {
 }
 
@@ -125,6 +126,7 @@
   sapSmartCharging?: SapSmartChargingSetting;
 }
 
+// eslint-disable-next-line @typescript-eslint/no-empty-interface
 export interface SmartChargingSetting {
 }
 
@@ -152,16 +154,6 @@
 export interface RefundSetting {
 }
 
-<<<<<<< HEAD
-export enum RefundContentType {
-  CONCUR = 'concur',
-  GIREVE = 'gireve',
-  OCPI = 'ocpi',
-  SAC = 'sac',
-}
-
-=======
->>>>>>> a78354c6
 export interface ConcurRefundSetting extends RefundSetting {
   authenticationUrl: string;
   apiUrl: string;
@@ -238,5 +230,6 @@
   password: string;
 }
 
+// eslint-disable-next-line @typescript-eslint/no-empty-interface
 export interface AssetSchneiderConnectionType extends AssetUserPasswordConnectionType {
 }