--- conflicted
+++ resolved
@@ -207,14 +207,7 @@
   stickyLimitation: boolean;
   limitBufferDC: number;
   limitBufferAC: number;
-<<<<<<< HEAD
-  usePrioritizationParameters: boolean;
-  defaultSessionTimeHours: number;
-  defaultInitialStateOfCharge: number;
-  defaultTargetStateOfCharge: number;
-=======
   prioritizationParametersActive?: boolean;
->>>>>>> a2c2d92d
 }
 
 export enum RefundSettingsType {
