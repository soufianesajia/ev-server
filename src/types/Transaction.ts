import { Car, CarCatalog } from './Car';
import { ChargePointStatus, OCPP15TransactionData, OCPPMeterValue } from './ocpp/OCPPServer';
import Consumption, { AbstractCurrentConsumption } from './Consumption';

import { BillingTransactionData } from './Billing';
import ChargingStation from '../types/ChargingStation';
import { OCPICdr } from './ocpi/OCPICdr';
import { OCPISession } from './ocpi/OCPISession';
import { RefundTransactionData } from './Refund';
import User from './User';

export type InactivityStatusLevel =
 'info' |
 'warning' |
 'danger'
;

export enum InactivityStatus {
  INFO = 'I',
  WARNING = 'W',
  ERROR = 'E'
}

export enum TransactionAction {
  START = 'start',
  UPDATE = 'update',
  STOP = 'stop',
  END = 'end'
}

export default interface Transaction extends AbstractCurrentConsumption {
  id?: number;
  carID?: string;
  car?: Car;
  carCatalogID?: number;
  carCatalog?: CarCatalog;
  phasesUsed?: CSPhasesUsed;
  siteID?: string;
  siteAreaID?: string;
  issuer: boolean;
  connectorId: number;
  tagID: string;
  userID: string;
  chargeBoxID: string;
  signedData?: string;
  user?: User;
  stop?: TransactionStop;
  remotestop?: {
    timestamp: Date;
    tagID: string;
    userID: string;
  };
  refundData?: RefundTransactionData;
  chargeBox?: ChargingStation;
  meterStart: number;
  timestamp: Date;
  price?: number;
  roundedPrice?: number;
  priceUnit?: string;
  pricingSource?: string;
  stateOfCharge: number;
  timezone: string;
  currentTimestamp?: Date;
  currentTotalInactivitySecs: number;
  currentInactivityStatus?: InactivityStatus;
  currentStateOfCharge: number;
  currentTotalDurationSecs?: number;
  transactionEndReceived?: boolean;
  currentCumulatedPrice?: number;
  currentTotalConsumptionWh: number;
  currentSignedData?: string;
  status?: ChargePointStatus;
  numberOfMeterValues: number;
  uniqueId?: string;
  values?: Consumption[];
  billingData?: BillingTransactionData;
<<<<<<< HEAD
  ocpiData?: OcpiData;
}

export interface OcpiData {
  session?: OCPISession;
  cdr?: OCPICdr;
  sessionCheckedOn?: Date;
  cdrCheckedOn?: Date;
=======
  ocpiWithNoCdr?: boolean;
  ocpiData?: {
    session?: OCPISession;
    cdr?: OCPICdr;
    sessionCheckedOn?: Date;
    cdrCheckedOn?: Date;
  };
>>>>>>> e153922a
}

export interface CSPhasesUsed {
  csPhase1: boolean;
  csPhase2: boolean;
  csPhase3: boolean;
}

export interface TransactionStop {
  timestamp: Date;
  meterStop: number;
  tagID: string;
  userID: string;
  user?: User;
  price?: number;
  roundedPrice?: number;
  priceUnit?: string;
  pricingSource?: string;
  stateOfCharge?: number;
  totalInactivitySecs?: number;
  extraInactivitySecs?: number;
  extraInactivityComputed?: boolean;
  totalConsumptionWh?: number;
  totalDurationSecs?: number;
  inactivityStatus?: InactivityStatus;
  transactionData?: OCPP15TransactionData|OCPPMeterValue[];
  signedData?: string;
}<|MERGE_RESOLUTION|>--- conflicted
+++ resolved
@@ -74,7 +74,7 @@
   uniqueId?: string;
   values?: Consumption[];
   billingData?: BillingTransactionData;
-<<<<<<< HEAD
+  ocpiWithNoCdr?: boolean;
   ocpiData?: OcpiData;
 }
 
@@ -83,15 +83,6 @@
   cdr?: OCPICdr;
   sessionCheckedOn?: Date;
   cdrCheckedOn?: Date;
-=======
-  ocpiWithNoCdr?: boolean;
-  ocpiData?: {
-    session?: OCPISession;
-    cdr?: OCPICdr;
-    sessionCheckedOn?: Date;
-    cdrCheckedOn?: Date;
-  };
->>>>>>> e153922a
 }
 
 export interface CSPhasesUsed {
