import { Car, CarCatalog } from './Car';
import { ChargePointStatus, OCPP15TransactionData, OCPPMeterValue } from './ocpp/OCPPServer';
import Consumption, { AbstractCurrentConsumption } from './Consumption';

import { BillingTransactionData } from './Billing';
import { Car } from './Car';
import ChargingStation from '../types/ChargingStation';
import { OCPICdr } from './ocpi/OCPICdr';
import { OCPISession } from './ocpi/OCPISession';
import { RefundTransactionData } from './Refund';
import User from './User';

export type InactivityStatusLevel =
 'info' |
 'warning' |
 'danger'
;

export enum InactivityStatus {
  INFO = 'I',
  WARNING = 'W',
  ERROR = 'E'
}

export enum TransactionAction {
  START = 'start',
  UPDATE = 'update',
  STOP = 'stop',
  END = 'end'
}

export default interface Transaction extends AbstractCurrentConsumption {
  id?: number;
  carID?: string;
  car?: Car;
<<<<<<< HEAD
=======
  carCatalogID?: number;
  carCatalog?: CarCatalog;
>>>>>>> 4dece64a
  phasesUsed?: CSPhasesUsed;
  siteID?: string;
  siteAreaID?: string;
  issuer: boolean;
  connectorId: number;
  tagID: string;
  userID: string;
  chargeBoxID: string;
  signedData?: string;
  user?: User;
  stop?: TransactionStop;
  remotestop?: {
    timestamp: Date;
    tagID: string;
    userID: string;
  };
  refundData?: RefundTransactionData;
  chargeBox?: ChargingStation;
  meterStart: number;
  timestamp: Date;
  price?: number;
  roundedPrice?: number;
  priceUnit?: string;
  pricingSource?: string;
  stateOfCharge: number;
  timezone: string;
  currentTimestamp?: Date;
  currentTotalInactivitySecs: number;
  currentInactivityStatus?: InactivityStatus;
  currentStateOfCharge: number;
  currentTotalDurationSecs?: number;
  transactionEndReceived?: boolean;
  currentCumulatedPrice?: number;
  currentTotalConsumptionWh: number;
  currentSignedData?: string;
  status?: ChargePointStatus;
  numberOfMeterValues: number;
  uniqueId?: string;
  values?: Consumption[];
  billingData?: BillingTransactionData;
  ocpi?: boolean;
  ocpiWithCdr?: boolean;
  ocpiData?: OcpiData;
}

export interface OcpiData {
  session?: OCPISession;
  cdr?: OCPICdr;
  sessionCheckedOn?: Date;
  cdrCheckedOn?: Date;
}

export interface CSPhasesUsed {
  csPhase1: boolean;
  csPhase2: boolean;
  csPhase3: boolean;
}

export interface TransactionStop {
  timestamp: Date;
  meterStop: number;
  tagID: string;
  userID: string;
  user?: User;
  price?: number;
  roundedPrice?: number;
  priceUnit?: string;
  pricingSource?: string;
  stateOfCharge?: number;
  totalInactivitySecs?: number;
  extraInactivitySecs?: number;
  extraInactivityComputed?: boolean;
  totalConsumptionWh?: number;
  totalDurationSecs?: number;
  inactivityStatus?: InactivityStatus;
  transactionData?: OCPP15TransactionData|OCPPMeterValue[];
  signedData?: string;
}<|MERGE_RESOLUTION|>--- conflicted
+++ resolved
@@ -3,7 +3,6 @@
 import Consumption, { AbstractCurrentConsumption } from './Consumption';
 
 import { BillingTransactionData } from './Billing';
-import { Car } from './Car';
 import ChargingStation from '../types/ChargingStation';
 import { OCPICdr } from './ocpi/OCPICdr';
 import { OCPISession } from './ocpi/OCPISession';
@@ -33,11 +32,8 @@
   id?: number;
   carID?: string;
   car?: Car;
-<<<<<<< HEAD
-=======
   carCatalogID?: number;
   carCatalog?: CarCatalog;
->>>>>>> 4dece64a
   phasesUsed?: CSPhasesUsed;
   siteID?: string;
   siteAreaID?: string;
