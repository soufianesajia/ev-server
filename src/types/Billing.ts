--- conflicted
+++ resolved
@@ -118,7 +118,6 @@
   internalData?: unknown; // Object returned by the concrete implementation - e.g.: STRIPE
 }
 
-<<<<<<< HEAD
 export interface BillingPaymentMethod {
   id: string;
   brand: string;
@@ -132,9 +131,8 @@
 export interface BillingPaymentMethodResult {
   result: BillingPaymentMethod[];
   count: number;
-=======
+}
 export interface BillingError {
   message: string
   context?: unknown; // e.g.: payment ==> last_payment_error
->>>>>>> a2189f9a
 }