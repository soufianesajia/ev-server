import { BillingAccount, BillingInvoice, BillingPaymentMethod, BillingTax, BillingTransfer } from './Billing';
import { Car, CarCatalog } from './Car';
<<<<<<< HEAD
import { ChargingStationInError, TransactionInError } from './InError';
=======
import ChargingStation, { ChargingStationTemplate } from './ChargingStation';
>>>>>>> c5053848
import Transaction, { TransactionStats } from './Transaction';

import Asset from './Asset';
import { AuthorizationDefinitionFieldMetadata } from './Authorization';
import { ChargingProfile } from './ChargingProfile';
<<<<<<< HEAD
import ChargingStation from './ChargingStation';
=======
import { ChargingStationInError } from './InError';
>>>>>>> c5053848
import Company from './Company';
import { Log } from './Log';
import PricingDefinition from './Pricing';
import RegistrationToken from './RegistrationToken';
import Site from './Site';
import SiteArea from './SiteArea';
import Tag from './Tag';
import User from './User';

export interface DeletedResult {
  acknowledged?: boolean;
  deletedCount?: number;
}

export interface DataResult<T> {
  count: number;
  result: T[];
  projectFields?: string[];
  metadata?: Record<string, AuthorizationDefinitionFieldMetadata>;
}

export interface PricingDefinitionDataResult extends DataResult<PricingDefinition> {
  canCreate: boolean;
}

export interface RegistrationTokenDataResult extends DataResult<RegistrationToken> {
  canCreate: boolean;
}

export interface ChargingStationTemplateDataResult extends DataResult<ChargingStationTemplate> {
  canCreate: boolean;
}

export interface CompanyDataResult extends DataResult<Company> {
  canCreate: boolean;
}

export interface SiteDataResult extends DataResult<Site> {
  canCreate: boolean;
  canAssignUsers: boolean;
  canUnassignUsers: boolean;
  canListCompanies: boolean;
}

export interface LogDataResult extends DataResult<Log> {
  canExport: boolean;
}

export interface SiteAreaDataResult extends DataResult<SiteArea> {
  canCreate: boolean;
}

export interface CarDataResult extends DataResult<Car> {
  canCreate: boolean;
  canListUsers: boolean;
  canListCarCatalog: boolean;
}

export interface CarCatalogDataResult extends DataResult<CarCatalog> {
  canSync: boolean;
}

export interface UserDataResult extends DataResult<User> {
  canCreate: boolean;
  canExport: boolean;
  canImport: boolean;
}
export interface TagDataResult extends DataResult<Tag> {
  canCreate: boolean;
  canDelete: boolean;
  canImport: boolean;
  canExport: boolean;
  canUnassign: boolean;
  canAssign: boolean;
  canListUsers: boolean;
  canListSources: boolean;
}

export interface TransactionDataResult extends DataResult<Transaction> {
  stats: TransactionStats;
  canListUsers?: boolean;
  canListSites?: boolean;
  canListSiteAreas?: boolean;
  canListChargingStations?: boolean;
  canListTags?: boolean;
  canExport?: boolean;
  canDelete?: boolean;
  canSyncRefund?: boolean;
  canRefund?: boolean;
  canReadSetting?: boolean;
}

export interface TransactionInErrorDataResult extends DataResult<TransactionInError> {
  canListUsers?: boolean;
  canListSites?: boolean;
  canListSiteAreas?: boolean;
  canListChargingStations?: boolean;
  canListTags?: boolean;
  canExport?: boolean;
  canDelete?: boolean;
}

export interface BillingInvoiceDataResult extends DataResult<BillingInvoice> {
  canListUsers?: boolean;
}

export interface BillingTaxDataResult extends DataResult<BillingTax> {
  canCreate?: boolean;
}

export interface BillingPaymentMethodDataResult extends DataResult<BillingPaymentMethod> {
  canCreate?: boolean;
}

export interface BillingAccountsDataResult extends DataResult<BillingAccount> {
  canListUsers?: boolean;
}

export interface BillingTransfersDataResult extends DataResult<BillingTransfer> {
  canListAccounts?: boolean;
}

export interface TransactionRefundDataResult {
  count: number;
  result: Transaction[];
  stats: {
    count: number;
    totalConsumptionWattHours: number;
    countRefundTransactions: number;
    countPendingTransactions: number;
    countRefundedReports: number;
    totalPriceRefund: number;
    totalPricePending: number;
    currency: string;
  };
}

export interface AssetDataResult extends DataResult<Asset> {
  canCreate: boolean;
  canListSites: boolean;
  canListSiteAreas: boolean;
}
export interface ChargingStationDataResult extends DataResult<ChargingStation> {
  canExport?: boolean;
  canListSites?:boolean;
  canListSiteAreas?:boolean;
  canListCompanies?:boolean;
  canListUsers?:boolean;
}

export interface ChargingStationInErrorDataResult extends DataResult<ChargingStationInError> {
  canExport?: boolean;
  canListSites?:boolean;
  canListSiteAreas?:boolean;
  canListCompanies?:boolean;
  canListUsers?:boolean;
}
export interface ChargingProfileDataResult extends DataResult<ChargingProfile> {
  canListChargingStations?:boolean;
}<|MERGE_RESOLUTION|>--- conflicted
+++ resolved
@@ -1,20 +1,12 @@
 import { BillingAccount, BillingInvoice, BillingPaymentMethod, BillingTax, BillingTransfer } from './Billing';
 import { Car, CarCatalog } from './Car';
-<<<<<<< HEAD
 import { ChargingStationInError, TransactionInError } from './InError';
-=======
-import ChargingStation, { ChargingStationTemplate } from './ChargingStation';
->>>>>>> c5053848
 import Transaction, { TransactionStats } from './Transaction';
 
 import Asset from './Asset';
 import { AuthorizationDefinitionFieldMetadata } from './Authorization';
 import { ChargingProfile } from './ChargingProfile';
-<<<<<<< HEAD
-import ChargingStation from './ChargingStation';
-=======
-import { ChargingStationInError } from './InError';
->>>>>>> c5053848
+import ChargingStation, { ChargingStationTemplate } from './ChargingStation';
 import Company from './Company';
 import { Log } from './Log';
 import PricingDefinition from './Pricing';
