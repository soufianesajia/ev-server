import { BillingAccount, BillingInvoice, BillingPaymentMethod, BillingTax, BillingTransfer } from './Billing';
import { Car, CarCatalog } from './Car';
<<<<<<< HEAD
import Site, { UserSite } from './Site';
=======
import { ChargingStationInError, TransactionInError } from './InError';
>>>>>>> db51b121
import Transaction, { TransactionStats } from './Transaction';
import User, { SiteUser } from './User';

import Asset from './Asset';
import { AuthorizationDefinitionFieldMetadata } from './Authorization';
import { ChargingProfile } from './ChargingProfile';
import ChargingStation, { ChargingStationTemplate } from './ChargingStation';
import Company from './Company';
import { Log } from './Log';
import PricingDefinition from './Pricing';
import RegistrationToken from './RegistrationToken';
import SiteArea from './SiteArea';
import Tag from './Tag';

export interface DeletedResult {
  acknowledged?: boolean;
  deletedCount?: number;
}

export interface DataResult<T> {
  count: number;
  result: T[];
  projectFields?: string[];
  metadata?: Record<string, AuthorizationDefinitionFieldMetadata>;
}

export interface PricingDefinitionDataResult extends DataResult<PricingDefinition> {
  canCreate: boolean;
}

export interface RegistrationTokenDataResult extends DataResult<RegistrationToken> {
  canCreate: boolean;
}

export interface ChargingStationTemplateDataResult extends DataResult<ChargingStationTemplate> {
  canCreate: boolean;
}

export interface CompanyDataResult extends DataResult<Company> {
  canCreate: boolean;
}

export interface SiteDataResult extends DataResult<Site> {
  canCreate: boolean;
  canAssignUsers: boolean;
  canUnassignUsers: boolean;
  canListCompanies: boolean;
}

export interface UserSiteDataResult extends DataResult<UserSite> {
  canUpdateUserSites: boolean;
}

export interface SiteUserDataResult extends DataResult<SiteUser> {
  canUpdateSiteUsers: boolean;
}

export interface LogDataResult extends DataResult<Log> {
  canExport: boolean;
}

export interface SiteAreaDataResult extends DataResult<SiteArea> {
  canCreate: boolean;
}

export interface CarDataResult extends DataResult<Car> {
  canCreate: boolean;
  canListUsers: boolean;
  canListCarCatalog: boolean;
}

export interface CarCatalogDataResult extends DataResult<CarCatalog> {
  canSync: boolean;
}

export interface UserDataResult extends DataResult<User> {
  canCreate: boolean;
  canExport: boolean;
  canImport: boolean;
  canListTags: boolean;
  canListSites: boolean;
}
export interface TagDataResult extends DataResult<Tag> {
  canCreate: boolean;
  canDelete: boolean;
  canImport: boolean;
  canExport: boolean;
  canUnassign: boolean;
  canAssign: boolean;
  canListUsers: boolean;
  canListSources: boolean;
}

export interface TransactionDataResult extends DataResult<Transaction> {
  stats: TransactionStats;
  canListUsers?: boolean;
  canListSites?: boolean;
  canListSiteAreas?: boolean;
  canListChargingStations?: boolean;
  canListTags?: boolean;
  canExport?: boolean;
  canDelete?: boolean;
  canSyncRefund?: boolean;
  canRefund?: boolean;
  canReadSetting?: boolean;
}

export interface TransactionInErrorDataResult extends DataResult<TransactionInError> {
  canListUsers?: boolean;
  canListSites?: boolean;
  canListSiteAreas?: boolean;
  canListChargingStations?: boolean;
  canListTags?: boolean;
  canExport?: boolean;
  canDelete?: boolean;
}

export interface BillingInvoiceDataResult extends DataResult<BillingInvoice> {
  canListUsers?: boolean;
}

export interface BillingTaxDataResult extends DataResult<BillingTax> {
  canCreate?: boolean;
}

export interface BillingPaymentMethodDataResult extends DataResult<BillingPaymentMethod> {
  canCreate?: boolean;
}

export interface BillingAccountsDataResult extends DataResult<BillingAccount> {
  canListUsers?: boolean;
}

export interface BillingTransfersDataResult extends DataResult<BillingTransfer> {
  canListAccounts?: boolean;
}

export interface TransactionRefundDataResult {
  count: number;
  result: Transaction[];
  stats: {
    count: number;
    totalConsumptionWattHours: number;
    countRefundTransactions: number;
    countPendingTransactions: number;
    countRefundedReports: number;
    totalPriceRefund: number;
    totalPricePending: number;
    currency: string;
  };
}

export interface AssetDataResult extends DataResult<Asset> {
  canCreate: boolean;
  canListSites: boolean;
  canListSiteAreas: boolean;
}
export interface ChargingStationDataResult extends DataResult<ChargingStation> {
  canExport?: boolean;
  canListSites?:boolean;
  canListSiteAreas?:boolean;
  canListCompanies?:boolean;
  canListUsers?:boolean;
}

export interface ChargingStationInErrorDataResult extends DataResult<ChargingStationInError> {
  canExport?: boolean;
  canListSites?:boolean;
  canListSiteAreas?:boolean;
  canListCompanies?:boolean;
  canListUsers?:boolean;
}
export interface ChargingProfileDataResult extends DataResult<ChargingProfile> {
  canListChargingStations?:boolean;
}<|MERGE_RESOLUTION|>--- conflicted
+++ resolved
@@ -1,17 +1,14 @@
 import { BillingAccount, BillingInvoice, BillingPaymentMethod, BillingTax, BillingTransfer } from './Billing';
 import { Car, CarCatalog } from './Car';
-<<<<<<< HEAD
+import ChargingStation, { ChargingStationTemplate } from './ChargingStation';
+import { ChargingStationInError, TransactionInError } from './InError';
 import Site, { UserSite } from './Site';
-=======
-import { ChargingStationInError, TransactionInError } from './InError';
->>>>>>> db51b121
 import Transaction, { TransactionStats } from './Transaction';
 import User, { SiteUser } from './User';
 
 import Asset from './Asset';
 import { AuthorizationDefinitionFieldMetadata } from './Authorization';
 import { ChargingProfile } from './ChargingProfile';
-import ChargingStation, { ChargingStationTemplate } from './ChargingStation';
 import Company from './Company';
 import { Log } from './Log';
 import PricingDefinition from './Pricing';
