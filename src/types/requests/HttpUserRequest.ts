import HttpDatabaseRequest from './HttpDatabaseRequest';
import User from '../User';

export interface HttpUserRequest extends Partial<User> {
  passwords: { password?: string };
}

export interface HttpSynchronizeUserRequest {
  id?: string;
  email?: string;
}

export interface HttpForceSynchronizeUserInvoicesRequest {
  userID?: string;
}

export interface HttpCreateTransactionInvoiceRequest {
  transactionID?: string;
}

export interface HttpUserMobileTokenRequest {
  id: string;
  mobileToken: string;
  mobileOS: string;
}

export interface HttpSitesAssignUserRequest {
  userID: string;
  siteIDs: string[];
}

export interface HttpUsersRequest extends HttpDatabaseRequest {
  Issuer: boolean;
  Search: string;
  SiteID: string;
  Role: string;
  Status: string;
  ErrorType?: string;
  TagID?: string;
  ExcludeSiteID: string;
  ExcludeUserIDs: string;
  IncludeCarUserIDs: string;
  NotAssignedToCarID: string;
}

export interface HttpUserSitesRequest extends HttpDatabaseRequest {
  Search: string;
  UserID: string;
}

export interface HttpTagsRequest extends HttpDatabaseRequest {
  Search: string;
  UserID?: string;
<<<<<<< HEAD
=======
  Issuer?: boolean;
>>>>>>> 8dea985d
}

export interface HttpLoginRequest {
  email: string;
  password: string;
  tenant: string;
  acceptEula: boolean;
}

export interface HttpResetPasswordRequest {
  email: string;
  tenant: string;
  captcha: string;
  passwords: { password: string; repeatPassword: string }; // Frontend...
  password?: string;
  repeatPassword?: string;
  hash: string;
}
export interface HttpCheckEulaRequest {
  Email: string;
  Tenant: string;
}
export interface HttpRegisterUserRequest extends HttpLoginRequest {
  name: string;
  firstName: string;
  passwords: { password: string }; // Frontend...
  captcha: string;
  status: string;
  locale: string;
}

export interface HttpVerifyEmailRequest {
  Email: string;
  Tenant: string;
  VerificationToken: string;
}

export interface HttpResendVerificationMailRequest {
  email: string;
  tenant: string;
  captcha: string;
}

export interface HttpTagStatusRequest {
  id: string;
  status: boolean;
}<|MERGE_RESOLUTION|>--- conflicted
+++ resolved
@@ -51,10 +51,7 @@
 export interface HttpTagsRequest extends HttpDatabaseRequest {
   Search: string;
   UserID?: string;
-<<<<<<< HEAD
-=======
   Issuer?: boolean;
->>>>>>> 8dea985d
 }
 
 export interface HttpLoginRequest {
@@ -96,9 +93,4 @@
   email: string;
   tenant: string;
   captcha: string;
-}
-
-export interface HttpTagStatusRequest {
-  id: string;
-  status: boolean;
 }