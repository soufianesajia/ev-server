import { ChargePoint, ConnectorType, CurrentType, PhaseAssignmentToGrid, Voltage } from '../ChargingStation';

import { ChargingRateUnitType } from '../ChargingProfile';
import HttpByIDRequest from './HttpByIDRequest';
import HttpDatabaseRequest from './HttpDatabaseRequest';

export interface HttpTriggerSmartChargingRequest {
  SiteAreaID: string;
}

export interface HttpChargingStationLimitPowerRequest {
  chargingStationID: string;
  chargePointID: number;
  ampLimitValue: number;
  forceUpdateChargingPlan: boolean;
}

export interface HttpChargingProfilesRequest extends HttpDatabaseRequest {
  Search?: string;
  ChargingStationID?: string;
  ConnectorID?: number;
  WithChargingStation?: boolean;
  WithSiteArea?: boolean;
  SiteID?: string;
}

export interface HttpDownloadQrCodeRequest {
  ChargingStationID?: string;
  ConnectorID?: number;
  SiteID?: string;
  SiteAreaID?: string;
}

export interface HttpChargingStationsRequest extends HttpDatabaseRequest {
  Issuer?: boolean;
  Search?: string;
  WithNoSiteArea?: boolean;
  ConnectorStatus?: string;
  ConnectorType?: string;
  ChargingStationID?: string;
  SiteID?: string;
  CompanyID?: string;
  WithSite?: boolean;
  WithSiteArea?: boolean;
  SiteAreaID?: string;
  IncludeDeleted?: boolean;
  ErrorType?: string;
  LocLongitude?: number;
  LocLatitude?: number;
  LocCoordinates?: number[];
  LocMaxDistanceMeters?: number;
}

export interface HttpChargingStationsInErrorRequest extends HttpDatabaseRequest {
  Search?: string;
  SiteID?: string;
  SiteAreaID?: string;
  ErrorType?: string;
}

export interface HttpChargingStationParamsUpdateRequest {
  id: string;
  chargingStationURL: string;
  maximumPower: number;
  public: boolean;
  excludeFromSmartCharging: boolean;
  forceInactive: boolean;
  manualConfiguration: boolean;
  siteAreaID: string;
  coordinates: number[];
  chargePoints: ChargePoint[];
  connectors: {
    connectorId: number;
    chargePointID: number;
    type: ConnectorType;
    power: number;
    amperage: number;
    voltage: Voltage;
    currentType: CurrentType;
    numberOfConnectedPhase: number;
    phaseAssignmentToGrid: PhaseAssignmentToGrid;
  }[];
}

export interface HttpChargingStationRequest extends HttpByIDRequest {
  ID: string;
  WithSite?: boolean,
  WithSiteArea?: boolean;
}

export interface HttpChargingStationOcppRequest {
  ChargingStationID: string;
}

export interface HttpChargingStationConnectorRequest {
  ChargingStationID: string;
  ConnectorID: number;
}

export interface HttpChargingStationOcppParametersRequest {
  chargingStationID: string;
  forceUpdateOCPPParamsFromTemplate: boolean;
}

export interface HttpChargingStationSetMaxIntensitySocketRequest extends HttpChargingStationCommandRequest {
  carID?: string;
  userID?: string;
  maxIntensity?: number;
  args?: {maxIntensity: number};
}

export interface HttpChargingStationCommandRequest {
  chargingStationID: string;
}

export type HttpChargingStationCacheClearCommandRequest = HttpChargingStationCommandRequest;

export interface HttpChargingStationChangeAvailabilityRequest extends HttpChargingStationCommandRequest {
  args: {
    connectorId: string,
    type: 'Inoperative' | 'Operative';
  }
}

export interface HttpChargingStationChangeConfigurationRequest extends HttpChargingStationCommandRequest {
  args: {
    key: string,
    value: string,
    custom?: boolean,
  }
}

<<<<<<< HEAD
export interface HttpChargingStationCommandDataTransferRequest extends HttpChargingStationCommandRequest {
=======
export interface HttpChargingStationClearCacheRequest {
  chargingStationID: string
}

export interface HttpChargingStationReservationCancelRequest {
  chargingStationID: string,
  args: {
    reservationId: number;
  }
}

export interface HttpChargingStationCommandDataTransferRequest {
  chargingStationID: string,
>>>>>>> dc00cc99
  args: {
    vendorId: string,
    messageId?: string,
    data?: string
  }
}

export interface HttpChargingStationStartTransactionRequest extends HttpChargingStationCommandRequest {
  carID?: string,
  userID?: string,
  args: {
    tagID?: string,
    visualTagID?: string,
    connectorId: number
  }
}

export interface HttpChargingStationStopTransactionRequest extends HttpChargingStationCommandRequest {
  args: {
    transactionId: number
  }
}

export interface HttpChargingStationCommandGetConfigurationRequest extends HttpChargingStationCommandRequest {
  args: {
    key: string[]
  }
}

export interface HttpChargingStationGetCompositeScheduleRequest extends HttpChargingStationCommandRequest {
  args: {
    connectorId: number,
    duration: number,
    chargingRateUnit?: ChargingRateUnitType
  }
}

export interface HttpChargingStationCommandUnlockConnectorRequest extends HttpChargingStationCommandRequest {
  args: {
    connectorId: string
  }
}

export interface HttpChargingStationUpdateFirmwareRequest extends HttpChargingStationCommandRequest {
  args: {
    location: string,
    retries?: number,
    retryInterval?: number,
    retrieveDate: Date
  }
}

export interface HttpChargingStationReserveNowRequest extends HttpChargingStationCommandRequest {
  args: {
    connectorId: string;
    expiryDate: Date;
    idTag: string;
    parentIdTag?: string;
    reservationId: number;
  }
}

export interface HttpChargingStationResetRequest extends HttpChargingStationCommandRequest {
  args: {
    type: 'Soft' | 'Hard';
  }
}

export interface HttpIsAuthorizedRequest {
  Action: string;
  Arg1: any;
  Arg2: any;
  Arg3: any;
}

export interface HttpChargingStationGetFirmwareRequest {
  FileName: string;
}

export interface HttpChargingStationGetDiagnosticsRequest extends HttpChargingStationCommandRequest {
  args: {
    location: string,
    retries?: number,
    retryInterval?: number,
    startTime?: Date,
    stopTime?: Date
  }
}<|MERGE_RESOLUTION|>--- conflicted
+++ resolved
@@ -130,27 +130,18 @@
   }
 }
 
-<<<<<<< HEAD
 export interface HttpChargingStationCommandDataTransferRequest extends HttpChargingStationCommandRequest {
-=======
-export interface HttpChargingStationClearCacheRequest {
-  chargingStationID: string
-}
-
-export interface HttpChargingStationReservationCancelRequest {
-  chargingStationID: string,
-  args: {
-    reservationId: number;
-  }
-}
-
-export interface HttpChargingStationCommandDataTransferRequest {
-  chargingStationID: string,
->>>>>>> dc00cc99
   args: {
     vendorId: string,
     messageId?: string,
     data?: string
+  }
+}
+
+export interface HttpChargingStationReservationCancelRequest {
+  chargingStationID: string,
+  args: {
+    reservationId: number;
   }
 }
 
