import HttpDatabaseRequest from './HttpDatabaseRequest';
import { InactivityStatus } from '../Transaction';

export interface HttpTransactionsRefundRequest {
  transactionIds: number[];
}

export interface HttpAssignTransactionsToUserRequest {
  UserID: string;
  TagID: string;
}

export interface HttpUnassignTransactionsToUserRequest {
  TagID: string;
}

export interface HttpTransactionRequest {
  ID: number;
}

export interface HttpPushTransactionCdrRequest {
  transactionId: number;
}

export interface HttpTransactionsRequest extends HttpDatabaseRequest {
  ChargingStationID: string;
  Issuer: boolean;
<<<<<<< HEAD
=======
  WithCompany: boolean;
>>>>>>> ae25a21a
  WithSite: boolean;
  WithSiteArea: boolean;
  ConnectorID: string;
  SiteAreaID?: string;
  SiteID?: string;
  UserID?: string;
  TagID?: string;
  StartDateTime?: Date;
  EndDateTime?: Date;
  Search?: string;
  ErrorType?: string;
  RefundStatus?: string;
  InactivityStatus?: InactivityStatus;
  MinimalPrice?: boolean;
  Statistics?: 'refund' | 'history' | 'ongoing';
  ReportIDs?: string;
  Status?: 'completed' | 'active';
}

export interface HttpConsumptionFromTransactionRequest {
  TransactionId: number;
  LoadAllConsumptions?: boolean;
  StartDateTime: Date;
  EndDateTime: Date;
}<|MERGE_RESOLUTION|>--- conflicted
+++ resolved
@@ -25,10 +25,7 @@
 export interface HttpTransactionsRequest extends HttpDatabaseRequest {
   ChargingStationID: string;
   Issuer: boolean;
-<<<<<<< HEAD
-=======
   WithCompany: boolean;
->>>>>>> ae25a21a
   WithSite: boolean;
   WithSiteArea: boolean;
   ConnectorID: string;
