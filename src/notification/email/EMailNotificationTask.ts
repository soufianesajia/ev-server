--- conflicted
+++ resolved
@@ -36,8 +36,6 @@
         ssl: this.emailConfig.smtp.secure
       });
     }
-<<<<<<< HEAD
-=======
     if (!this.emailConfig.disableBackup && !Utils.isUndefined(this.emailConfig.smtpBackup)) {
       this.smtpBackupClientInstance = new SMTPClient({
         user: this.emailConfig.smtpBackup.user,
@@ -48,7 +46,6 @@
         ssl: this.emailConfig.smtpBackup.secure
       });
     }
->>>>>>> 569a053b
   }
 
   public async sendNewRegisteredUser(data: NewRegisteredUserNotification, user: User, tenant: Tenant, severity: NotificationSeverity): Promise<void> {
@@ -227,7 +224,7 @@
                 to: rfc2047.decode(messageToSend.header.to.toString()),
                 subject: rfc2047.decode(messageToSend.header.subject)
               },
-            }, 
+            },
             { error: error.stack },
             { content: email.html }
           ]
