import { AccountVerificationNotification, AdminAccountVerificationNotification, BillingInvoiceSynchronizationFailedNotification, BillingNewInvoiceNotification, BillingUserSynchronizationFailedNotification, CarCatalogSynchronizationFailedNotification, ChargingStationRegisteredNotification, ChargingStationStatusErrorNotification, ComputeAndApplyChargingProfilesFailedNotification, EmailNotificationMessage, EndOfChargeNotification, EndOfSessionNotification, EndOfSignedSessionNotification, EndUserErrorNotification, NewRegisteredUserNotification, NotificationSeverity, OCPIPatchChargingStationsStatusesErrorNotification, OICPPatchChargingStationsErrorNotification, OICPPatchChargingStationsStatusesErrorNotification, OfflineChargingStationNotification, OptimalChargeReachedNotification, PreparingSessionNotStartedNotification, RequestPasswordNotification, SessionNotStartedNotification, SmtpErrorNotification, TransactionStartedNotification, UnknownUserBadgedNotification, UserAccountInactivityNotification, UserAccountStatusChangedNotification, VerificationEmailNotification } from '../../types/UserNotifications';
import { Message, SMTPClient, SMTPError } from 'emailjs';

import BackendError from '../../exception/BackendError';
import Configuration from '../../utils/Configuration';
import Constants from '../../utils/Constants';
import EmailConfiguration from '../../types/configuration/EmailConfiguration';
import Logging from '../../utils/Logging';
import NotificationHandler from '../NotificationHandler';
import NotificationTask from '../NotificationTask';
import { ServerAction } from '../../types/Server';
import Tenant from '../../types/Tenant';
import User from '../../types/User';
import Utils from '../../utils/Utils';
import ejs from 'ejs';
import fs from 'fs';
import global from '../../types/GlobalType';
import rfc2047 from 'rfc2047';

const MODULE_NAME = 'EMailNotificationTask';

export default class EMailNotificationTask implements NotificationTask {
  private emailConfig: EmailConfiguration = Configuration.getEmailConfig();
  private smtpMainClientInstance: SMTPClient;
  private smtpBackupClientInstance: SMTPClient;

  public constructor() {
    // Connect to the SMTP servers
    if (!Utils.isUndefined(this.emailConfig.smtp)) {
      this.smtpMainClientInstance = new SMTPClient({
        user: this.emailConfig.smtp.user,
        password: this.emailConfig.smtp.password,
        host: this.emailConfig.smtp.host,
        port: this.emailConfig.smtp.port,
        tls: this.emailConfig.smtp.requireTLS,
        ssl: this.emailConfig.smtp.secure
      });
    }
    if (!this.emailConfig.disableBackup && !Utils.isUndefined(this.emailConfig.smtpBackup)) {
      this.smtpBackupClientInstance = new SMTPClient({
        user: this.emailConfig.smtpBackup.user,
        password: this.emailConfig.smtpBackup.password,
        host: this.emailConfig.smtpBackup.host,
        port: this.emailConfig.smtpBackup.port,
        tls: this.emailConfig.smtpBackup.requireTLS,
        ssl: this.emailConfig.smtpBackup.secure
      });
    }
  }

  public async sendNewRegisteredUser(data: NewRegisteredUserNotification, user: User, tenant: Tenant, severity: NotificationSeverity): Promise<void> {
    return this.prepareAndSendEmail('new-registered-user', data, user, tenant, severity);
  }

  public async sendRequestPassword(data: RequestPasswordNotification, user: User, tenant: Tenant, severity: NotificationSeverity): Promise<void> {
    return this.prepareAndSendEmail('request-password', data, user, tenant, severity);
  }

  public async sendOptimalChargeReached(data: OptimalChargeReachedNotification, user: User, tenant: Tenant, severity: NotificationSeverity): Promise<void> {
    return this.prepareAndSendEmail('optimal-charge-reached', data, user, tenant, severity);
  }

  public async sendEndOfCharge(data: EndOfChargeNotification, user: User, tenant: Tenant, severity: NotificationSeverity): Promise<void> {
    return this.prepareAndSendEmail('end-of-charge', data, user, tenant, severity);
  }

  public async sendEndOfSession(data: EndOfSessionNotification, user: User, tenant: Tenant, severity: NotificationSeverity): Promise<void> {
    return this.prepareAndSendEmail('end-of-session', data, user, tenant, severity);
  }

  public async sendEndOfSignedSession(data: EndOfSignedSessionNotification, user: User, tenant: Tenant, severity: NotificationSeverity): Promise<void> {
    return this.prepareAndSendEmail('end-of-signed-session', data, user, tenant, severity);
  }

  public async sendChargingStationStatusError(data: ChargingStationStatusErrorNotification, user: User, tenant: Tenant, severity: NotificationSeverity): Promise<void> {
    return this.prepareAndSendEmail('charging-station-status-error', data, user, tenant, severity);
  }

  public async sendChargingStationRegistered(data: ChargingStationRegisteredNotification, user: User, tenant: Tenant, severity: NotificationSeverity): Promise<void> {
    return this.prepareAndSendEmail('charging-station-registered', data, user, tenant, severity);
  }

  public async sendUserAccountStatusChanged(data: UserAccountStatusChangedNotification, user: User, tenant: Tenant, severity: NotificationSeverity): Promise<void> {
    return this.prepareAndSendEmail('user-account-status-changed', data, user, tenant, severity);
  }

  public async sendUnknownUserBadged(data: UnknownUserBadgedNotification, user: User, tenant: Tenant, severity: NotificationSeverity): Promise<void> {
    return this.prepareAndSendEmail('unknown-user-badged', data, user, tenant, severity);
  }

  public async sendSessionStarted(data: TransactionStartedNotification, user: User, tenant: Tenant, severity: NotificationSeverity): Promise<void> {
    return this.prepareAndSendEmail('session-started', data, user, tenant, severity);
  }

  public async sendVerificationEmail(data: VerificationEmailNotification, user: User, tenant: Tenant, severity: NotificationSeverity): Promise<void> {
    return this.prepareAndSendEmail('verification-email', data, user, tenant, severity);
  }

  public async sendSmtpError(data: SmtpErrorNotification, user: User, tenant: Tenant, severity: NotificationSeverity): Promise<void> {
    return this.prepareAndSendEmail('smtp-error', data, user, tenant, severity, true);
  }

  public async sendOCPIPatchChargingStationsStatusesError(data: OCPIPatchChargingStationsStatusesErrorNotification, user: User, tenant: Tenant, severity: NotificationSeverity): Promise<void> {
    return this.prepareAndSendEmail('ocpi-patch-status-error', data, user, tenant, severity);
  }

  public async sendOICPPatchChargingStationsStatusesError(data: OICPPatchChargingStationsStatusesErrorNotification, user: User, tenant: Tenant, severity: NotificationSeverity): Promise<void> {
    return this.prepareAndSendEmail('oicp-patch-status-error', data, user, tenant, severity);
  }

  public async sendOICPPatchChargingStationsError(data: OICPPatchChargingStationsErrorNotification, user: User, tenant: Tenant, severity: NotificationSeverity): Promise<void> {
    return this.prepareAndSendEmail('oicp-patch-evses-error', data, user, tenant, severity);
  }

  public async sendUserAccountInactivity(data: UserAccountInactivityNotification, user: User, tenant: Tenant, severity: NotificationSeverity): Promise<void> {
    return this.prepareAndSendEmail('user-account-inactivity', data, user, tenant, severity);
  }

  public async sendPreparingSessionNotStarted(data: PreparingSessionNotStartedNotification, user: User, tenant: Tenant, severity: NotificationSeverity): Promise<void> {
    return this.prepareAndSendEmail('session-not-started', data, user, tenant, severity);
  }

  public async sendSessionNotStarted(data: SessionNotStartedNotification, user: User, tenant: Tenant, severity: NotificationSeverity): Promise<void> {
    return this.prepareAndSendEmail('session-not-started-after-authorize', data, user, tenant, severity);
  }

  public async sendOfflineChargingStations(data: OfflineChargingStationNotification, user: User, tenant: Tenant, severity: NotificationSeverity): Promise<void> {
    return this.prepareAndSendEmail('offline-charging-station', data, user, tenant, severity);
  }

  public async sendBillingSynchronizationFailed(data: BillingUserSynchronizationFailedNotification, user: User, tenant: Tenant, severity: NotificationSeverity): Promise<void> {
    return this.prepareAndSendEmail('billing-user-synchronization-failed', data, user, tenant, severity);
  }

  public async sendBillingInvoiceSynchronizationFailed(data: BillingInvoiceSynchronizationFailedNotification, user: User, tenant: Tenant, severity: NotificationSeverity): Promise<void> {
    return this.prepareAndSendEmail('billing-invoice-synchronization-failed', data, user, tenant, severity);
  }

<<<<<<< HEAD
  public async sendBillingPeriodicOperationFailed(data: BillingInvoiceSynchronizationFailedNotification, user: User, tenant: Tenant, severity: NotificationSeverity): Promise<void> {
    return this.prepareAndSendEmail('billing-periodic-operation-failed', data, user, tenant, severity);
  }

=======
  // TODO : Delete sendBillingNewInvoice ??
>>>>>>> 24964dfd
  public async sendBillingNewInvoice(data: BillingNewInvoiceNotification, user: User, tenant: Tenant, severity: NotificationSeverity): Promise<void> {
    return this.prepareAndSendEmail('billing-new-invoice', data, user, tenant, severity);
  }

  public async sendBillingNewInvoicePaid(data: BillingNewInvoiceNotification, user: User, tenant: Tenant, severity: NotificationSeverity): Promise<void> {
    return this.prepareAndSendEmail('billing-new-invoice-paid', data, user, tenant, severity);
  }

  public async sendBillingNewInvoiceOpen(data: BillingNewInvoiceNotification, user: User, tenant: Tenant, severity: NotificationSeverity): Promise<void> {
    return this.prepareAndSendEmail('billing-new-invoice-open', data, user, tenant, severity);
  }

  public async sendCarCatalogSynchronizationFailed(data: CarCatalogSynchronizationFailedNotification, user: User, tenant: Tenant, severity: NotificationSeverity): Promise<void> {
    return this.prepareAndSendEmail('car-synchronization-failed', data, user, tenant, severity);
  }

  public async sendComputeAndApplyChargingProfilesFailed(data: ComputeAndApplyChargingProfilesFailedNotification, user: User, tenant: Tenant, severity: NotificationSeverity): Promise<void> {
    return this.prepareAndSendEmail('compute-and-apply-charging-profiles-failed', data, user, tenant, severity);
  }

  public async sendEndUserErrorNotification(data: EndUserErrorNotification, user: User, tenant: Tenant, severity: NotificationSeverity): Promise<void> {
    return this.prepareAndSendEmail('end-user-error-notification', data, user, tenant, severity);
  }

  public async sendAccountVerificationNotification(data: AccountVerificationNotification, user: User, tenant: Tenant, severity: NotificationSeverity): Promise<void> {
    return this.prepareAndSendEmail('account-verification-notification', data, user, tenant, severity);
  }

  public async sendAdminAccountVerificationNotification(data: AdminAccountVerificationNotification, user: User, tenant: Tenant, severity: NotificationSeverity): Promise<void> {
    return this.prepareAndSendEmail('admin-account-verification-notification', data, user, tenant, severity);
  }

  private async sendEmail(email: EmailNotificationMessage, data: any, tenant: Tenant, user: User, severity: NotificationSeverity, useSmtpClientBackup = false): Promise<void> {
    // Email configuration sanity checks
    if (!this.smtpMainClientInstance) {
      // No suitable main SMTP server configuration found to send the email
      await Logging.logError({
        tenantID: tenant.id,
        source: Utils.objectHasProperty(data, 'chargeBoxID') && data.chargeBoxID,
        action: ServerAction.EMAIL_NOTIFICATION,
        module: MODULE_NAME, method: 'sendEmail',
        message: 'No suitable main SMTP server configuration found to send email',
        actionOnUser: user
      });
      return;
    }
    if (useSmtpClientBackup && !this.smtpBackupClientInstance) {
    // No suitable backup SMTP server configuration found or activated to send the email
      await Logging.logError({
        tenantID: tenant.id,
        source: Utils.objectHasProperty(data, 'chargeBoxID') && data.chargeBoxID,
        action: ServerAction.EMAIL_NOTIFICATION,
        module: MODULE_NAME, method: 'sendEmail',
        message: 'No suitable backup SMTP server configuration found or activated to send email after an error on the main SMTP server',
        actionOnUser: user
      });
      return;
    }
    // Create the message
    const messageToSend = new Message({
      from: !this.emailConfig.disableBackup && !Utils.isUndefined(this.emailConfig.smtpBackup) && useSmtpClientBackup ?
        this.emailConfig.smtpBackup.from : this.emailConfig.smtp.from,
      to: email.to,
      cc: email.cc,
      bcc: email.bccNeeded && email.bcc ? email.bcc : '',
      subject: email.subject,
      attachment: [
        { data: email.html, alternative: true }
      ]
    });
    try {
      // Get the SMTP client
      const smtpClient = this.getSMTPClient(useSmtpClientBackup);
      // Send the message
      const messageSent: Message = await smtpClient.sendAsync(messageToSend);
      // Email sent successfully
      await Logging.logDebug({
        tenantID: tenant.id ? tenant.id : Constants.DEFAULT_TENANT,
        source: Utils.objectHasProperty(data, 'chargeBoxID') && data.chargeBoxID,
        action: ServerAction.EMAIL_NOTIFICATION,
        module: MODULE_NAME, method: 'sendEmail',
        actionOnUser: user,
        message: `Email Sent: '${rfc2047.decode(messageSent.header.subject)}'`,
        detailedMessages: [
          {
            email: {
              from: rfc2047.decode(messageSent.header.from.toString()),
              to: rfc2047.decode(messageSent.header.to.toString()),
              subject: rfc2047.decode(messageSent.header.subject)
            },
          }, {
            content: email.html
          }
        ]
      });
    } catch (error) {
      // Log
      try {
        await Logging.logError({
          tenantID: tenant.id ? tenant.id : Constants.DEFAULT_TENANT,
          source: Utils.objectHasProperty(data, 'chargeBoxID') && data.chargeBoxID,
          action: ServerAction.EMAIL_NOTIFICATION,
          module: MODULE_NAME, method: 'sendEmail',
          message: `Error Sending Email (${rfc2047.decode(messageToSend.header.from.toString())}): '${rfc2047.decode(messageToSend.header.subject)}'`,
          actionOnUser: user,
          detailedMessages: [
            {
              email: {
                from: rfc2047.decode(messageToSend.header.from.toString()),
                to: rfc2047.decode(messageToSend.header.to.toString()),
                subject: rfc2047.decode(messageToSend.header.subject)
              },
            },
            { error: error.stack },
            { content: email.html }
          ]
        });
      // For Unit Tests only: Tenant is deleted and email is not known thus this Logging statement is always failing with an invalid Tenant
      // eslint-disable-next-line no-empty
      } catch (err) { }
      let sendSmtpError = true;
      if (error instanceof SMTPError) {
        const err: SMTPError = error;
        switch (err.smtp) {
          // TODO: Add a fitting data structure to types to cope with SMTP returned codes
          case 421:
          case 432:
          case 450:
          case 451:
          case 452:
          case 454:
          case 455:
          case 510:
          case 511:
          case 550:
            sendSmtpError = false;
            break;
        }
      }
      // Notify on SMTP error
      if (sendSmtpError) {
        // TODO: Circular deps: src/notification/NotificationHandler.ts -> src/notification/email/EMailNotificationTask.ts -> src/notification/NotificationHandler.ts
        await NotificationHandler.sendSmtpError(
          tenant.id,
          {
            SMTPError: error,
            evseDashboardURL: data.evseDashboardURL
          }
        );
        if (!useSmtpClientBackup) {
          await this.sendEmail(email, data, tenant, user, severity, true);
        }
      }
    }
  }

  private async prepareAndSendEmail(templateName: string, data: any, user: User, tenant: Tenant, severity: NotificationSeverity, useSmtpClientBackup = false): Promise<void> {
    try {
      // Check locale
      if (!user.locale || !Constants.SUPPORTED_LOCALES.includes(user.locale)) {
        user.locale = Constants.DEFAULT_LOCALE;
      }
      // Check users
      if (!user) {
        // Error
        throw new BackendError({
          source: Constants.CENTRAL_SERVER,
          action: ServerAction.EMAIL_NOTIFICATION,
          module: MODULE_NAME, method: 'prepareAndSendEmail',
          message: `No User is provided for '${templateName}'`
        });
      }
      // Check email
      if (!user.email) {
        // Error
        throw new BackendError({
          actionOnUser: user,
          source: Constants.CENTRAL_SERVER,
          action: ServerAction.EMAIL_NOTIFICATION,
          module: MODULE_NAME, method: 'prepareAndSendEmail',
          message: `No email is provided for User for '${templateName}'`
        });
      }
      // Create email
      const emailTemplate = JSON.parse(fs.readFileSync(`${global.appRoot}/assets/server/notification/email/${user.locale}/${templateName}.json`, 'utf8'));
      if (!emailTemplate) {
        // Error
        throw new BackendError({
          source: Constants.CENTRAL_SERVER,
          action: ServerAction.EMAIL_NOTIFICATION,
          module: MODULE_NAME, method: 'prepareAndSendEmail',
          message: `No Email template found for '${templateName}'`
        });
      }
      // Render the localized template ---------------------------------------
      // Render the subject
      emailTemplate.subject = ejs.render(emailTemplate.subject, data);
      // Render the tenant name
      if (tenant.id === Constants.DEFAULT_TENANT) {
        emailTemplate.tenant = Constants.DEFAULT_TENANT;
      } else {
        emailTemplate.tenant = tenant.name;
      }
      // Render Base URL
      emailTemplate.baseURL = ejs.render(emailTemplate.baseURL, data);
      emailTemplate.body.template = templateName;
      if (emailTemplate.body.header) {
        // Render the title
        emailTemplate.body.header.title = ejs.render(emailTemplate.body.header.title, data);
        // Charge Angels Logo
        emailTemplate.body.header.image.left.url = ejs.render(emailTemplate.body.header.image.left.url, data);
        // Company Logo
        emailTemplate.body.header.image.right.url = ejs.render(emailTemplate.body.header.image.right.url, data);
      }
      if (emailTemplate.body.beforeActionLines) {
        // Render Lines Before Action
        emailTemplate.body.beforeActionLines =
          emailTemplate.body.beforeActionLines.map((beforeActionLine) => ejs.render(beforeActionLine, data));
        // Remove extra empty lines
        Utils.removeExtraEmptyLines(emailTemplate.body.beforeActionLines);
      }
      // Render Stats
      if (emailTemplate.body.stats) {
        emailTemplate.body.stats =
          emailTemplate.body.stats.map((stat) => {
            stat.label = ejs.render(stat.label, data);
            stat.value = ejs.render(stat.value, data);
            return stat;
          });
      }
      // Render Action
      if (emailTemplate.body.actions) {
        for (const action of emailTemplate.body.actions) {
          action.title = ejs.render(action.title, data);
          action.url = ejs.render(action.url, data);
        }
      }
      if (emailTemplate.body.afterActionLines) {
        // Render Lines After Action
        emailTemplate.body.afterActionLines =
          emailTemplate.body.afterActionLines.map((afterActionLine) => ejs.render(afterActionLine, data));
        // Remove extra empty lines
        Utils.removeExtraEmptyLines(emailTemplate.body.afterActionLines);
      }
      if (emailTemplate.body.startSignedData && emailTemplate.body.endSignedData) {
        emailTemplate.body.startSignedData = ejs.render(emailTemplate.body.startSignedData, data);
        emailTemplate.body.endSignedData = ejs.render(emailTemplate.body.endSignedData, data);
        emailTemplate.body.startSignedData = emailTemplate.body.startSignedData
          .replace(/</g, '&amp;lt;')
          .replace(/>/g, '&amp;gt;')
          .replace(/encoding="base64"/g, '<br> encoding="base64"')
          .replace(/\\/g, '');
        emailTemplate.body.endSignedData = emailTemplate.body.endSignedData
          .replace(/</g, '&amp;lt;')
          .replace(/>/g, '&amp;gt;')
          .replace(/encoding="base64"/g, '<br> encoding="base64"')
          .replace(/\\/g, '');
      }
      if (emailTemplate.body.transactionId) {
        emailTemplate.body.transactionId = ejs.render(emailTemplate.body.transactionId, data);
      }
      // Render the final HTML -----------------------------------------------
      const subject = ejs.render(fs.readFileSync(`${global.appRoot}/assets/server/notification/email/subject.template`, 'utf8'), emailTemplate);
      let htmlTemp: string;
      if (templateName === 'end-of-signed-session') {
        htmlTemp = ejs.render(fs.readFileSync(`${global.appRoot}/assets/server/notification/email/body-signed-transaction.template`, 'utf8'), emailTemplate);
      } else if (templateName === 'billing-new-invoice') {
        htmlTemp = ejs.render(fs.readFileSync(`${global.appRoot}/assets/server/notification/email/body-invoice.template`, 'utf8'), emailTemplate);
      } else {
        htmlTemp = ejs.render(fs.readFileSync(`${global.appRoot}/assets/server/notification/email/body-html.template`, 'utf8'), emailTemplate);
      }
      const html = htmlTemp;
      // Send the email
      await this.sendEmail({
        to: user.email,
        subject: subject,
        text: html,
        html: html
      }, data, tenant, user, severity, useSmtpClientBackup);
    } catch (error) {
      await Logging.logError({
        tenantID: tenant.id,
        source: Utils.objectHasProperty(data, 'chargeBoxID') && data.chargeBoxID,
        action: ServerAction.EMAIL_NOTIFICATION,
        module: MODULE_NAME, method: 'prepareAndSendEmail',
        message: 'Error in preparing email for user',
        actionOnUser: user,
        detailedMessages: { error: error.message, stack: error.stack }
      });
    }
  }

  private getSMTPClient(useSmtpClientBackup: boolean): SMTPClient {
    if (useSmtpClientBackup) {
      return this.smtpBackupClientInstance;
    }
    return this.smtpMainClientInstance;
  }
}<|MERGE_RESOLUTION|>--- conflicted
+++ resolved
@@ -136,14 +136,11 @@
     return this.prepareAndSendEmail('billing-invoice-synchronization-failed', data, user, tenant, severity);
   }
 
-<<<<<<< HEAD
   public async sendBillingPeriodicOperationFailed(data: BillingInvoiceSynchronizationFailedNotification, user: User, tenant: Tenant, severity: NotificationSeverity): Promise<void> {
     return this.prepareAndSendEmail('billing-periodic-operation-failed', data, user, tenant, severity);
   }
 
-=======
   // TODO : Delete sendBillingNewInvoice ??
->>>>>>> 24964dfd
   public async sendBillingNewInvoice(data: BillingNewInvoiceNotification, user: User, tenant: Tenant, severity: NotificationSeverity): Promise<void> {
     return this.prepareAndSendEmail('billing-new-invoice', data, user, tenant, severity);
   }
