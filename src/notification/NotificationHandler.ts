import Tenant, { TenantLogo } from '../types/Tenant';
import User, { UserRole } from '../types/User';
import UserNotifications, { AccountVerificationNotification, AdminAccountVerificationNotification, BillingInvoiceSynchronizationFailedNotification, BillingNewInvoiceNotification, BillingUserSynchronizationFailedNotification, CarCatalogSynchronizationFailedNotification, ChargingStationRegisteredNotification, ChargingStationStatusErrorNotification, ComputeAndApplyChargingProfilesFailedNotification, EndOfChargeNotification, EndOfSessionNotification, EndOfSignedSessionNotification, EndUserErrorNotification, NewRegisteredUserNotification, Notification, NotificationSeverity, NotificationSource, OCPIPatchChargingStationsStatusesErrorNotification, OICPPatchChargingStationsErrorNotification, OICPPatchChargingStationsStatusesErrorNotification, OfflineChargingStationNotification, OptimalChargeReachedNotification, PreparingSessionNotStartedNotification, RequestPasswordNotification, SessionNotStartedNotification, SmtpErrorNotification, TransactionStartedNotification, UnknownUserBadgedNotification, UserAccountInactivityNotification, UserAccountStatusChangedNotification, UserCreatePassword, UserNotificationKeys, VerificationEmailNotification } from '../types/UserNotifications';

import ChargingStation from '../types/ChargingStation';
import Configuration from '../utils/Configuration';
import Constants from '../utils/Constants';
import EMailNotificationTask from './email/EMailNotificationTask';
import Logging from '../utils/Logging';
import NotificationStorage from '../storage/mongodb/NotificationStorage';
import RemotePushNotificationTask from './remote-push-notification/RemotePushNotificationTask';
import { ServerAction } from '../types/Server';
import TenantStorage from '../storage/mongodb/TenantStorage';
import UserStorage from '../storage/mongodb/UserStorage';
import Utils from '../utils/Utils';
import moment from 'moment';

const MODULE_NAME = 'NotificationHandler';

export default class NotificationHandler {
  private static notificationConfig = Configuration.getNotificationConfig();
  private static notificationSources: NotificationSource[] = [
    {
      channel: 'email',
      notificationTask: new EMailNotificationTask(),
      enabled: NotificationHandler.notificationConfig.Email ? NotificationHandler.notificationConfig.Email.enabled : false
    },
    {
      channel: 'remote-push-notification',
      notificationTask: new RemotePushNotificationTask(),
      enabled: NotificationHandler.notificationConfig.RemotePushNotification ? NotificationHandler.notificationConfig.RemotePushNotification.enabled : false
    }
  ];

  static async getAdminUsers(tenant: Tenant, notificationKey?: UserNotificationKeys): Promise<User[]> {
    // Get admin users
    let params;
    if (tenant.id === Constants.DEFAULT_TENANT) {
      params = { roles: [UserRole.SUPER_ADMIN], notificationsActive: true, notifications: {} as UserNotifications };
    } else {
      params = { roles: [UserRole.ADMIN], notificationsActive: true, notifications: {} as UserNotifications };
    }
    if (notificationKey) {
      params.notifications[notificationKey] = true;
    }
    const adminUsers = await UserStorage.getUsers(tenant.id, params, Constants.DB_PARAMS_MAX_LIMIT);
    // Found
    if (adminUsers.count > 0) {
      return adminUsers.result;
    }
  }

  public static async hasNotifiedSource(tenant: Tenant, channel: string, sourceDescr: string, chargeBoxID: string, userID: string,
      interval: { intervalMins: number; additionalFilters?: any }): Promise<boolean> {
    try {
      if (interval && interval.intervalMins) {
        const notifications = await NotificationStorage.getNotifications(
          tenant, {
            channel,
            sourceDescr,
            chargeBoxID,
            userID,
            dateFrom: interval.intervalMins ? moment().subtract(interval.intervalMins, 'minute').toDate() : null,
            additionalFilters: interval.additionalFilters ? interval.additionalFilters : null,
          },
          Constants.DB_PARAMS_COUNT_ONLY
        );
        return notifications.count > 0;
      }
      return false;
    } catch (error) {
      await Logging.logActionExceptionMessage(tenant.id, ServerAction.NOTIFICATION, error);
    }
  }

  public static async hasNotifiedSourceByID(tenant: Tenant, channel: string, notificationID: string): Promise<boolean> {
    try {
      // Get the Notification
      const notifications = await NotificationStorage.getNotifications(
        tenant,
        {
          channel: channel,
          sourceId: notificationID
        },
        Constants.DB_PARAMS_COUNT_ONLY
      );
      return notifications.count > 0;
    } catch (error) {
      await Logging.logActionExceptionMessage(tenant.id, ServerAction.NOTIFICATION, error);
    }
  }

  public static async sendEndOfCharge(tenant: Tenant, user: User, chargingStation: ChargingStation,
      sourceData: EndOfChargeNotification): Promise<void> {
    if (tenant.id !== Constants.DEFAULT_TENANT) {
      // Get the Tenant logo
      if (Utils.isNullOrUndefined(tenant.logo) || tenant.logo === '') {
        const tenantLogo = await TenantStorage.getTenantLogo(tenant.id);
        tenant.logo = tenantLogo.logo;
      }
      sourceData.tenantLogoURL = tenant.logo;
      // For each Sources
      for (const notificationSource of NotificationHandler.notificationSources) {
        if (notificationSource.enabled) {
          try {
            // Get the interval
            const intervalMins = Utils.getEndOfChargeNotificationIntervalMins(
              chargingStation, Utils.getConnectorIDFromConnectorLetter(sourceData.connectorId));
            // Check notification
            const hasBeenNotified = await NotificationHandler.hasNotifiedSource(
              tenant, notificationSource.channel, ServerAction.END_OF_CHARGE,
              chargingStation.id, user.id, { intervalMins, additionalFilters: { transactionId: sourceData.transactionId } });
            if (!hasBeenNotified) {
              // Enabled?
              if (user.notificationsActive && user.notifications.sendEndOfCharge) {
                // Save
                await NotificationHandler.saveNotification(
                  tenant, notificationSource.channel, null, ServerAction.END_OF_CHARGE, {
                    user,
                    chargingStation,
                    notificationData: {
                      transactionId: sourceData.transactionId,
                      connectorId: sourceData.connectorId
                    }
                  }
                );
                // Send
                await notificationSource.notificationTask.sendEndOfCharge(sourceData, user, tenant, NotificationSeverity.INFO);
              }
            }
          } catch (error) {
            await Logging.logActionExceptionMessage(tenant.id, ServerAction.END_OF_CHARGE, error);
          }
        }
      }
    }
  }

  public static async sendOptimalChargeReached(tenant: Tenant, notificationID: string, user: User, chargingStation: ChargingStation,
      sourceData: OptimalChargeReachedNotification): Promise<void> {
    if (tenant.id !== Constants.DEFAULT_TENANT) {
      // Get the Tenant logo
      if (Utils.isNullOrUndefined(tenant.logo) || tenant.logo === '') {
        const tenantLogo = await TenantStorage.getTenantLogo(tenant.id);
        tenant.logo = tenantLogo.logo;
      }
      sourceData.tenantLogoURL = tenant.logo;
      // For each Sources
      for (const notificationSource of NotificationHandler.notificationSources) {
        // Active?
        if (notificationSource.enabled) {
          try {
            // Check notification
            const hasBeenNotified = await NotificationHandler.hasNotifiedSourceByID(
              tenant, notificationSource.channel, notificationID);
            if (!hasBeenNotified) {
              // Enabled?
              if (user.notificationsActive && user.notifications.sendOptimalChargeReached) {
                // Save
                await NotificationHandler.saveNotification(
                  tenant, notificationSource.channel, notificationID, ServerAction.OPTIMAL_CHARGE_REACHED, {
                    user,
                    chargingStation,
                    notificationData: {
                      'transactionId': sourceData.transactionId,
                      'connectorId': sourceData.connectorId
                    }
                  });
                // Send
                await notificationSource.notificationTask.sendOptimalChargeReached(sourceData, user, tenant, NotificationSeverity.INFO);
              }
            }
          } catch (error) {
            await Logging.logActionExceptionMessage(tenant.id, ServerAction.OPTIMAL_CHARGE_REACHED, error);
          }
        }
      }
    }
  }

  public static async sendEndOfSession(tenant: Tenant, notificationID: string, user: User, chargingStation: ChargingStation,
      sourceData: EndOfSessionNotification): Promise<void> {
    if (tenant.id !== Constants.DEFAULT_TENANT) {
      // Get the Tenant logo
      if (Utils.isNullOrUndefined(tenant.logo) || tenant.logo === '') {
        const tenantLogo = await TenantStorage.getTenantLogo(tenant.id);
        tenant.logo = tenantLogo.logo;
      }
      sourceData.tenantLogoURL = tenant.logo;
      // For each Sources
      for (const notificationSource of NotificationHandler.notificationSources) {
        // Active?
        if (notificationSource.enabled) {
          try {
            // Check notification
            const hasBeenNotified = await NotificationHandler.hasNotifiedSourceByID(
              tenant, notificationSource.channel, notificationID);
            if (!hasBeenNotified) {
              // Enabled?
              if (user.notificationsActive && user.notifications.sendEndOfSession) {
                // Save
                await NotificationHandler.saveNotification(
                  tenant, notificationSource.channel, notificationID, ServerAction.END_OF_SESSION, {
                    user,
                    chargingStation,
                    notificationData: {
                      'transactionId': sourceData.transactionId,
                      'connectorId': sourceData.connectorId
                    }
                  });
                // Send
                await notificationSource.notificationTask.sendEndOfSession(sourceData, user, tenant, NotificationSeverity.INFO);
              }
            }
          } catch (error) {
            await Logging.logActionExceptionMessage(tenant.id, ServerAction.END_OF_SESSION, error);
          }
        }
      }
    }
  }

  public static async sendEndOfSignedSession(tenant: Tenant, notificationID: string, user: User, chargingStation: ChargingStation,
      sourceData: EndOfSignedSessionNotification): Promise<void> {
    if (tenant.id !== Constants.DEFAULT_TENANT) {
      // Get the Tenant logo
      if (Utils.isNullOrUndefined(tenant.logo) || tenant.logo === '') {
        const tenantLogo = await TenantStorage.getTenantLogo(tenant.id);
        tenant.logo = tenantLogo.logo;
      }
      sourceData.tenantLogoURL = tenant.logo;
      // For each Sources
      for (const notificationSource of NotificationHandler.notificationSources) {
        // Active?
        if (notificationSource.enabled) {
          try {
            // Check notification
            const hasBeenNotified = await NotificationHandler.hasNotifiedSourceByID(
              tenant, notificationSource.channel, notificationID);
            if (!hasBeenNotified) {
              // Enabled?
              if (user.notificationsActive && user.notifications.sendEndOfSession) {
                // Save notification
                await NotificationHandler.saveNotification(
                  tenant, notificationSource.channel, notificationID, ServerAction.END_OF_SESSION, {
                    user,
                    chargingStation,
                    notificationData: {
                      'transactionId': sourceData.transactionId,
                      'connectorId': sourceData.connectorId
                    }
                  });
                // Send
                await notificationSource.notificationTask.sendEndOfSignedSession(sourceData, user, tenant, NotificationSeverity.INFO);
              }
            }
          } catch (error) {
            await Logging.logActionExceptionMessage(tenant.id, ServerAction.END_OF_SESSION, error);
          }
        }
      }
    }
  }

  public static async sendRequestPassword(tenant: Tenant, notificationID: string, user: User,
      sourceData: RequestPasswordNotification): Promise<void> {
    if (tenant.id !== Constants.DEFAULT_TENANT) {
      // Get the Tenant logo
      if (Utils.isNullOrUndefined(tenant.logo) || tenant.logo === '') {
        const tenantLogo = await TenantStorage.getTenantLogo(tenant.id);
        tenant.logo = tenantLogo.logo;
      }
      sourceData.tenantLogoURL = tenant.logo;
      // For each Sources
      for (const notificationSource of NotificationHandler.notificationSources) {
        // Active?
        if (notificationSource.enabled) {
          try {
            // Save notification
            await NotificationHandler.saveNotification(
              tenant, notificationSource.channel, notificationID, ServerAction.REQUEST_PASSWORD, { user });
            // Send
            await notificationSource.notificationTask.sendRequestPassword(
              sourceData, user, tenant, NotificationSeverity.INFO);
          } catch (error) {
            await Logging.logActionExceptionMessage(tenant.id, ServerAction.REQUEST_PASSWORD, error);
          }
        }
      }
    }
  }

  public static async sendUserAccountStatusChanged(tenant: Tenant, notificationID: string, user: User,
      sourceData: UserAccountStatusChangedNotification): Promise<void> {
    if (tenant.id !== Constants.DEFAULT_TENANT) {
      // Get the Tenant logo
      if (Utils.isNullOrUndefined(tenant.logo) || tenant.logo === '') {
        const tenantLogo = await TenantStorage.getTenantLogo(tenant.id);
        tenant.logo = tenantLogo.logo;
      }
      sourceData.tenantLogoURL = tenant.logo;
      // For each Sources
      for (const notificationSource of NotificationHandler.notificationSources) {
        // Active?
        if (notificationSource.enabled) {
          try {
            // Enabled?
            if (user.notificationsActive && user.notifications.sendUserAccountStatusChanged) {
              // Save
              await NotificationHandler.saveNotification(
                tenant, notificationSource.channel, notificationID, ServerAction.USER_ACCOUNT_STATUS_CHANGED, { user });
              // Send
              await notificationSource.notificationTask.sendUserAccountStatusChanged(
                sourceData, user, tenant, NotificationSeverity.WARNING);
            }
          } catch (error) {
            await Logging.logActionExceptionMessage(tenant.id, ServerAction.USER_ACCOUNT_STATUS_CHANGED, error);
          }
        }
      }
    }
  }

  public static async sendNewRegisteredUser(tenant: Tenant, notificationID: string, user: User,
      sourceData: NewRegisteredUserNotification): Promise<void> {
    if (tenant.id !== Constants.DEFAULT_TENANT) {
      // Get the Tenant logo
      if (Utils.isNullOrUndefined(tenant.logo) || tenant.logo === '') {
        const tenantLogo = await TenantStorage.getTenantLogo(tenant.id);
        tenant.logo = tenantLogo.logo;
      }
      sourceData.tenantLogoURL = tenant.logo;
      // For each Sources
      for (const notificationSource of NotificationHandler.notificationSources) {
        // Active?
        if (notificationSource.enabled) {
          try {
            // Save
            await NotificationHandler.saveNotification(
              tenant, notificationSource.channel, notificationID, ServerAction.NEW_REGISTERED_USER, { user });
            // Send
            await notificationSource.notificationTask.sendNewRegisteredUser(
              sourceData, user, tenant, NotificationSeverity.INFO);
          } catch (error) {
            await Logging.logActionExceptionMessage(tenant.id, ServerAction.NEW_REGISTERED_USER, error);
          }
        }
      }
    }
  }

  static async sendAccountVerification(tenant: Tenant, notificationID: string, user: User, sourceData: AccountVerificationNotification): Promise<void> {
    if (tenant.id !== Constants.DEFAULT_TENANT) {
      // Get the Tenant logo
      if (Utils.isNullOrUndefined(tenant.logo) || tenant.logo === '') {
        const tenantLogo = await TenantStorage.getTenantLogo(tenant.id);
        tenant.logo = tenantLogo.logo;
      }
      sourceData.tenantLogoURL = tenant.logo;
      // For each Sources
      for (const notificationSource of NotificationHandler.notificationSources) {
        // Active?
        if (notificationSource.enabled) {
          try {
            // Save
            await NotificationHandler.saveNotification(
              tenant, notificationSource.channel, notificationID, ServerAction.USER_ACCOUNT_VERIFICATION, { user });
            // Send
            await notificationSource.notificationTask.sendAccountVerificationNotification(
              sourceData, user, tenant, NotificationSeverity.INFO);
          } catch (error) {
            await Logging.logActionExceptionMessage(tenant.id, ServerAction.USER_ACCOUNT_VERIFICATION, error);
          }
        }
      }
      await this.sendAdminAccountVerification(
        tenant,
        Utils.generateUUID(),
        user,
        {
          'user': user,
          'evseDashboardURL': Utils.buildEvseURL(tenant.subdomain),
          'evseUserToVerifyURL': Utils.buildEvseUserToVerifyURL(tenant.subdomain, user.id),
          'tenantLogoURL': sourceData.tenantLogoURL
        }
      );
    }
  }

<<<<<<< HEAD
  // Use case -> users imported recieve a 'create your password' notification
  static async sendUserCreatePassword(tenantID: string, notificationID: string, user: User, sourceData: UserCreatePassword): Promise<void> {
    if (tenantID !== Constants.DEFAULT_TENANT) {
      // Get the Tenant
      const tenant = await TenantStorage.getTenant(tenantID, { withLogo: true });
      sourceData.tenantLogoURL = tenant.logo;
      // For each Sources
      for (const notificationSource of NotificationHandler.notificationSources) {
        // Active?
        if (notificationSource.enabled) {
          try {
            // Save
            await NotificationHandler.saveNotification(
              tenantID, notificationSource.channel, notificationID, ServerAction.USER_CREATE_PASSWORD, { user });
            // Send
            await notificationSource.notificationTask.sendUserCreatePassword(
              sourceData, user, tenant, NotificationSeverity.INFO);
          } catch (error) {
            await Logging.logActionExceptionMessage(tenantID, ServerAction.USER_CREATE_PASSWORD, error);
          }
        }
      }
    }
  }

  static async sendAdminAccountVerification(tenantID: string, notificationID: string, user: User, adminSourceData: AdminAccountVerificationNotification): Promise<void> {
    if (tenantID !== Constants.DEFAULT_TENANT) {
      // Get the Tenant
      const tenant = await TenantStorage.getTenant(tenantID, { withLogo: true });
=======
  static async sendAdminAccountVerification(tenant: Tenant, notificationID: string, user: User, adminSourceData: AdminAccountVerificationNotification): Promise<void> {
    if (tenant.id !== Constants.DEFAULT_TENANT) {
      // Get the Tenant logo
      if (Utils.isNullOrUndefined(tenant.logo) || tenant.logo === '') {
        const tenantLogo = await TenantStorage.getTenantLogo(tenant.id);
        tenant.logo = tenantLogo.logo;
      }
>>>>>>> 163a790f
      adminSourceData.tenantLogoURL = tenant.logo;
      // Get the admin
      const adminUsers = await NotificationHandler.getAdminUsers(tenant, 'sendAdminAccountVerificationNotification');
      if (!Utils.isEmptyArray(adminUsers)) {
        // For each Sources
        for (const notificationSource of NotificationHandler.notificationSources) {
          // Active?
          if (notificationSource.enabled) {
            try {
              // Save
              await NotificationHandler.saveNotification(tenant, notificationSource.channel, notificationID, ServerAction.ADMIN_ACCOUNT_VERIFICATION);
              // Send
              for (const adminUser of adminUsers) {
                await notificationSource.notificationTask.sendAdminAccountVerificationNotification(
                  adminSourceData, adminUser, tenant, NotificationSeverity.INFO);
              }
            } catch (error) {
              await Logging.logActionExceptionMessage(tenant.id, ServerAction.ADMIN_ACCOUNT_VERIFICATION, error);
            }
          }
        }
      }
    }
  }

  static async sendVerificationEmail(tenant: Tenant, notificationID: string, user: User,
      sourceData: VerificationEmailNotification): Promise<void> {
    if (tenant.id !== Constants.DEFAULT_TENANT) {
      // Get the Tenant logo
      if (Utils.isNullOrUndefined(tenant.logo) || tenant.logo === '') {
        const tenantLogo = await TenantStorage.getTenantLogo(tenant.id);
        tenant.logo = tenantLogo.logo;
      }
      sourceData.tenantLogoURL = tenant.logo;
      // For each Sources
      for (const notificationSource of NotificationHandler.notificationSources) {
        // Active?
        if (notificationSource.enabled) {
          try {
            // Save
            await NotificationHandler.saveNotification(
              tenant, notificationSource.channel, notificationID, ServerAction.VERIFICATION_EMAIL, { user });
            // Send
            await notificationSource.notificationTask.sendVerificationEmail(
              sourceData, user, tenant, NotificationSeverity.INFO);
          } catch (error) {
            await Logging.logActionExceptionMessage(tenant.id, ServerAction.VERIFICATION_EMAIL, error);
          }
        }
      }
    }
  }

<<<<<<< HEAD
  static async sendVerificationEmailUserImport(tenantID: string, notificationID: string, user: User,
      sourceData: VerificationEmailNotification): Promise<void> {
    if (tenantID !== Constants.DEFAULT_TENANT) {
      // Get the Tenant
      const tenant = await TenantStorage.getTenant(tenantID, { withLogo: true });
      sourceData.tenantLogoURL = tenant.logo;
      // For each Sources
      for (const notificationSource of NotificationHandler.notificationSources) {
        // Active?
        if (notificationSource.enabled) {
          try {
            // Save
            await NotificationHandler.saveNotification(
              tenantID, notificationSource.channel, notificationID, ServerAction.VERIFICATION_EMAIL_USER_IMPORT, { user });
            // Send
            await notificationSource.notificationTask.sendVerificationEmailUserImport(
              sourceData, user, tenant, NotificationSeverity.INFO);
          } catch (error) {
            await Logging.logActionExceptionMessage(tenantID, ServerAction.VERIFICATION_EMAIL_USER_IMPORT, error);
          }
        }
      }
    }
  }

  public static async sendChargingStationStatusError(tenantID: string, notificationID: string, chargingStation: ChargingStation,
=======
  public static async sendChargingStationStatusError(tenant: Tenant, notificationID: string, chargingStation: ChargingStation,
>>>>>>> 163a790f
      sourceData: ChargingStationStatusErrorNotification): Promise<void> {
    if (tenant.id !== Constants.DEFAULT_TENANT) {
      // Get the Tenant logo
      if (Utils.isNullOrUndefined(tenant.logo) || tenant.logo === '') {
        const tenantLogo = await TenantStorage.getTenantLogo(tenant.id);
        tenant.logo = tenantLogo.logo;
      }
      sourceData.tenantLogoURL = tenant.logo;
      // Enrich with admins
      const adminUsers = await NotificationHandler.getAdminUsers(tenant, 'sendChargingStationStatusError');
      if (!Utils.isEmptyArray(adminUsers)) {
        // For each Sources
        for (const notificationSource of NotificationHandler.notificationSources) {
          // Active?
          if (notificationSource.enabled) {
            try {
              // Save
              await NotificationHandler.saveNotification(
                tenant, notificationSource.channel, notificationID, ServerAction.CHARGING_STATION_STATUS_ERROR, {
                  chargingStation,
                  notificationData: {
                    'connectorId': sourceData.connectorId,
                    'error': sourceData.error
                  }
                }
              );
              // Send
              for (const adminUser of adminUsers) {
                await notificationSource.notificationTask.sendChargingStationStatusError(
                  sourceData, adminUser, tenant, NotificationSeverity.ERROR);
              }
            } catch (error) {
              await Logging.logActionExceptionMessage(tenant.id, ServerAction.CHARGING_STATION_STATUS_ERROR, error);
            }
          }
        }
      }
    }
  }

  public static async sendChargingStationRegistered(tenant: Tenant, notificationID: string, chargingStation: ChargingStation,
      sourceData: ChargingStationRegisteredNotification): Promise<void> {
    if (tenant.id !== Constants.DEFAULT_TENANT) {
      // Get the Tenant logo
      if (Utils.isNullOrUndefined(tenant.logo) || tenant.logo === '') {
        const tenantLogo = await TenantStorage.getTenantLogo(tenant.id);
        tenant.logo = tenantLogo.logo;
      }
      sourceData.tenantLogoURL = tenant.logo;
      // Enrich with admins
      const adminUsers = await NotificationHandler.getAdminUsers(tenant, 'sendChargingStationRegistered');
      if (!Utils.isEmptyArray(adminUsers)) {
        // For each Sources
        for (const notificationSource of NotificationHandler.notificationSources) {
          // Active?
          if (notificationSource.enabled) {
            try {
              // Save
              await NotificationHandler.saveNotification(
                tenant, notificationSource.channel, notificationID, ServerAction.CHARGING_STATION_REGISTERED, { chargingStation });
              // Send
              for (const adminUser of adminUsers) {
                await notificationSource.notificationTask.sendChargingStationRegistered(
                  sourceData, adminUser, tenant, NotificationSeverity.WARNING);
              }
            } catch (error) {
              await Logging.logActionExceptionMessage(tenant.id, ServerAction.CHARGING_STATION_REGISTERED, error);
            }
          }
        }
      }
    }
  }

  public static async sendUnknownUserBadged(tenant: Tenant, notificationID: string, chargingStation: ChargingStation,
      sourceData: UnknownUserBadgedNotification): Promise<void> {
    if (tenant.id !== Constants.DEFAULT_TENANT) {
      // Get the Tenant logo
      if (Utils.isNullOrUndefined(tenant.logo) || tenant.logo === '') {
        const tenantLogo = await TenantStorage.getTenantLogo(tenant.id);
        tenant.logo = tenantLogo.logo;
      }
      sourceData.tenantLogoURL = tenant.logo;
      // Enrich with admins
      const adminUsers = await NotificationHandler.getAdminUsers(tenant, 'sendUnknownUserBadged');
      if (!Utils.isEmptyArray(adminUsers)) {
        // For each Sources
        for (const notificationSource of NotificationHandler.notificationSources) {
          // Active?
          if (notificationSource.enabled) {
            try {
              // Save
              await NotificationHandler.saveNotification(
                tenant, notificationSource.channel, notificationID, ServerAction.UNKNOWN_USER_BADGED, { chargingStation });
              // Send
              for (const adminUser of adminUsers) {
                await notificationSource.notificationTask.sendUnknownUserBadged(
                  sourceData, adminUser, tenant, NotificationSeverity.WARNING);
              }
            } catch (error) {
              await Logging.logActionExceptionMessage(tenant.id, ServerAction.UNKNOWN_USER_BADGED, error);
            }
          }
        }
      }
    }
  }

  public static async sendSessionStarted(tenant: Tenant, notificationID: string, user: User, chargingStation: ChargingStation,
      sourceData: TransactionStartedNotification): Promise<void> {
    if (tenant.id !== Constants.DEFAULT_TENANT) {
      // Get the Tenant logo
      if (Utils.isNullOrUndefined(tenant.logo) || tenant.logo === '') {
        const tenantLogo = await TenantStorage.getTenantLogo(tenant.id);
        tenant.logo = tenantLogo.logo;
      }
      sourceData.tenantLogoURL = tenant.logo;
      // For each Sources
      for (const notificationSource of NotificationHandler.notificationSources) {
        // Active?
        if (notificationSource.enabled) {
          try {
            // Check notification
            const hasBeenNotified = await NotificationHandler.hasNotifiedSourceByID(
              tenant, notificationSource.channel, notificationID);
            if (!hasBeenNotified) {
              // Enabled?
              if (user.notificationsActive && user.notifications.sendSessionStarted) {
                // Save
                await NotificationHandler.saveNotification(
                  tenant, notificationSource.channel, notificationID, ServerAction.TRANSACTION_STARTED, {
                    user,
                    chargingStation,
                    notificationData: {
                      transactionId: sourceData.transactionId,
                      connectorId: sourceData.connectorId
                    }
                  }
                );
                // Send
                await notificationSource.notificationTask.sendSessionStarted(
                  sourceData, user, tenant, NotificationSeverity.INFO);
              }
            }
          } catch (error) {
            await Logging.logActionExceptionMessage(tenant.id, ServerAction.TRANSACTION_STARTED, error);
          }
        }
      }
    }
  }

  static async sendSmtpError(tenant: Tenant, sourceData: SmtpErrorNotification): Promise<void> {
    if (tenant.id !== Constants.DEFAULT_TENANT) {
      // Get the Tenant logo
      if (Utils.isNullOrUndefined(tenant.logo) || tenant.logo === '') {
        const tenantLogo = await TenantStorage.getTenantLogo(tenant.id);
        tenant.logo = tenantLogo.logo;
      }
      sourceData.tenantLogoURL = tenant.logo;
      // Enrich with admins
      const adminUsers = await NotificationHandler.getAdminUsers(tenant, 'sendSmtpError');
      if (!Utils.isEmptyArray(adminUsers)) {
        // For each Sources
        for (const notificationSource of NotificationHandler.notificationSources) {
          // Active?
          if (notificationSource.enabled) {
            try {
              // Check notification
              const hasBeenNotified = await NotificationHandler.hasNotifiedSource(
                tenant, notificationSource.channel, ServerAction.EMAIL_SERVER_ERROR,
                null, null, { intervalMins: 60 });
              if (!hasBeenNotified) {
                // Email enabled?
                if (NotificationHandler.notificationConfig.Email.enabled) {
                  // Save
                  await NotificationHandler.saveNotification(
                    tenant, notificationSource.channel, null, ServerAction.EMAIL_SERVER_ERROR, { notificationData: { SMTPError: sourceData.SMTPError } });
                  // Send
                  for (const adminUser of adminUsers) {
                    await notificationSource.notificationTask.sendSmtpError(
                      sourceData, adminUser, tenant, NotificationSeverity.ERROR);
                  }
                }
              }
            } catch (error) {
              await Logging.logActionExceptionMessage(tenant.id, ServerAction.EMAIL_SERVER_ERROR, error);
            }
          }
        }
      }
    }
  }

  public static async sendOCPIPatchChargingStationsStatusesError(tenant: Tenant, sourceData: OCPIPatchChargingStationsStatusesErrorNotification): Promise<void> {
    if (tenant.id !== Constants.DEFAULT_TENANT) {
      // Get the Tenant logo
      if (Utils.isNullOrUndefined(tenant.logo) || tenant.logo === '') {
        const tenantLogo = await TenantStorage.getTenantLogo(tenant.id);
        tenant.logo = tenantLogo.logo;
      }
      sourceData.tenantLogoURL = tenant.logo;
      // Enrich with admins
      const adminUsers = await NotificationHandler.getAdminUsers(tenant, 'sendOcpiPatchStatusError');
      if (!Utils.isEmptyArray(adminUsers)) {
        // For each Sources
        for (const notificationSource of NotificationHandler.notificationSources) {
          // Active?
          if (notificationSource.enabled) {
            try {
              // Check notification
              const hasBeenNotified = await NotificationHandler.hasNotifiedSource(
                tenant, notificationSource.channel, ServerAction.PATCH_EVSE_STATUS_ERROR,
                null, null, { intervalMins: 60 });
              // Notified?
              if (!hasBeenNotified) {
                // Enabled?
                if (notificationSource.enabled) {
                  // Save
                  await NotificationHandler.saveNotification(
                    tenant, notificationSource.channel, null, ServerAction.PATCH_EVSE_STATUS_ERROR, {
                      notificationData: {
                        location: sourceData.location
                      }
                    }
                  );
                  // Send
                  for (const adminUser of adminUsers) {
                    await notificationSource.notificationTask.sendOCPIPatchChargingStationsStatusesError(
                      sourceData, adminUser, tenant, NotificationSeverity.ERROR);
                  }
                }
              }
            } catch (error) {
              await Logging.logActionExceptionMessage(tenant.id, ServerAction.PATCH_EVSE_STATUS_ERROR, error);
            }
          }
        }
      }
    }
  }

  public static async sendOICPPatchChargingStationsStatusesError(tenant: Tenant, sourceData: OICPPatchChargingStationsStatusesErrorNotification): Promise<void> {
    if (tenant.id !== Constants.DEFAULT_TENANT) {
      // Get the Tenant logo
      if (Utils.isNullOrUndefined(tenant.logo) || tenant.logo === '') {
        const tenantLogo = await TenantStorage.getTenantLogo(tenant.id);
        tenant.logo = tenantLogo.logo;
      }
      sourceData.tenantLogoURL = tenant.logo;
      // Get admin users
      const adminUsers = await NotificationHandler.getAdminUsers(tenant, 'sendOicpPatchStatusError');
      if (!Utils.isEmptyArray(adminUsers)) {
        // For each Sources
        for (const notificationSource of NotificationHandler.notificationSources) {
          // Active?
          if (notificationSource.enabled) {
            try {
              // Check notification
              const hasBeenNotified = await NotificationHandler.hasNotifiedSource(
                tenant, notificationSource.channel, ServerAction.PATCH_EVSE_STATUS_ERROR,
                null, null, { intervalMins: 60 });
              // Notified?
              if (!hasBeenNotified) {
                // Enabled?
                if (notificationSource.enabled) {
                  // Save
                  await NotificationHandler.saveNotification(
                    tenant, notificationSource.channel, null, ServerAction.PATCH_EVSE_STATUS_ERROR);
                  // Send
                  for (const adminUser of adminUsers) {
                    await notificationSource.notificationTask.sendOICPPatchChargingStationsStatusesError(
                      sourceData, adminUser, tenant, NotificationSeverity.ERROR);
                  }
                }
              }
            } catch (error) {
              await Logging.logActionExceptionMessage(tenant.id, ServerAction.PATCH_EVSE_STATUS_ERROR, error);
            }
          }
        }
      }
    }
  }

  public static async sendOICPPatchChargingStationsError(tenant: Tenant, sourceData: OICPPatchChargingStationsErrorNotification): Promise<void> {
    if (tenant.id !== Constants.DEFAULT_TENANT) {
      // Get the Tenant logo
      if (Utils.isNullOrUndefined(tenant.logo) || tenant.logo === '') {
        const tenantLogo = await TenantStorage.getTenantLogo(tenant.id);
        tenant.logo = tenantLogo.logo;
      }
      sourceData.tenantLogoURL = tenant.logo;
      // Get admin users
      const adminUsers = await NotificationHandler.getAdminUsers(tenant, 'sendOicpPatchStatusError');
      if (!Utils.isEmptyArray(adminUsers)) {
        // For each Sources
        for (const notificationSource of NotificationHandler.notificationSources) {
          // Active?
          if (notificationSource.enabled) {
            try {
              // Check notification
              const hasBeenNotified = await NotificationHandler.hasNotifiedSource(
                tenant, notificationSource.channel, ServerAction.PATCH_EVSE_ERROR,
                null, null, { intervalMins: 60 });
              // Notified?
              if (!hasBeenNotified) {
                // Enabled?
                if (notificationSource.enabled) {
                  // Save
                  await NotificationHandler.saveNotification(
                    tenant, notificationSource.channel, null, ServerAction.PATCH_EVSE_ERROR);
                  // Send
                  for (const adminUser of adminUsers) {
                    await notificationSource.notificationTask.sendOICPPatchChargingStationsError(
                      sourceData, adminUser, tenant, NotificationSeverity.ERROR);
                  }
                }
              }
            } catch (error) {
              await Logging.logActionExceptionMessage(tenant.id, ServerAction.PATCH_EVSE_ERROR, error);
            }
          }
        }
      }
    }
  }

  public static async sendUserAccountInactivity(tenant: Tenant, user: User, sourceData: UserAccountInactivityNotification): Promise<void> {
    if (tenant.id !== Constants.DEFAULT_TENANT) {
      // Get the Tenant logo
      if (Utils.isNullOrUndefined(tenant.logo) || tenant.logo === '') {
        const tenantLogo = await TenantStorage.getTenantLogo(tenant.id);
        tenant.logo = tenantLogo.logo;
      }
      sourceData.tenantLogoURL = tenant.logo;
      // For each Sources
      for (const notificationSource of NotificationHandler.notificationSources) {
        // Active?
        if (notificationSource.enabled) {
          try {
            // Check notification
            const hasBeenNotified = await NotificationHandler.hasNotifiedSource(
              tenant, notificationSource.channel, ServerAction.USER_ACCOUNT_INACTIVITY,
              null, user.id, { intervalMins: 60 * 24 * 30 });
            if (!hasBeenNotified) {
              // Save
              await NotificationHandler.saveNotification(
                tenant, notificationSource.channel, null, ServerAction.USER_ACCOUNT_INACTIVITY, { user });
              // Send
              await notificationSource.notificationTask.sendUserAccountInactivity(
                sourceData, user, tenant, NotificationSeverity.INFO);
            }
          } catch (error) {
            await Logging.logActionExceptionMessage(tenant.id, ServerAction.USER_ACCOUNT_INACTIVITY, error);
          }
        }
      }
    }
  }

  public static async sendPreparingSessionNotStarted(tenant: Tenant, chargingStation: ChargingStation, user: User, sourceData: PreparingSessionNotStartedNotification): Promise<void> {
    if (tenant.id !== Constants.DEFAULT_TENANT) {
      // Get the Tenant logo
      if (Utils.isNullOrUndefined(tenant.logo) || tenant.logo === '') {
        const tenantLogo = await TenantStorage.getTenantLogo(tenant.id);
        tenant.logo = tenantLogo.logo;
      }
      sourceData.tenantLogoURL = tenant.logo;
      // For each Sources
      for (const notificationSource of NotificationHandler.notificationSources) {
        // Active?
        if (notificationSource.enabled) {
          try {
            // Check notification
            const hasBeenNotified = await NotificationHandler.hasNotifiedSource(
              tenant, notificationSource.channel, ServerAction.PREPARING_SESSION_NOT_STARTED,
              chargingStation.id, user.id, { intervalMins: 15 });
            if (!hasBeenNotified) {
              // Enabled?
              if (user.notificationsActive && user.notifications.sendPreparingSessionNotStarted) {
                // Save
                await NotificationHandler.saveNotification(
                  tenant, notificationSource.channel, null, ServerAction.PREPARING_SESSION_NOT_STARTED, {
                    user,
                    chargingStation,
                    notificationData: {
                      'connectorId': sourceData.connectorId
                    }
                  }
                );
                // Send
                await notificationSource.notificationTask.sendPreparingSessionNotStarted(sourceData, user, tenant, NotificationSeverity.INFO);
              }
            }
          } catch (error) {
            await Logging.logActionExceptionMessage(tenant.id, ServerAction.PREPARING_SESSION_NOT_STARTED, error);
          }
        }
      }
    }
  }

  public static async sendOfflineChargingStations(tenant: Tenant, sourceData: OfflineChargingStationNotification): Promise<void> {
    if (tenant.id !== Constants.DEFAULT_TENANT) {
      // Get the Tenant logo
      if (Utils.isNullOrUndefined(tenant.logo) || tenant.logo === '') {
        const tenantLogo = await TenantStorage.getTenantLogo(tenant.id);
        tenant.logo = tenantLogo.logo;
      }
      sourceData.tenantLogoURL = tenant.logo;
      // Enrich with admins
      const adminUsers = await NotificationHandler.getAdminUsers(tenant);
      if (!Utils.isEmptyArray(adminUsers)) {
        // For each Sources
        for (const notificationSource of NotificationHandler.notificationSources) {
          // Active?
          if (notificationSource.enabled) {
            try {
              // Check notification
              const hasBeenNotified = await NotificationHandler.hasNotifiedSource(
                tenant, notificationSource.channel, ServerAction.OFFLINE_CHARGING_STATIONS,
                null, null, { intervalMins: 60 * 24 });
              // Notified?
              if (!hasBeenNotified) {
                // Save
                await NotificationHandler.saveNotification(
                  tenant, notificationSource.channel, null, ServerAction.OFFLINE_CHARGING_STATIONS);
                // Send
                for (const adminUser of adminUsers) {
                  // Enabled?
                  if (adminUser.notificationsActive && adminUser.notifications.sendOfflineChargingStations) {
                    await notificationSource.notificationTask.sendOfflineChargingStations(
                      sourceData, adminUser, tenant, NotificationSeverity.INFO);
                  }
                }
              }
            } catch (error) {
              await Logging.logActionExceptionMessage(tenant.id, ServerAction.OFFLINE_CHARGING_STATIONS, error);
            }
          }
        }
      }
    }
  }

  public static async sendBillingSynchronizationFailed(tenant: Tenant, sourceData: BillingUserSynchronizationFailedNotification): Promise<void> {
    if (tenant.id !== Constants.DEFAULT_TENANT) {
      // Get the Tenant logo
      if (Utils.isNullOrUndefined(tenant.logo) || tenant.logo === '') {
        const tenantLogo = await TenantStorage.getTenantLogo(tenant.id);
        tenant.logo = tenantLogo.logo;
      }
      sourceData.tenantLogoURL = tenant.logo;
      // Enrich with admins
      const adminUsers = await NotificationHandler.getAdminUsers(tenant);
      if (!Utils.isEmptyArray(adminUsers)) {
        // For each Sources
        for (const notificationSource of NotificationHandler.notificationSources) {
          // Active?
          if (notificationSource.enabled) {
            try {
              // Check notification
              const hasBeenNotified = await NotificationHandler.hasNotifiedSourceByID(
                tenant, notificationSource.channel, ServerAction.BILLING_USER_SYNCHRONIZATION_FAILED);
              // Notified?
              if (!hasBeenNotified) {
                // Save
                await NotificationHandler.saveNotification(
                  tenant, notificationSource.channel, null, ServerAction.BILLING_USER_SYNCHRONIZATION_FAILED);
                // Send
                for (const adminUser of adminUsers) {
                  // Enabled?
                  if (adminUser.notificationsActive && adminUser.notifications.sendBillingSynchronizationFailed) {
                    await notificationSource.notificationTask.sendBillingSynchronizationFailed(
                      sourceData, adminUser, tenant, NotificationSeverity.ERROR);
                  }
                }
              }
            } catch (error) {
              await Logging.logActionExceptionMessage(tenant.id, ServerAction.BILLING_USER_SYNCHRONIZATION_FAILED, error);
            }
          }
        }
      }
    }
  }

  public static async sendBillingInvoicesSynchronizationFailed(tenant: Tenant, sourceData: BillingInvoiceSynchronizationFailedNotification): Promise<void> {
    if (tenant.id !== Constants.DEFAULT_TENANT) {
      // Get the Tenant logo
      if (Utils.isNullOrUndefined(tenant.logo) || tenant.logo === '') {
        const tenantLogo = await TenantStorage.getTenantLogo(tenant.id);
        tenant.logo = tenantLogo.logo;
      }
      sourceData.tenantLogoURL = tenant.logo;
      // Enrich with admins
      const adminUsers = await NotificationHandler.getAdminUsers(tenant);
      if (!Utils.isEmptyArray(adminUsers)) {
        // For each Sources
        for (const notificationSource of NotificationHandler.notificationSources) {
          // Active?
          if (notificationSource.enabled) {
            try {
              // Check notification
              const hasBeenNotified = await NotificationHandler.hasNotifiedSourceByID(
                tenant, notificationSource.channel, ServerAction.BILLING_INVOICE_SYNCHRONIZATION_FAILED);
              // Notified?
              if (!hasBeenNotified) {
                // Save
                await NotificationHandler.saveNotification(
                  tenant, notificationSource.channel, null, ServerAction.BILLING_INVOICE_SYNCHRONIZATION_FAILED);
                // Send
                for (const adminUser of adminUsers) {
                  // Enabled?
                  if (adminUser.notificationsActive && adminUser.notifications.sendBillingSynchronizationFailed) {
                    await notificationSource.notificationTask.sendBillingInvoiceSynchronizationFailed(
                      sourceData, adminUser, tenant, NotificationSeverity.ERROR);
                  }
                }
              }
            } catch (error) {
              await Logging.logActionExceptionMessage(tenant.id, ServerAction.BILLING_USER_SYNCHRONIZATION_FAILED, error);
            }
          }
        }
      }
    }
  }

  public static async sendBillingPeriodicOperationFailed(tenant: Tenant, sourceData: BillingInvoiceSynchronizationFailedNotification): Promise<void> {
    if (tenant.id !== Constants.DEFAULT_TENANT) {
      // Get the Tenant logo
      if (Utils.isNullOrUndefined(tenant.logo) || tenant.logo === '') {
        const tenantLogo = await TenantStorage.getTenantLogo(tenant.id);
        tenant.logo = tenantLogo.logo;
      }
      sourceData.tenantLogoURL = tenant.logo;
      // Enrich with admins
      const adminUsers = await NotificationHandler.getAdminUsers(tenant);
      if (!Utils.isEmptyArray(adminUsers)) {
        // For each Sources
        for (const notificationSource of NotificationHandler.notificationSources) {
          // Active?
          if (notificationSource.enabled) {
            try {
              // Check notification
              const hasBeenNotified = await NotificationHandler.hasNotifiedSourceByID(
                tenant, notificationSource.channel, ServerAction.BILLING_PERFORM_OPERATIONS);
              // Notified?
              if (!hasBeenNotified) {
                // Save
                await NotificationHandler.saveNotification(
                  tenant, notificationSource.channel, null, ServerAction.BILLING_PERFORM_OPERATIONS);
                // Send
                for (const adminUser of adminUsers) {
                  // Enabled?
                  if (adminUser.notificationsActive && adminUser.notifications.sendBillingPeriodicOperationFailed) {
                    await notificationSource.notificationTask.sendBillingPeriodicOperationFailed(
                      sourceData, adminUser, tenant, NotificationSeverity.ERROR);
                  }
                }
              }
            } catch (error) {
              await Logging.logActionExceptionMessage(tenant.id, ServerAction.BILLING_PERFORM_OPERATIONS, error);
            }
          }
        }
      }
    }
  }

  public static async sendCarsSynchronizationFailed(sourceData: CarCatalogSynchronizationFailedNotification): Promise<void> {
    // Get the tenant
    const tenant = await TenantStorage.getTenant(Constants.DEFAULT_TENANT);
    // Get admin users
    const adminUsers = await NotificationHandler.getAdminUsers(tenant);
    if (!Utils.isEmptyArray(adminUsers)) {
      // For each Sources
      for (const notificationSource of NotificationHandler.notificationSources) {
        // Active?
        if (notificationSource.enabled) {
          try {
            // Check notification
            const hasBeenNotified = await NotificationHandler.hasNotifiedSource(
              tenant, notificationSource.channel, ServerAction.CAR_CATALOG_SYNCHRONIZATION_FAILED,
              null, null, { intervalMins: 60 * 24 });
            // Notified?
            if (!hasBeenNotified) {
              // Save
              await NotificationHandler.saveNotification(
                tenant, notificationSource.channel, null, ServerAction.BILLING_USER_SYNCHRONIZATION_FAILED);
              // Send
              for (const adminUser of adminUsers) {
                // Enabled?
                if (adminUser.notificationsActive && adminUser.notifications.sendCarCatalogSynchronizationFailed) {
                  await notificationSource.notificationTask.sendCarCatalogSynchronizationFailed(
                    sourceData, adminUser, Constants.DEFAULT_TENANT_OBJECT, NotificationSeverity.ERROR);
                }
              }
            }
          } catch (error) {
            await Logging.logActionExceptionMessage(Constants.DEFAULT_TENANT, ServerAction.CAR_CATALOG_SYNCHRONIZATION_FAILED, error);
          }
        }
      }
    }
  }

  public static async sendComputeAndApplyChargingProfilesFailed(tenant: Tenant, chargingStation: ChargingStation, sourceData: ComputeAndApplyChargingProfilesFailedNotification): Promise<void> {
    if (tenant.id !== Constants.DEFAULT_TENANT) {
      // Get the Tenant logo
      if (Utils.isNullOrUndefined(tenant.logo) || tenant.logo === '') {
        const tenantLogo = await TenantStorage.getTenantLogo(tenant.id);
        tenant.logo = tenantLogo.logo;
      }
      sourceData.tenantLogoURL = tenant.logo;
      // Enrich with admins
      const adminUsers = await NotificationHandler.getAdminUsers(tenant);
      if (!Utils.isEmptyArray(adminUsers)) {
        // For each Sources
        for (const notificationSource of NotificationHandler.notificationSources) {
          // Active?
          if (notificationSource.enabled) {
            try {
              // Check notification
              const hasBeenNotified = await NotificationHandler.hasNotifiedSource(
                tenant, notificationSource.channel, ServerAction.COMPUTE_AND_APPLY_CHARGING_PROFILES_FAILED,
                sourceData.chargeBoxID, null, { intervalMins: 60 * 24 });
              // Notified?
              if (!hasBeenNotified) {
                // Save
                await NotificationHandler.saveNotification(
                  tenant, notificationSource.channel, null, ServerAction.COMPUTE_AND_APPLY_CHARGING_PROFILES_FAILED, { chargingStation: chargingStation });
                // Send
                for (const adminUser of adminUsers) {
                  // Enabled?
                  if (adminUser.notificationsActive && adminUser.notifications.sendComputeAndApplyChargingProfilesFailed) {
                    await notificationSource.notificationTask.sendComputeAndApplyChargingProfilesFailed(
                      sourceData, adminUser, tenant, NotificationSeverity.ERROR);
                  }
                }
              }
            } catch (error) {
              await Logging.logActionExceptionMessage(tenant.id, ServerAction.COMPUTE_AND_APPLY_CHARGING_PROFILES_FAILED, error);
            }
          }
        }
      }
    }
  }

  public static async sendEndUserErrorNotification(tenant: Tenant, sourceData: EndUserErrorNotification): Promise<void> {
    if (tenant.id !== Constants.DEFAULT_TENANT) {
      // Get the Tenant logo
      if (Utils.isNullOrUndefined(tenant.logo) || tenant.logo === '') {
        const tenantLogo = await TenantStorage.getTenantLogo(tenant.id);
        tenant.logo = tenantLogo.logo;
      }
      sourceData.tenantLogoURL = tenant.logo;
      // Enrich with admins
      const adminUsers = await NotificationHandler.getAdminUsers(tenant);
      if (!Utils.isEmptyArray(adminUsers)) {
        // For each Sources
        for (const notificationSource of NotificationHandler.notificationSources) {
          // Active?
          if (notificationSource.enabled) {
            try {
              // Save
              await NotificationHandler.saveNotification(
                tenant, notificationSource.channel, null, ServerAction.END_USER_REPORT_ERROR, {
                  notificationData: {
                    'userID': sourceData.userID,
                  }
                });
              // Send
              for (const adminUser of adminUsers) {
                // Enabled?
                if (adminUser.notificationsActive && adminUser.notifications.sendEndUserErrorNotification) {
                  await notificationSource.notificationTask.sendEndUserErrorNotification(
                    sourceData, adminUser, tenant, NotificationSeverity.ERROR);
                }
              }
            } catch (error) {
              await Logging.logActionExceptionMessage(tenant.id, ServerAction.END_USER_REPORT_ERROR, error);
            }
          }
        }
      }
    }
  }

  public static async sendSessionNotStarted(tenant: Tenant, notificationID: string, chargingStation: ChargingStation,
      sourceData: SessionNotStartedNotification): Promise<void> {
    if (tenant.id !== Constants.DEFAULT_TENANT) {
      // Get the Tenant logo
      if (Utils.isNullOrUndefined(tenant.logo) || tenant.logo === '') {
        const tenantLogo = await TenantStorage.getTenantLogo(tenant.id);
        tenant.logo = tenantLogo.logo;
      }
      sourceData.tenantLogoURL = tenant.logo;
      // For each Sources
      for (const notificationSource of NotificationHandler.notificationSources) {
        // Active?
        if (notificationSource.enabled) {
          try {
            // Check notification
            const hasBeenNotified = await NotificationHandler.hasNotifiedSourceByID(
              tenant, notificationSource.channel, notificationID);
            if (!hasBeenNotified) {
              // Enabled?
              if (sourceData.user.notificationsActive && sourceData.user.notifications.sendSessionNotStarted) {
                // Save
                await NotificationHandler.saveNotification(
                  tenant, notificationSource.channel, notificationID, ServerAction.SESSION_NOT_STARTED_AFTER_AUTHORIZE, {
                    user: sourceData.user,
                    chargingStation
                  });
                // Send
                await notificationSource.notificationTask.sendSessionNotStarted(sourceData, sourceData.user, tenant, NotificationSeverity.INFO);
              }
            }
          } catch (error) {
            await Logging.logActionExceptionMessage(tenant.id, ServerAction.OPTIMAL_CHARGE_REACHED, error);
          }
        }
      }
    }
  }

  public static async sendBillingNewInvoiceNotification(tenant: Tenant, notificationID: string, user: User,
      sourceData: BillingNewInvoiceNotification): Promise<void> {
    if (tenant.id !== Constants.DEFAULT_TENANT) {
      // Get the Tenant logo
      if (Utils.isNullOrUndefined(tenant.logo) || tenant.logo === '') {
        const tenantLogo = await TenantStorage.getTenantLogo(tenant.id);
        tenant.logo = tenantLogo.logo;
      }
      sourceData.tenantLogoURL = tenant.logo;
      // For each Sources
      for (const notificationSource of NotificationHandler.notificationSources) {
        // Active?
        if (notificationSource.enabled) {
          try {
            // Check notification
            const hasBeenNotified = await NotificationHandler.hasNotifiedSourceByID(
              tenant, notificationSource.channel, notificationID);
            if (!hasBeenNotified) {
              // Enabled?
              if (sourceData.user.notificationsActive && sourceData.user.notifications.sendBillingNewInvoice) {
                if (sourceData.invoiceStatus) {
                  await NotificationHandler.saveNotification(
                    tenant, notificationSource.channel, notificationID, ServerAction.BILLING_NEW_INVOICE, { user });
                  // Send
                  await notificationSource.notificationTask.sendBillingNewInvoice(
                    sourceData, user, tenant, NotificationSeverity.INFO);
                }
              }
            }
          } catch (error) {
            await Logging.logActionExceptionMessage(tenant.id, ServerAction.BILLING_NEW_INVOICE, error);
          }
        }
      }
    }
  }

  private static async saveNotification(tenant: Tenant, channel: string, notificationID: string, sourceDescr: ServerAction,
      extraParams: { user?: User, chargingStation?: ChargingStation, notificationData?: any } = {}): Promise<void> {
    // Save it
    await NotificationStorage.saveNotification(tenant, {
      timestamp: new Date(),
      channel: channel,
      sourceId: notificationID ? notificationID : new Date().toISOString(),
      sourceDescr: sourceDescr,
      userID: (extraParams.user ? extraParams.user.id : null),
      chargeBoxID: (extraParams.chargingStation ? extraParams.chargingStation.id : null),
      data: extraParams.notificationData
    });
    // Success
    if (extraParams.user) {
      // User
      await Logging.logDebug({
        tenantID: tenant.id,
        source: (extraParams.chargingStation ? extraParams.chargingStation.id : null),
        module: MODULE_NAME, method: 'saveNotification',
        action: sourceDescr,
        actionOnUser: extraParams.user,
        message: `User is being notified (${channel})`
      });
    } else {
      // Admin
      await Logging.logDebug({
        tenantID: tenant.id,
        source: (extraParams.chargingStation ? extraParams.chargingStation.id : null),
        module: MODULE_NAME, method: 'saveNotification',
        action: sourceDescr,
        message: `Admin users are being notified (${channel})`
      });
    }
  }
}<|MERGE_RESOLUTION|>--- conflicted
+++ resolved
@@ -387,37 +387,6 @@
     }
   }
 
-<<<<<<< HEAD
-  // Use case -> users imported recieve a 'create your password' notification
-  static async sendUserCreatePassword(tenantID: string, notificationID: string, user: User, sourceData: UserCreatePassword): Promise<void> {
-    if (tenantID !== Constants.DEFAULT_TENANT) {
-      // Get the Tenant
-      const tenant = await TenantStorage.getTenant(tenantID, { withLogo: true });
-      sourceData.tenantLogoURL = tenant.logo;
-      // For each Sources
-      for (const notificationSource of NotificationHandler.notificationSources) {
-        // Active?
-        if (notificationSource.enabled) {
-          try {
-            // Save
-            await NotificationHandler.saveNotification(
-              tenantID, notificationSource.channel, notificationID, ServerAction.USER_CREATE_PASSWORD, { user });
-            // Send
-            await notificationSource.notificationTask.sendUserCreatePassword(
-              sourceData, user, tenant, NotificationSeverity.INFO);
-          } catch (error) {
-            await Logging.logActionExceptionMessage(tenantID, ServerAction.USER_CREATE_PASSWORD, error);
-          }
-        }
-      }
-    }
-  }
-
-  static async sendAdminAccountVerification(tenantID: string, notificationID: string, user: User, adminSourceData: AdminAccountVerificationNotification): Promise<void> {
-    if (tenantID !== Constants.DEFAULT_TENANT) {
-      // Get the Tenant
-      const tenant = await TenantStorage.getTenant(tenantID, { withLogo: true });
-=======
   static async sendAdminAccountVerification(tenant: Tenant, notificationID: string, user: User, adminSourceData: AdminAccountVerificationNotification): Promise<void> {
     if (tenant.id !== Constants.DEFAULT_TENANT) {
       // Get the Tenant logo
@@ -425,7 +394,6 @@
         const tenantLogo = await TenantStorage.getTenantLogo(tenant.id);
         tenant.logo = tenantLogo.logo;
       }
->>>>>>> 163a790f
       adminSourceData.tenantLogoURL = tenant.logo;
       // Get the admin
       const adminUsers = await NotificationHandler.getAdminUsers(tenant, 'sendAdminAccountVerificationNotification');
@@ -479,7 +447,6 @@
     }
   }
 
-<<<<<<< HEAD
   static async sendVerificationEmailUserImport(tenantID: string, notificationID: string, user: User,
       sourceData: VerificationEmailNotification): Promise<void> {
     if (tenantID !== Constants.DEFAULT_TENANT) {
@@ -493,7 +460,7 @@
           try {
             // Save
             await NotificationHandler.saveNotification(
-              tenantID, notificationSource.channel, notificationID, ServerAction.VERIFICATION_EMAIL_USER_IMPORT, { user });
+              tenant, notificationSource.channel, notificationID, ServerAction.VERIFICATION_EMAIL_USER_IMPORT, { user });
             // Send
             await notificationSource.notificationTask.sendVerificationEmailUserImport(
               sourceData, user, tenant, NotificationSeverity.INFO);
@@ -505,10 +472,7 @@
     }
   }
 
-  public static async sendChargingStationStatusError(tenantID: string, notificationID: string, chargingStation: ChargingStation,
-=======
   public static async sendChargingStationStatusError(tenant: Tenant, notificationID: string, chargingStation: ChargingStation,
->>>>>>> 163a790f
       sourceData: ChargingStationStatusErrorNotification): Promise<void> {
     if (tenant.id !== Constants.DEFAULT_TENANT) {
       // Get the Tenant logo
