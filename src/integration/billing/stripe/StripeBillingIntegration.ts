import { BillingDataTransactionStart, BillingDataTransactionStop, BillingDataTransactionUpdate, BillingInvoice, BillingInvoiceDocument, BillingInvoiceItem, BillingInvoiceStatus, BillingStatus, BillingTax, BillingUser } from '../../../types/Billing';
import { DocumentEncoding, DocumentType } from '../../../types/GlobalType';
import Stripe, { IResourceObject } from 'stripe';

import AxiosFactory from '../../../utils/AxiosFactory';
import { AxiosInstance } from 'axios';
import BackendError from '../../../exception/BackendError';
import BillingIntegration from '../BillingIntegration';
import BillingStorage from '../../../storage/mongodb/BillingStorage';
import Constants from '../../../utils/Constants';
import Cypher from '../../../utils/Cypher';
import I18nManager from '../../../utils/I18nManager';
import Logging from '../../../utils/Logging';
import { ServerAction } from '../../../types/Server';
import { StripeBillingSetting } from '../../../types/Setting';
import Transaction from '../../../types/Transaction';
import User from '../../../types/User';
import UserStorage from '../../../storage/mongodb/UserStorage';
import Utils from '../../../utils/Utils';
import moment from 'moment';

import ICustomerListOptions = Stripe.customers.ICustomerListOptions;
import ItaxRateSearchOptions = Stripe.taxRates.ItaxRateSearchOptions;
import IInvoice = Stripe.invoices.IInvoice;

const MODULE_NAME = 'StripeBillingIntegration';

export default class StripeBillingIntegration extends BillingIntegration<StripeBillingSetting> {
  private static readonly STRIPE_MAX_LIST = 100;
  private axiosInstance: AxiosInstance;
  private stripe: Stripe;
  private stripeSettings: StripeBillingSetting;

  constructor(tenantId: string, settings: StripeBillingSetting) {
    super(tenantId, settings);
    this.axiosInstance = AxiosFactory.getAxiosInstance(this.tenantID);
    this.stripeSettings = settings;
  }

  public async checkConnection(): Promise<void> {
<<<<<<< HEAD
    // Check Stripe
=======
    // Initialize Stripe
>>>>>>> 39180467
    await this.initializeStripe();
    // Check Key
    if (!this.settings.secretKey) {
      throw new BackendError({
        source: Constants.CENTRAL_SERVER,
        module: MODULE_NAME, method: 'checkConnection',
        action: ServerAction.CHECK_CONNECTION,
        message: 'No secret key provided for connection to Stripe'
      });
    }
    // Validate the connection
    let isKeyValid = false;
    try {
      this.stripe = new Stripe(this.settings.secretKey);
      // Get one customer
      const list = await this.stripe.customers.list(
        { limit: 1 }
      );
      if (('object' in list) &&
        (list.object === 'list')) {
        isKeyValid = true;
      }
    } catch (error) {
      throw new BackendError({
        source: Constants.CENTRAL_SERVER,
        module: MODULE_NAME, method: 'checkConnection',
        action: ServerAction.CHECK_CONNECTION,
        message: `Error occurred when connecting to Stripe: ${error.message}`,
        detailedMessages: { error: error.message, stack: error.stack }
      });
    }
    if (!isKeyValid) {
      throw new BackendError({
        source: Constants.CENTRAL_SERVER,
        module: MODULE_NAME, method: 'checkConnection',
        action: ServerAction.CHECK_CONNECTION,
        message: 'Error occurred when connecting to Stripe: Invalid key'
      });
    }
  }

  public async getUsers(): Promise<BillingUser[]> {
    const users = [];
    let request;
    const requestParams = { limit: StripeBillingIntegration.STRIPE_MAX_LIST } as ICustomerListOptions;
    // Check Stripe
    await this.checkConnection();
    do {
      request = await this.stripe.customers.list(requestParams);
      for (const customer of request.data) {
        users.push({
          email: customer.email,
          billingData: {
            customerID: customer.id
          }
        });
      }
      if (request.has_more) {
        requestParams.starting_after = users[users.length - 1].billingData.customerID;
      }
    } while (request.has_more);
    return users;
  }

  public async getUser(id: string): Promise<BillingUser> {
    // Check Stripe
    await this.checkConnection();
    // Get customer
    const customer = await this.getCustomerByID(id);
    if (customer && customer.email) {
      return {
        email: customer.email,
        name: customer.name,
        billingData: {
          customerID: customer.id
        }
      };
    }
  }

  public async getUserByEmail(email: string): Promise<BillingUser> {
    // Check Stripe
    await this.checkConnection();
    // Get customer
    const billingUser = await this.getCustomerByEmail(email);
    if (billingUser) {
      return {
        email: email,
        name: billingUser.name,
        billingData: {
          customerID: billingUser.id
        }
      };
    }
  }

  public async getTaxes(): Promise<BillingTax[]> {
    const taxes = [] as BillingTax[];
    let request;
    const requestParams = { limit: StripeBillingIntegration.STRIPE_MAX_LIST } as ItaxRateSearchOptions;
    do {
      request = await this.stripe.taxRates.list(requestParams);
      for (const tax of request.data) {
        taxes.push({
          id: tax.id,
          description: tax.description,
          displayName: tax.display_name,
          percentage: tax.percentage
        });
      }
      if (request.has_more) {
        requestParams.starting_after = taxes[taxes.length - 1].id;
      }
    } while (request.has_more);
    return taxes;
  }

  public async getInvoice(id: string): Promise<BillingInvoice> {
    // Check Stripe
    await this.checkConnection();
    // Get Invoice
    try {
      const stripeInvoice = await this.stripe.invoices.retrieve(id);
      return {
        invoiceID: stripeInvoice.id,
        customerID: stripeInvoice.customer.toString(),
        number: stripeInvoice.number,
        amount: stripeInvoice.amount_due,
        status: stripeInvoice.status as BillingInvoiceStatus,
        currency: stripeInvoice.currency,
        createdOn: new Date(stripeInvoice.created * 1000),
        nbrOfItems: stripeInvoice.lines.total_count,
        downloadUrl: stripeInvoice.invoice_pdf
      } as BillingInvoice;
    } catch (e) {
      return null;
    }
  }

  public async getUpdatedUserIDsInBilling(): Promise<string[]> {
    const createdSince = this.settings.usersLastSynchronizedOn ? `${moment(this.settings.usersLastSynchronizedOn).unix()}` : '0';
    let events: Stripe.IList<Stripe.events.IEvent>;
    const collectedCustomerIDs: string[] = [];
    const request = {
      created: { gt: createdSince },
      limit: StripeBillingIntegration.STRIPE_MAX_LIST,
      type: 'customer.*',
    };
    // Check Stripe
    await this.checkConnection();
    // Loop until all users are read
    do {
      events = await this.stripe.events.list(request);
      for (const evt of events.data) {
        if (evt.data.object.object === 'customer' && (evt.data.object as IResourceObject).id) {
          if (!collectedCustomerIDs.includes((evt.data.object as IResourceObject).id)) {
            collectedCustomerIDs.push((evt.data.object as IResourceObject).id);
          }
        }
      }
      if (request['has_more']) {
        request['starting_after'] = collectedCustomerIDs[collectedCustomerIDs.length - 1];
      }
    } while (request['has_more']);
    return collectedCustomerIDs;
  }

  public async getUpdatedInvoiceIDsInBilling(billingUser?: BillingUser): Promise<string[]> {
    let createdSince: string;
    // Check Stripe
    await this.checkConnection();
    if (billingUser) {
      // Start sync from last invoices sync
      createdSince = billingUser.billingData.invoicesLastSynchronizedOn ? `${moment(billingUser.billingData.invoicesLastSynchronizedOn).unix()}` : '0';
    } else {
      // Start sync from last global sync
      createdSince = this.settings.invoicesLastSynchronizedOn ? `${moment(this.settings.invoicesLastSynchronizedOn).unix()}` : '0';
    }
    let events: Stripe.IList<Stripe.events.IEvent>;
    const collectedInvoiceIDs: string[] = [];
    const request = {
      created: { gt: createdSince },
      limit: StripeBillingIntegration.STRIPE_MAX_LIST,
      type: 'invoice.*',
    };
    // Loop until all invoices are read
    do {
      events = await this.stripe.events.list(request);
      for (const evt of events.data) {
        if (evt.data.object.object === 'invoice' && (evt.data.object as IInvoice).id) {
          const invoice = (evt.data.object as IInvoice);
          if (!collectedInvoiceIDs.includes(invoice.id)) {
            if (billingUser) {
              // Collect specific user's invoices
              if (billingUser.billingData.customerID === invoice.customer) {
                collectedInvoiceIDs.push(invoice.id);
              }
            } else {
              // Collect every invoices
              collectedInvoiceIDs.push(invoice.id);
            }
          }
        }
      }
      if (request['has_more']) {
        request['starting_after'] = collectedInvoiceIDs[collectedInvoiceIDs.length - 1];
      }
    } while (request['has_more']);
    return collectedInvoiceIDs;
  }

  public async createInvoice(user: BillingUser, invoiceItem: BillingInvoiceItem, idempotencyKey?: string | number): Promise<{ invoice: BillingInvoice; invoiceItem: BillingInvoiceItem }> {
    if (!user) {
      throw new BackendError({
        source: Constants.CENTRAL_SERVER,
        action: ServerAction.BILLING_CREATE_INVOICE,
        module: MODULE_NAME, method: 'createInvoice',
        message: 'Billing User not provided',
      });
    }
    if (!invoiceItem) {
      throw new BackendError({
        source: Constants.CENTRAL_SERVER,
        action: ServerAction.BILLING_CREATE_INVOICE,
        module: MODULE_NAME, method: 'createInvoice',
        message: 'Invoice item not provided',
      });
    }
    await this.checkConnection();
    const daysUntilDue = 30;
    let stripeInvoice: IInvoice;
    try {
      // Some Invoice Items already exists
      stripeInvoice = await this.stripe.invoices.create({
        customer: user.billingData.customerID,
        collection_method: 'send_invoice',
        days_until_due: daysUntilDue,
        auto_advance: false
      }, {
        idempotency_key: idempotencyKey ? idempotencyKey.toString() : null
      });
      // Add new invoice item
      await this.createInvoiceItem(user, stripeInvoice.id, invoiceItem, idempotencyKey);
    } catch (error) {
      // No pending invoice item found: Create one
      invoiceItem = await this.stripe.invoiceItems.create({
        customer: user.billingData.customerID,
        currency: this.settings.currency.toLocaleLowerCase(),
        amount: invoiceItem.amount,
        description: invoiceItem.description,
      });
      stripeInvoice = await this.stripe.invoices.create({
        customer: user.billingData.customerID,
        collection_method: 'send_invoice',
        days_until_due: daysUntilDue,
        auto_advance: false
      });
    }
    const invoice = {
      invoiceID: stripeInvoice.id,
      customerID: stripeInvoice.customer.toString(),
      number: stripeInvoice.number,
      amount: stripeInvoice.amount_due,
      status: stripeInvoice.status as BillingInvoiceStatus,
      currency: stripeInvoice.currency,
      createdOn: new Date(),
      nbrOfItems: stripeInvoice.lines.total_count
    } as BillingInvoice;
    // Set user
    invoice.user = await UserStorage.getUserByBillingID(this.tenantID, user.billingData.customerID);
    // Save Invoice
    invoice.id = await BillingStorage.saveInvoice(this.tenantID, invoice);
    return {
      invoice: invoice,
      invoiceItem: invoiceItem
    };
  }

  public async createInvoiceItem(user: BillingUser, invoiceID: string, invoiceItem: BillingInvoiceItem, idempotencyKey?: string | number): Promise<BillingInvoiceItem> {
    await this.checkConnection();
    if (!invoiceItem) {
      throw new BackendError({
        source: Constants.CENTRAL_SERVER,
        action: ServerAction.BILLING_CREATE_INVOICE_ITEM,
        module: MODULE_NAME, method: 'createInvoiceItem',
        message: 'Invoice item not provided',
      });
    }
    try {
      const stripeInvoiceItem = await this.stripe.invoiceItems.create({
        customer: user.billingData.customerID,
        currency: this.settings.currency.toLocaleLowerCase(),
        amount: invoiceItem.amount,
        description: invoiceItem.description,
        invoice: invoiceID
      }, {
        idempotency_key: idempotencyKey ? idempotencyKey.toString() : null
      });
      const invoice = await BillingStorage.getInvoiceByBillingInvoiceID(this.tenantID, invoiceID);
      invoice.nbrOfItems++;
      await BillingStorage.saveInvoice(this.tenantID, invoice);
      return stripeInvoiceItem;
    } catch (e) {
      throw new BackendError({
        source: Constants.CENTRAL_SERVER,
        action: ServerAction.BILLING_CREATE_INVOICE_ITEM,
        module: MODULE_NAME, method: 'createInvoiceItem',
        message: 'Failed to create invoice item',
        detailedMessages: { error: e.message, stack: e.stack }
      });
    }
  }

  public async downloadInvoiceDocument(invoice: BillingInvoice): Promise<BillingInvoiceDocument> {
    if (invoice.downloadUrl && invoice.downloadUrl !== '') {
      // Get document
      const response = await this.axiosInstance.get(invoice.downloadUrl,
        {
          responseType: 'arraybuffer'
        });
      // Convert
      const base64Image = Buffer.from(response.data).toString('base64');
      const content = 'data:' + response.headers['content-type'] + ';base64,' + base64Image;
      return {
        id: invoice.id,
        invoiceID: invoice.invoiceID,
        content: content,
        type: DocumentType.PDF,
        encoding: DocumentEncoding.BASE64
      };
    }
  }

  public async finalizeInvoice(invoice: BillingInvoice): Promise<string> {
    await this.checkConnection();
    try {
      const stripeInvoice = await this.stripe.invoices.finalizeInvoice(invoice.invoiceID);
      invoice.downloadUrl = stripeInvoice.invoice_pdf;
      invoice.status = BillingInvoiceStatus.OPEN;
      invoice.downloadable = true;
      await BillingStorage.saveInvoice(this.tenantID, invoice);
      const invoicedocument = await this.downloadInvoiceDocument(invoice);
      await BillingStorage.saveInvoiceDocument(this.tenantID, invoicedocument);
      return stripeInvoice.invoice_pdf;
    } catch (error) {
      throw new BackendError({
        message: 'Failed to finalize invoice',
        source: Constants.CENTRAL_SERVER,
        module: MODULE_NAME,
        method: 'finalizeInvoice',
        action: ServerAction.BILLING_SEND_INVOICE
      });
    }
  }

  public async startTransaction(transaction: Transaction): Promise<BillingDataTransactionStart> {
    // Check Stripe
    await this.checkConnection();
    // Check Transaction
    this.checkStartTransaction(transaction);
    // Checks
    const customer = await this.getCustomerByEmail(transaction.user.email);
    if (!customer || customer.id !== transaction.user.billingData.customerID) {
      throw new BackendError({
        message: 'Stripe customer ID of the transaction user is invalid',
        source: Constants.CENTRAL_SERVER,
        module: MODULE_NAME,
        method: 'startTransaction',
        action: ServerAction.BILLING_TRANSACTION
      });
    }
    return {
      cancelTransaction: false
    };
  }

  public async updateTransaction(transaction: Transaction): Promise<BillingDataTransactionUpdate> {
    // Check User
    if (!transaction.userID || !transaction.user) {
      throw new BackendError({
        message: 'User is not provided',
        source: Constants.CENTRAL_SERVER,
        module: MODULE_NAME,
        method: 'updateTransaction',
        action: ServerAction.BILLING_TRANSACTION
      });
    }
    return {
      cancelTransaction: false
    };
  }

  public async stopTransaction(transaction: Transaction): Promise<BillingDataTransactionStop> {
    // Check Stripe
    await this.checkConnection();
    // Check object
    this.checkStopTransaction(transaction);
    // Get the user
    const billingUser = await this.getUser(transaction.user.billingData.customerID);
    if (!billingUser) {
      throw new BackendError({
        message: 'User does not exists in Stripe',
        source: Constants.CENTRAL_SERVER,
        module: MODULE_NAME, method: 'stopTransaction',
        action: ServerAction.BILLING_TRANSACTION
      });
    }
    const chargeBox = transaction.chargeBox;
    // Create or update invoice in Stripe
    let description = '';
    const i18nManager = I18nManager.getInstanceForLocale(transaction.user.locale);
    const totalConsumptionkWh = Math.round(transaction.stop.totalConsumptionWh / 100) / 10;
    const time = i18nManager.formatDateTime(transaction.stop.timestamp, 'LTS');
    if (chargeBox && chargeBox.siteArea && chargeBox.siteArea.name) {
      description = i18nManager.translate('billing.chargingStopSiteArea',
        { totalConsumption: totalConsumptionkWh, siteArea: chargeBox.siteArea, time: time });
    } else {
      description = i18nManager.translate('billing.chargingStopChargeBox',
        { totalConsumption: totalConsumptionkWh, chargeBox: transaction.chargeBoxID, time: time });
    }
    // pragma const taxRates: ITaxRate[] = [];
    // if (this.settings.taxID) {
    //   taxRates.push(this.settings.taxID);
    // }
    const invoice = {} as {
      invoice: BillingInvoice;
      invoiceItem: BillingInvoiceItem
    };
    // Get the draft invoice
    const draftInvoices = await BillingStorage.getInvoices(this.tenantID,
      { invoiceStatus: [BillingInvoiceStatus.DRAFT], userIDs: [transaction.userID] }, { limit: 1, skip: 0, sort: { createdOn: -1 } });
    // Set
    invoice.invoice = draftInvoices.count > 0 ? draftInvoices.result[0] : null;
    if (invoice.invoice) {
      // Append a new invoice item
      invoice.invoiceItem = await this.createInvoiceItem(billingUser, invoice.invoice.invoiceID, {
        description: description,
        amount: Math.round(transaction.stop.roundedPrice * 100)
      }, transaction.id);
    } else {
      // Create a new invoice with invoice item
      invoice.invoice = (await this.createInvoice(billingUser, {
        description: description,
        amount: Math.round(transaction.stop.roundedPrice * 100)
      }, transaction.id)).invoice;
    }
    return {
      status: BillingStatus.BILLED,
      invoiceID: invoice.invoice.id,
      invoiceStatus: invoice.invoice.status,
      invoiceItem: invoice.invoiceItem,
    };
  }

  public async checkIfUserCanBeCreated(user: User): Promise<boolean> {
    // Check
    return this.checkIfUserCanBeUpdated(user);
  }

  public async userExists(user: User): Promise<boolean> {
    // Check Stripe
    await this.checkConnection();
    // Get customer
    const customer = await this.getCustomerByEmail(user.email);
    return !!customer;
  }

  public async checkIfUserCanBeUpdated(user: User): Promise<boolean> {
    // Check connection
    await this.checkConnection();
    // Get billing user
    let customer: Stripe.customers.ICustomer = null;
    if (user.billingData && user.billingData.customerID) {
      customer = await this.getCustomerByEmail(user.email);
      if (!customer) {
        return true;
      }
    }
    return true;
  }

  public async checkIfUserCanBeDeleted(user: User): Promise<boolean> {
    // Check connection
    await this.checkConnection();
    // No billing in progress
    if (!user.billingData || !user.billingData.customerID) {
      return true;
    }
    // Check connection
    await this.checkConnection();
    // Check invoices
    // OPENED
    let list = await this.stripe.invoices.list({
      customer: user.billingData.customerID,
      status: BillingInvoiceStatus.OPEN,
    });
    if (list && list.data && list.data.length > 0) {
      Logging.logError({
        tenantID: this.tenantID,
        action: ServerAction.USER_DELETE,
        actionOnUser: user,
        module: MODULE_NAME, method: 'checkIfUserCanBeDeleted',
        message: 'Opened invoice still exist in Stripe'
      });
      return false;
    }
    // DRAFT
    list = await this.stripe.invoices.list({
      customer: user.billingData.customerID,
      status: BillingInvoiceStatus.DRAFT,
    });
    if (list && list.data && list.data.length > 0) {
      Logging.logError({
        tenantID: this.tenantID,
        action: ServerAction.USER_DELETE,
        actionOnUser: user,
        module: MODULE_NAME, method: 'checkIfUserCanBeDeleted',
        message: 'Draft invoice still exist in Stripe'
      });
      return false;
    }
    // PENDING
    const itemsList = await this.stripe.invoiceItems.list({
      customer: user.billingData.customerID,
      pending: true,
    });
    if (itemsList && itemsList.data && itemsList.data.length > 0) {
      Logging.logError({
        tenantID: this.tenantID,
        action: ServerAction.USER_DELETE,
        actionOnUser: user,
        module: MODULE_NAME, method: 'checkIfUserCanBeDeleted',
        message: 'Pending invoice still exist in Stripe'
      });
      return false;
    }
    return true;
  }

  public async createUser(user: User): Promise<BillingUser> {
    // Check
    const success = await this.checkIfUserCanBeUpdated(user);
    if (!success) {
      throw new BackendError({
        source: Constants.CENTRAL_SERVER,
        module: MODULE_NAME, method: 'createUser',
        action: ServerAction.USER_CREATE,
        user: user,
        message: 'Cannot create the user'
      });
    }
    return this.modifyUser(user);
  }

  public async updateUser(user: User): Promise<BillingUser> {
    // Check
    const success = await this.checkIfUserCanBeUpdated(user);
    if (!success) {
      throw new BackendError({
        source: Constants.CENTRAL_SERVER,
        module: MODULE_NAME, method: 'updateUser',
        action: ServerAction.USER_CREATE,
        user: user,
        message: 'Cannot update the user'
      });
    }
    return this.modifyUser(user);
  }

  public async deleteUser(user: User): Promise<void> {
    // Check Stripe
    await this.checkConnection();
    const customer = await this.getCustomerByEmail(user.email);
    if (customer && customer.id) {
      await this.stripe.customers.del(
        customer.id
      );
    }
  }

  private async getCustomerByID(id: string): Promise<Stripe.customers.ICustomer> {
    await this.checkConnection();
    // Get customer
    const billingUser = await this.stripe.customers.retrieve(id);
    return billingUser && !billingUser['deleted'] ? billingUser : null;
  }

  private async getCustomerByEmail(email: string): Promise<Stripe.customers.ICustomer> {
    await this.checkConnection();
    // Get customer
    const list = await this.stripe.customers.list(
      { email: email, limit: 1 }
    );
    if (list && list.data && list.data.length > 0) {
      return list.data[0];
    }
  }

  private async modifyUser(user: User): Promise<BillingUser> {
    await this.checkConnection();
    const fullName = Utils.buildUserFullName(user, false, false);
    const locale = Utils.getLanguageFromLocale(user.locale).toLocaleLowerCase();
    const i18nManager = I18nManager.getInstanceForLocale(user.locale);
    const description = i18nManager.translate('billing.generatedUser', { email: user.email });
    let customer;
    if (user.billingData && user.billingData.customerID) {
      customer = await this.getCustomerByID(user.billingData.customerID);
    } else {
      customer = await this.getCustomerByEmail(user.email);
    }
    // Create
    if (!customer) {
      customer = await this.stripe.customers.create({
        email: user.email,
        description: description,
        name: fullName,
        preferred_locales: [locale]
      });
    }
    // Update user data
    const userDataToUpdate: any = {};
    if (customer.description !== description) {
      userDataToUpdate.description = description;
    }
    if (customer.name !== fullName) {
      userDataToUpdate.name = fullName;
    }
    if (customer.email !== user.email) {
      userDataToUpdate.email = user.email;
    }
    if (locale &&
      (!customer.preferred_locales ||
        customer.preferred_locales.length === 0 ||
        customer.preferred_locales[0] !== locale)) {
      userDataToUpdate.preferred_locales = [locale];
    }
    // Update
    customer = await this.stripe.customers.update(
      customer.id, userDataToUpdate
    );
    return {
      name: customer.name,
      email: customer.email,
      billingData: {
        customerID: customer.id,
        lastChangedOn: new Date(),
        hasSynchroError: false
      }
    };
  }

  private async initializeStripe() {
    this.settings.currency = this.stripeSettings.currency;
    if (this.settings.secretKey) {
<<<<<<< HEAD
      this.settings.secretKey = await Cypher.decrypt(this.stripeSettings.secretKey, this.tenantID);
=======
      this.settings.secretKey = await Cypher.decrypt(this.tenantID, this.stripeSettings.secretKey);
>>>>>>> 39180467
    }
    // Currently the public key is not encrypted
    this.stripe = new Stripe(this.settings.secretKey);
  }
}<|MERGE_RESOLUTION|>--- conflicted
+++ resolved
@@ -38,11 +38,7 @@
   }
 
   public async checkConnection(): Promise<void> {
-<<<<<<< HEAD
-    // Check Stripe
-=======
     // Initialize Stripe
->>>>>>> 39180467
     await this.initializeStripe();
     // Check Key
     if (!this.settings.secretKey) {
@@ -697,11 +693,7 @@
   private async initializeStripe() {
     this.settings.currency = this.stripeSettings.currency;
     if (this.settings.secretKey) {
-<<<<<<< HEAD
-      this.settings.secretKey = await Cypher.decrypt(this.stripeSettings.secretKey, this.tenantID);
-=======
       this.settings.secretKey = await Cypher.decrypt(this.tenantID, this.stripeSettings.secretKey);
->>>>>>> 39180467
     }
     // Currently the public key is not encrypted
     this.stripe = new Stripe(this.settings.secretKey);
