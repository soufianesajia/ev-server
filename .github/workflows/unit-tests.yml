--- conflicted
+++ resolved
@@ -50,8 +50,3 @@
         cp src/assets/configs-ci/local.json test/config
         npm run test:createContext
     - name: Run Integration Tests
-<<<<<<< HEAD
-      run: npm run test
-=======
-      run: npm run mochatest
->>>>>>> d1dac86c
