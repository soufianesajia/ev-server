/* eslint-disable max-len */
import AsyncTask, { AsyncTaskStatus } from '../../src/types/AsyncTask';
import { BillingChargeInvoiceAction, BillingDataTransactionStop, BillingInvoiceItem, BillingInvoiceStatus, BillingStatus, BillingUser } from '../../src/types/Billing';
import { BillingSettings, BillingSettingsType, SettingDB } from '../../src/types/Setting';
import ChargingStation, { ConnectorType } from '../../src/types/ChargingStation';
import FeatureToggles, { Feature } from '../../src/utils/FeatureToggles';
import PricingDefinition, { PricingDimensions, PricingEntity, PricingRestriction } from '../../src/types/Pricing';
import chai, { assert, expect } from 'chai';

import AsyncTaskStorage from '../../src/storage/mongodb/AsyncTaskStorage';
import CentralServerService from './client/CentralServerService';
import ChargingStationContext from './context/ChargingStationContext';
import Constants from '../../src/utils/Constants';
import ContextDefinition from './context/ContextDefinition';
import ContextProvider from './context/ContextProvider';
import Cypher from '../../src/utils/Cypher';
import { DataResult } from '../../src/types/DataResult';
import Decimal from 'decimal.js';
import Factory from '../factories/Factory';
import MongoDBStorage from '../../src/storage/mongodb/MongoDBStorage';
import { ObjectId } from 'mongodb';
import SiteAreaContext from './context/SiteAreaContext';
import SiteContext from './context/SiteContext';
import { StatusCodes } from 'http-status-codes';
import Stripe from 'stripe';
import StripeBillingIntegration from '../../src/integration/billing/stripe/StripeBillingIntegration';
import { TenantComponents } from '../../src/types/Tenant';
import TenantContext from './context/TenantContext';
import TestConstants from './client/utils/TestConstants';
import TestUtils from './TestUtils';
import User from '../../src/types/User';
import { UserInErrorType } from '../../src/types/InError';
import Utils from '../../src/utils/Utils';
import chaiSubset from 'chai-subset';
import config from '../config';
import global from '../../src/types/GlobalType';
import moment from 'moment';
import responseHelper from '../helpers/responseHelper';

chai.use(chaiSubset);
chai.use(responseHelper);

class TestData {
  // Tenant: utbilling
  public tenantContext: TenantContext;
  // User Service for action requiring admin permissions (e.g.: set/reset stripe settings)
  public adminUserContext: User;
  public adminUserService: CentralServerService;
  // User Service for common actions
  public userContext: User;
  public userService: CentralServerService;
  // Other test resources
  public siteContext: SiteContext;
  public siteAreaContext: SiteAreaContext;
  public chargingStationContext: ChargingStationContext;
  public createdUsers: User[] = [];
  // Dynamic User for testing billing against an empty STRIPE account
  // Billing Implementation - STRIPE?
  public billingImpl: StripeBillingIntegration;
  public billingUser: BillingUser; // DO NOT CONFUSE - BillingUser is not a User!

  public async initialize() {
    this.tenantContext = await ContextProvider.defaultInstance.getTenantContext(ContextDefinition.TENANT_CONTEXTS.TENANT_BILLING);
    this.adminUserContext = this.tenantContext.getUserContext(ContextDefinition.USER_CONTEXTS.DEFAULT_ADMIN);
    this.adminUserService = new CentralServerService(
      this.tenantContext.getTenant().subdomain,
      this.adminUserContext
    );
  }

  public async assignPaymentMethod(user: BillingUser, stripe_test_token: string) : Promise<Stripe.CustomerSource> {
    // Assign a source using test tokens (instead of test card numbers)
    // c.f.: https://stripe.com/docs/testing#cards
    const concreteImplementation : StripeBillingIntegration = this.billingImpl ;
    const stripeInstance = await concreteImplementation.getStripeInstance();
    const customerID = user.billingData?.customerID;
    assert(customerID, 'customerID should not be null');
    // TODO - rethink that part - the concrete billing implementation should be called instead
    const source = await stripeInstance.customers.createSource(customerID, {
      source: stripe_test_token // e.g.: tok_visa, tok_amex, tok_fr
    });
    assert(source, 'Source should not be null');
    // TODO - rethink that part - the concrete billing implementation should be called instead
    const customer = await stripeInstance.customers.update(customerID, {
      default_source: source.id
    });
    assert(customer, 'Customer should not be null');
    return source;
  }

  public initUserContextAsAdmin() : void {
    expect(this.userContext).to.not.be.null;
    this.userContext = this.adminUserContext;
    assert(this.userContext, 'User context cannot be null');
    this.userService = this.adminUserService;
    assert(!!this.userService, 'User service cannot be null');
  }

  public async initChargingStationContext() : Promise<ChargingStationContext> {
    this.siteContext = this.tenantContext.getSiteContext(ContextDefinition.SITE_CONTEXTS.SITE_WITH_OTHER_USER_STOP_AUTHORIZATION);
    this.siteAreaContext = this.siteContext.getSiteAreaContext(ContextDefinition.SITE_AREA_CONTEXTS.WITH_ACL);
    this.chargingStationContext = this.siteAreaContext.getChargingStationContext(ContextDefinition.CHARGING_STATION_CONTEXTS.ASSIGNED_OCPP16);
    assert(!!this.chargingStationContext, 'Charging station context should not be null');
    // -------------------------------------------------
    // No pricing definition here!
    // -------------------------------------------------
    // await this.createTariff4ChargingStation(this.chargingStationContext.getChargingStation());
    return Promise.resolve(this.chargingStationContext);
  }

  public async initChargingStationContext2TestChargingTime() : Promise<ChargingStationContext> {
    this.siteContext = this.tenantContext.getSiteContext(ContextDefinition.SITE_CONTEXTS.SITE_BASIC);
    this.siteAreaContext = this.siteContext.getSiteAreaContext(ContextDefinition.SITE_AREA_CONTEXTS.WITH_SMART_CHARGING_THREE_PHASED);
    this.chargingStationContext = this.siteAreaContext.getChargingStationContext(ContextDefinition.CHARGING_STATION_CONTEXTS.ASSIGNED_OCPP16 + '-' + ContextDefinition.SITE_CONTEXTS.SITE_BASIC + '-' + ContextDefinition.SITE_AREA_CONTEXTS.WITH_SMART_CHARGING_THREE_PHASED + '-singlePhased');
    assert(!!this.chargingStationContext, 'Charging station context should not be null');
    await this.createTariff4ChargingStation('FF+CT', this.chargingStationContext.getChargingStation(), {
      flatFee: {
        price: 1,
        active: true
      },
      chargingTime: {
        price: 0.4,
        active: true
      }
    });
    return this.chargingStationContext;
  }

  public async initChargingStationContext2TestCS3Phased(testMode = 'FF+E') : Promise<ChargingStationContext> {
    this.siteContext = this.tenantContext.getSiteContext(ContextDefinition.SITE_CONTEXTS.SITE_BASIC);
    this.siteAreaContext = this.siteContext.getSiteAreaContext(ContextDefinition.SITE_AREA_CONTEXTS.WITH_SMART_CHARGING_THREE_PHASED);
    this.chargingStationContext = this.siteAreaContext.getChargingStationContext(ContextDefinition.CHARGING_STATION_CONTEXTS.ASSIGNED_OCPP16 + '-' + ContextDefinition.SITE_CONTEXTS.SITE_BASIC + '-' + ContextDefinition.SITE_AREA_CONTEXTS.WITH_SMART_CHARGING_THREE_PHASED);
    assert(!!this.chargingStationContext, 'Charging station context should not be null');
    let dimensions: PricingDimensions;
    if (testMode === 'FF+E(STEP)') {
      dimensions = {
        flatFee: {
          price: 2,
          active: true
        },
        energy: {
          price: 0.25, // 25 cents per kWh
          stepSize: 5000, // Step Size - 5 kWh
          active: true
        }
      };
    } else {
      dimensions = {
        flatFee: {
          price: 2,
          active: true
        },
        energy: {
          price: 0.25,
          active: true
        },
        chargingTime: {
          price: 777, // THIS IS OFF
          active: false
        }
      };
    }
    await this.createTariff4ChargingStation(testMode, this.chargingStationContext.getChargingStation(), dimensions);
    return this.chargingStationContext;
  }

  public async initChargingStationContext2TestFastCharger(testMode = 'E') : Promise<ChargingStationContext> {
    this.siteContext = this.tenantContext.getSiteContext(ContextDefinition.SITE_CONTEXTS.SITE_BASIC);
    this.siteAreaContext = this.siteContext.getSiteAreaContext(ContextDefinition.SITE_AREA_CONTEXTS.WITH_SMART_CHARGING_DC);
    this.chargingStationContext = this.siteAreaContext.getChargingStationContext(ContextDefinition.CHARGING_STATION_CONTEXTS.ASSIGNED_OCPP16 + '-' + ContextDefinition.SITE_CONTEXTS.SITE_BASIC + '-' + ContextDefinition.SITE_AREA_CONTEXTS.WITH_SMART_CHARGING_DC);
    assert(!!this.chargingStationContext, 'Charging station context should not be null');

    let dimensions: PricingDimensions;
    let restrictions: PricingRestriction;
    if (testMode === 'FF+CT+PT') {
      dimensions = {
        flatFee: {
          price: 1, // Euro
          active: true
        },
        chargingTime: {
          price: 5, // Euro per hour
          active: true
        },
        parkingTime: {
          price: 10, // Euro per hour
          active: true
        }
      };
    } else if (testMode === 'CT(STEP)+PT(STEP)') {
      dimensions = {
        chargingTime: {
          price: 12, // Euro per hour
          stepSize: 300, // 300 seconds == 5 minutes
          active: true
        },
        parkingTime: {
          price: 20, // Euro per hour
          stepSize: 3 * 60, // 3 minutes
          active: true
        }
      };
    } else if (testMode === 'E+PT(STEP)') {
      dimensions = {
        energy: {
          price: 0.50,
          active: true
        },
        parkingTime: {
          price: 20, // Euro per hour
          stepSize: 120, // 120 seconds == 2 minutes
          active: true
        }
      };
    } else if (testMode === 'E-After30mins') {
      // Create a second tariff with a different pricing strategy
      dimensions = {
        energy: {
          price: 0.70,
          active: true
        },
        parkingTime: {
          price: 20, // Euro per hour
          active: true
        }
      };
      restrictions = {
        minDurationSecs: 30 * 60 // Apply this tariff after 30 minutes
      };
    } else if (testMode === 'FF+E(STEP)-MainTariff') {
      dimensions = {
        flatFee: {
          price: 2,
          active: true
        },
        energy: {
          price: 1, // 25 cents per kWh
          stepSize: 3000, // Step Size - 3kWh
          active: true
        }
      };
    } else if (testMode === 'E(STEP)-After30mins') {
      // Create a second tariff with a different pricing strategy
      dimensions = {
        energy: {
          price: 0.5,
          stepSize: 4000, // Step Size - 4kWh
          active: true
        }
      };
      restrictions = {
        minDurationSecs: 30 * 60 // Apply this tariff after 30 minutes
      };
    } else if (testMode === 'FF+E') {
      dimensions = {
        flatFee: {
          price: 1.5, // Euro
          active: true
        },
        energy: {
          price: 0.50,
          active: true
        }
      };
    } else {
      dimensions = {
        energy: {
          price: 0.50,
          active: true
        }
      };
    }
    await this.createTariff4ChargingStation(testMode, this.chargingStationContext.getChargingStation(), dimensions, ConnectorType.COMBO_CCS, restrictions);
    return this.chargingStationContext;
  }

  public async setBillingSystemValidCredentials(activateTransactionBilling = true, immediateBillingAllowed = false) : Promise<StripeBillingIntegration> {
    const billingSettings = this.getLocalSettings(immediateBillingAllowed);
    // Here we switch ON or OFF the billing of charging sessions
    billingSettings.billing.isTransactionBillingActivated = activateTransactionBilling;
    // Invoke the generic setting service API to properly persist this information
    await this.saveBillingSettings(billingSettings);
    const tenant = this.tenantContext?.getTenant();
    assert(!!tenant, 'Tenant cannot be null');
    billingSettings.stripe.secretKey = await Cypher.encrypt(tenant, billingSettings.stripe.secretKey);
    const billingImpl = StripeBillingIntegration.getInstance(tenant, billingSettings);
    assert(billingImpl, 'Billing implementation should not be null');
    return billingImpl;
  }

  public async setBillingSystemInvalidCredentials() : Promise<StripeBillingIntegration> {
    const billingSettings = this.getLocalSettings(false);
    const tenant = this.tenantContext?.getTenant();
    assert(!!tenant, 'Tenant cannot be null');
    billingSettings.stripe.secretKey = await Cypher.encrypt(tenant, 'sk_test_' + 'invalid_credentials');
    await this.saveBillingSettings(billingSettings);
    const billingImpl = StripeBillingIntegration.getInstance(tenant, billingSettings);
    assert(billingImpl, 'Billing implementation should not be null');
    return billingImpl;
  }

  public getLocalSettings(immediateBillingAllowed: boolean): BillingSettings {
    // ---------------------------------------------------------------------
    // ACHTUNG: Our test may need the immediate billing to be switched off!
    // Because we want to check the DRAFT state of the invoice
    // ---------------------------------------------------------------------
    const billingProperties = {
      isTransactionBillingActivated: true, // config.get('billing.isTransactionBillingActivated'),
      immediateBillingAllowed: immediateBillingAllowed, // config.get('billing.immediateBillingAllowed'),
      periodicBillingAllowed: !immediateBillingAllowed, // config.get('billing.periodicBillingAllowed'),
      taxID: config.get('billing.taxID')
    };
    const stripeProperties = {
      url: config.get('stripe.url'),
      publicKey: config.get('stripe.publicKey'),
      secretKey: config.get('stripe.secretKey'),
    };
    const settings: BillingSettings = {
      identifier: TenantComponents.BILLING,
      type: BillingSettingsType.STRIPE,
      billing: billingProperties,
      stripe: stripeProperties,
    };
    return settings;
  }

  public async saveBillingSettings(billingSettings: BillingSettings) {
    // TODO - rethink that part
    const tenantBillingSettings = await this.adminUserService.settingApi.readAll({ 'Identifier': 'billing' });
    expect(tenantBillingSettings.data.count).to.be.eq(1);
    const componentSetting: SettingDB = tenantBillingSettings.data.result[0];
    componentSetting.content.type = BillingSettingsType.STRIPE;
    componentSetting.content.billing = billingSettings.billing;
    componentSetting.content.stripe = billingSettings.stripe;
    componentSetting.sensitiveData = ['content.stripe.secretKey'];
    await this.adminUserService.settingApi.update(componentSetting);
  }

  public async checkTransactionBillingData(transactionId: number, expectedInvoiceStatus: BillingInvoiceStatus, expectedPrice: number = null) {
    // Check the transaction status
    const transactionResponse = await this.adminUserService.transactionApi.readById(transactionId);
    expect(transactionResponse.status).to.equal(StatusCodes.OK);
    assert(transactionResponse.data?.billingData, 'Billing Data should be set');
    const billingDataStop: BillingDataTransactionStop = transactionResponse.data.billingData.stop;
    expect(billingDataStop?.status).to.equal(BillingStatus.BILLED);
    assert(billingDataStop?.invoiceID, 'Invoice ID should be set');
    assert(billingDataStop?.invoiceStatus === expectedInvoiceStatus, `The invoice status should be ${expectedInvoiceStatus}`);
    if (expectedInvoiceStatus !== BillingInvoiceStatus.DRAFT) {
      assert(billingDataStop?.invoiceNumber, 'Invoice Number should be set');
    } else {
      assert(billingDataStop?.invoiceNumber === null, `Invoice Number should not yet been set - Invoice Number is: ${billingDataStop?.invoiceNumber}`);
    }
    if (expectedPrice) {
      if (!FeatureToggles.isFeatureActive(Feature.PRICING_NEW_MODEL)
        || FeatureToggles.isFeatureActive(Feature.PRICING_CHECK_BACKWARD_COMPATIBILITY)) {
        expectedPrice = 32.32; // Expected price when using the Simple Pricing logic!
      }
      // --------------------------------
      // Check transaction rounded price
      // --------------------------------
      const roundedPrice = Utils.createDecimal(transactionResponse.data.stop.roundedPrice);
      assert(roundedPrice.equals(expectedPrice), `The rounded price should be: ${expectedPrice} - actual value: ${roundedPrice.toNumber()}`);
      // ---------------------------
      // Check priced dimensions
      // ---------------------------
      const billedPrice = this.getBilledRoundedPrice(billingDataStop);
      assert(billedPrice.equals(expectedPrice), `The billed price should be: ${expectedPrice} - actual value: ${billedPrice.toNumber()}`);
    }
  }

  public getBilledRoundedPrice(billingDataStop): Decimal {
    let roundedPrice = Utils.createDecimal(0);
    const invoiceItem = billingDataStop.invoiceItem as BillingInvoiceItem;
    if (invoiceItem) {
      invoiceItem.pricingData.forEach((pricedConsumptionData) => {
        roundedPrice = roundedPrice.plus(pricedConsumptionData.flatFee?.roundedAmount || 0);
        roundedPrice = roundedPrice.plus(pricedConsumptionData.energy?.roundedAmount || 0);
        roundedPrice = roundedPrice.plus(pricedConsumptionData.parkingTime?.roundedAmount || 0);
        roundedPrice = roundedPrice.plus(pricedConsumptionData.chargingTime?.roundedAmount || 0);
      });
    }
    return roundedPrice;
  }

  public async generateTransaction(user: any, expectedStatus = 'Accepted'): Promise<number> {

    const meterStart = 0;
    const meterStop = 32325; // Unit: Wh
    const meterValue1 = Utils.createDecimal(meterStop).divToInt(80).toNumber();
    const meterValue2 = Utils.createDecimal(meterStop).divToInt(30).toNumber();
    const meterValue3 = Utils.createDecimal(meterStop).divToInt(60).toNumber();

    // const user:any = this.userContext;
    const connectorId = 1;
    assert((user.tags && user.tags.length), 'User must have a valid tag');
    const tagId = user.tags[0].id;
    // # Begin
    const startDate = moment();
    const startTransactionResponse = await this.chargingStationContext.startTransaction(connectorId, tagId, meterStart, startDate.toDate());
    expect(startTransactionResponse).to.be.transactionStatus(expectedStatus);
    const transactionId = startTransactionResponse.transactionId;

    const currentTime = startDate.clone();
    let cumulated = 0;
    // Phase #0
    for (let index = 0; index < 5; index++) {
      // cumulated += meterValue1; - not charging yet!
      await this.sendConsumptionMeterValue(connectorId, transactionId, currentTime, cumulated);
    }
    // Phase #1
    for (let index = 0; index < 15; index++) {
      cumulated += meterValue1;
      await this.sendConsumptionMeterValue(connectorId, transactionId, currentTime, cumulated);
    }
    // Phase #2
    for (let index = 0; index < 20; index++) {
      cumulated += meterValue2;
      await this.sendConsumptionMeterValue(connectorId, transactionId, currentTime, cumulated);
    }
    // Phase #3
    for (let index = 0; index < 15; index++) {
      cumulated = Math.min(meterStop, cumulated += meterValue3);
      await this.sendConsumptionMeterValue(connectorId, transactionId, currentTime, cumulated);
    }
    assert(cumulated === meterStop, 'Inconsistent meter values - cumulated energy should equal meterStop - ' + cumulated);
    // Phase #4 - parking time
    for (let index = 0; index < 4; index++) {
      // cumulated += 0; // Parking time - not charging anymore
      await this.sendConsumptionMeterValue(connectorId, transactionId, currentTime, meterStop);
    }

    // #end
    const stopDate = startDate.clone().add(1, 'hour');
    if (expectedStatus === 'Accepted') {
      const stopTransactionResponse = await this.chargingStationContext.stopTransaction(transactionId, tagId, meterStop, stopDate.toDate());
      expect(stopTransactionResponse).to.be.transactionStatus('Accepted');
    }
    // Give some time to the asyncTask to bill the transaction
    await this.waitForAsyncTasks();
    return transactionId;
  }

  public async sendConsumptionMeterValue(connectorId: number, transactionId: number, currentTime: moment.Moment, energyActiveImportMeterValue: number): Promise<void> {
    currentTime.add(1, 'minute');
    const meterValueResponse = await this.chargingStationContext.sendConsumptionMeterValue(
      connectorId,
      transactionId,
      currentTime.toDate(), {
        energyActiveImportMeterValue
      }
    );
    expect(meterValueResponse).to.eql({});
  }

  public async waitForAsyncTasks() {
    let counter = 0, pending: DataResult<AsyncTask>, running: DataResult<AsyncTask>;
    while (counter++ <= 10) {
      // Get the number of pending tasks
      pending = await AsyncTaskStorage.getAsyncTasks({ status: AsyncTaskStatus.PENDING }, Constants.DB_PARAMS_COUNT_ONLY);
      running = await AsyncTaskStorage.getAsyncTasks({ status: AsyncTaskStatus.RUNNING }, Constants.DB_PARAMS_COUNT_ONLY);
      if (!pending.count && !running.count) {
        break;
      }
      // Give some time to the asyncTask to bill the transaction
      console.log(`Waiting for async tasks - pending tasks: ${pending.count} - running tasks: ${running.count}`);
      await TestUtils.sleep(1000);
    }
    if (!pending.count && !running.count) {
      console.log('Async tasks have been completed');
    } else {
      console.warn(`Gave up after more than 10 seconds - pending tasks: ${pending.count} - running tasks: ${running.count}`);
    }
  }

  public async checkForDraftInvoices(userId?: string): Promise<number> {
    const result = await this.getDraftInvoices(userId);
    return result.length;
  }

  public async getDraftInvoices(userId?: string) {
    let params;
    if (userId) {
      params = { Status: BillingInvoiceStatus.DRAFT, UserID: [this.userContext.id] };
    } else {
      params = { Status: BillingInvoiceStatus.DRAFT };
    }

    const paging = TestConstants.DEFAULT_PAGING;
    const ordering = [{ field: '-createdOn' }];
    const response = await testData.adminUserService.billingApi.readInvoices(params, paging, ordering);
    return response?.data?.result;
  }

  public isBillingProperlyConfigured(): boolean {
    const billingSettings = this.getLocalSettings(false);
    // Check that the mandatory settings are properly provided
    return (!!billingSettings.stripe.publicKey
      && !!billingSettings.stripe.secretKey
      && !!billingSettings.stripe.url);
  }

  public async getLatestDraftInvoice(userId?: string) {
    // ACHTUNG: There is no data after running: npm run mochatest:createContext
    // In that situation we return 0!
    const draftInvoices = await this.getDraftInvoices(userId);
    return (draftInvoices && draftInvoices.length > 0) ? draftInvoices[0] : null;
  }

  public async getNumberOfSessions(userId?: string): Promise<number> {
    // ACHTUNG: There is no data after running: npm run mochatest:createContext
    // In that situation we return 0!
    const draftInvoice = await this.getLatestDraftInvoice(userId);
    return (draftInvoice) ? draftInvoice.sessions?.length : 0;
  }

  public async createTariff4ChargingStation(
      testMode: string,
      chargingStation: ChargingStation,
      dimensions: PricingDimensions,
      connectorType: ConnectorType = null,
      restrictions: PricingRestriction = null): Promise<void> {

    // Set a default value
    connectorType = connectorType || ConnectorType.TYPE_2;

    const tariff: Partial<PricingDefinition> = {
      entityID: chargingStation.id, // a pricing model for the site
      entityType: PricingEntity.CHARGING_STATION,
      name: testMode,
      description: 'Tariff for CS ' + chargingStation.id + ' - ' + testMode + ' - ' + connectorType,
      staticRestrictions: {
        connectorType,
        validFrom: new Date(),
        validTo: moment().add(10, 'minutes').toDate()
      },
      restrictions,
      dimensions
    };

    let response = await this.adminUserService.pricingApi.createPricingDefinition(tariff);
    assert(response?.data?.status === 'Success', 'The operation should succeed');
    assert(response?.data?.id, 'The ID should not be null');

    const pricingDefinitionId = response?.data?.id;
    response = await this.adminUserService.pricingApi.readPricingDefinition(pricingDefinitionId);
    assert(response?.data?.id === pricingDefinitionId, 'The ID should be: ' + pricingDefinitionId);

    // Create a 2nd one valid in the future with a stupid flat fee
    tariff.name = tariff.name + ' - In the future';
    tariff.staticRestrictions = {
      connectorType,
      validFrom: moment().add(10, 'years').toDate(),
    },
    tariff.dimensions.flatFee = {
      active: true,
      price: 111
    };
    response = await this.adminUserService.pricingApi.createPricingDefinition(tariff);
    assert(response?.data?.status === 'Success', 'The operation should succeed');
    assert(response?.data?.id, 'The ID should not be null');

    // Create a 3rd one valid in the past
    tariff.name = tariff.name + ' - In the past';
    tariff.staticRestrictions = {
      connectorType,
      validTo: moment().add(-1, 'hours').toDate(),
    },
    tariff.dimensions.flatFee = {
      active: true,
      price: 222
    };
    response = await this.adminUserService.pricingApi.createPricingDefinition(tariff);
    assert(response?.data?.status === 'Success', 'The operation should succeed');
    assert(response?.data?.id, 'The ID should not be null');
  }
}

const testData: TestData = new TestData();

describe('Billing Settings', function() {
  // Do not run the tests when the settings are not properly set
  this.pending = !testData.isBillingProperlyConfigured();
  this.timeout(1000000);

  describe('With component Billing (utbilling)', () => {
    before(async () => {
      global.database = new MongoDBStorage(config.get('storage'));
      await global.database.start();
      testData.tenantContext = await ContextProvider.defaultInstance.getTenantContext(ContextDefinition.TENANT_CONTEXTS.TENANT_BILLING);
      testData.adminUserContext = testData.tenantContext.getUserContext(ContextDefinition.USER_CONTEXTS.DEFAULT_ADMIN);
      testData.adminUserService = new CentralServerService(
        testData.tenantContext.getTenant().subdomain,
        testData.adminUserContext
      );
      expect(testData.userContext).to.not.be.null;
    });

    describe('As an admin - with transaction billing OFF', () => {
      // eslint-disable-next-line @typescript-eslint/require-await
      before(async () => {
        testData.initUserContextAsAdmin();
        // Initialize the Billing module with transaction billing ON
        testData.billingImpl = await testData.setBillingSystemValidCredentials(false);
      });

      it('Should be able to invoke Billing Settings endpoints', async () => {
        // Get the Billing settings
        let response = await testData.userService.billingApi.getBillingSetting();
        assert(response.status === StatusCodes.OK, 'Response status should be 200');
        const billingSettings = response.data as BillingSettings ;
        assert(billingSettings.billing, 'Billing Properties should not be null');
        assert(billingSettings.type === BillingSettingsType.STRIPE, 'Billing Setting Type should not be set to STRIPE');
        assert(billingSettings.stripe, 'Stripe Properties should not be null');
        assert(billingSettings.stripe.secretKey, 'Secret Key should not be null');
        assert(billingSettings.id, 'ID should not be null');
        // Check billing connection to STRIPE
        response = await testData.userService.billingApi.checkBillingConnection();
        assert(response.status === StatusCodes.OK, 'Response status should be 200');
        assert(response.data, 'Response data should not be null');
        assert(response.data.connectionIsValid === true, 'Connection should be valid');
      });

      it('Should be able to update the secret key', async () => {
        // Get the Billing settings
        let response = await testData.userService.billingApi.getBillingSetting();
        assert(response.status === StatusCodes.OK, 'Response status should be 200');
        let billingSettings = response.data as BillingSettings ;
        assert(billingSettings.billing, 'Billing Properties should not be null');
        assert(!billingSettings.billing.isTransactionBillingActivated, 'Transaction Billing should be OFF');
        assert(billingSettings.stripe.secretKey, 'Hash of the secret key should not be null');
        const keyHash = billingSettings.stripe.secretKey;
        // Let's attempt to update the secret key
        billingSettings.stripe.secretKey = config.get('stripe.secretKey'),
        response = await testData.userService.billingApi.updateBillingSetting(billingSettings);
        assert(response.status === StatusCodes.OK, 'Response status should be 200');
        // Check that the hash is still correct
        response = await testData.userService.billingApi.getBillingSetting();
        assert(response.status === StatusCodes.OK, 'Response status should be 200');
        billingSettings = response.data as BillingSettings ;
        assert(billingSettings.billing, 'Billing Properties should not be null');
        assert(keyHash !== billingSettings.stripe.secretKey, 'Hash of the secret key should be different');
      });

      it('Should check prerequisites when switching Transaction Billing ON', async () => {
        let response = await testData.userService.billingApi.getBillingSetting();
        assert(response.status === StatusCodes.OK, 'Response status should be 200');
        const billingSettings = response.data as BillingSettings ;
        // Let's attempt to switch ON the billing of transactions
        billingSettings.billing.isTransactionBillingActivated = true;
        response = await testData.userService.billingApi.updateBillingSetting(billingSettings);
        // taxID is not set - so the prerequisites are not met
        assert(response.status !== StatusCodes.OK, 'Response status should not be 200');
        // Check again the billing connection to STRIPE
        response = await testData.userService.billingApi.checkBillingConnection();
        assert(response.status === StatusCodes.OK, 'Response status should be 200');
        assert(response.data, 'Response data should not be null');
        assert(response.data.connectionIsValid === true, 'Connection should be valid');
      });
    });

    describe('As an admin - with transaction billing ON', () => {
      // eslint-disable-next-line @typescript-eslint/require-await
      before(async () => {
        testData.initUserContextAsAdmin();
        // Initialize the Billing module with transaction billing ON
        testData.billingImpl = await testData.setBillingSystemValidCredentials();
      });

      it('Should be able to invoke Billing Settings endpoints', async () => {
        // Get the Billing settings
        let response = await testData.userService.billingApi.getBillingSetting();
        assert(response.status === StatusCodes.OK, 'Response status should be 200');
        const billingSettings = response.data as BillingSettings ;
        assert(billingSettings.billing, 'Billing Properties should not be null');
        assert(billingSettings.type === BillingSettingsType.STRIPE, 'Billing Setting Type should not be set to STRIPE');
        assert(billingSettings.stripe, 'Stripe Properties should not be null');
        assert(billingSettings.stripe.secretKey, 'Secret Key should not be null');
        assert(billingSettings.id, 'ID should not be null');
        // Check billing connection to STRIPE
        response = await testData.userService.billingApi.checkBillingConnection();
        assert(response.status === StatusCodes.OK, 'Response status should be 200');
        assert(response.data, 'Response data should not be null');
        assert(response.data.connectionIsValid === true, 'Connection should be valid');
      });

      it('Should not be able to alter the secretKey when transaction billing is ON', async () => {
        // Get the Billing settings
        let response = await testData.userService.billingApi.getBillingSetting();
        assert(response.status === StatusCodes.OK, 'Response status should be 200');
        let billingSettings = response.data as BillingSettings ;
        assert(billingSettings.billing, 'Billing Properties should not be null');
        assert(billingSettings.billing.isTransactionBillingActivated, 'Transaction Billing should be ON');
        assert(billingSettings.stripe.secretKey, 'Hash of the secret key should not be null');
        const keyHash = billingSettings.stripe.secretKey;
        // Let's attempt to alter the secret key while transaction billing is ON
        billingSettings.stripe.secretKey = '1234567890';
        response = await testData.userService.billingApi.updateBillingSetting(billingSettings);
        // Here it does not fail - but the initial secret key should have been preserved!
        assert(response.status === StatusCodes.OK, 'Response status should be 200');
        // Check that the secret key was preserved
        response = await testData.userService.billingApi.getBillingSetting();
        assert(response.status === StatusCodes.OK, 'Response status should be 200');
        billingSettings = response.data as BillingSettings ;
        assert(billingSettings.billing, 'Billing Properties should not be null');
        assert(keyHash === billingSettings.stripe.secretKey, 'Hash of the secret key should not have changed');
        // Check again the billing connection to STRIPE
        response = await testData.userService.billingApi.checkBillingConnection();
        assert(response.status === StatusCodes.OK, 'Response status should be 200');
        assert(response.data, 'Response data should not be null');
        assert(response.data.connectionIsValid === true, 'Connection should be valid');
      });

      it('Should not be able to switch the transaction billing OFF', async () => {
        // Get the Billing settings
        let response = await testData.userService.billingApi.getBillingSetting();
        assert(response.status === StatusCodes.OK, 'Response status should be 200');
        const billingSettings = response.data as BillingSettings ;
        assert(billingSettings.billing, 'Billing Properties should not be null');
        assert(billingSettings.billing.isTransactionBillingActivated, 'Transaction Billing should be ON');
        // Let's attempt to switch the transaction billing OFF
        billingSettings.billing.isTransactionBillingActivated = false;
        response = await testData.userService.billingApi.updateBillingSetting(billingSettings);
        assert(response.status === StatusCodes.METHOD_NOT_ALLOWED, 'Response status should be 405');
        // Check again the billing connection to STRIPE
        response = await testData.userService.billingApi.checkBillingConnection();
        assert(response.status === StatusCodes.OK, 'Response status should be 200');
        assert(response.data, 'Response data should not be null');
        assert(response.data.connectionIsValid === true, 'Connection should be valid');
      });
    });
  });
});

describe('Billing Service', function() {
  // Do not run the tests when the settings are not properly set
  this.pending = !testData.isBillingProperlyConfigured();
  this.timeout(1000000);

  describe('With component Billing (utbilling)', () => {
    before(async () => {
      global.database = new MongoDBStorage(config.get('storage'));
      await global.database.start();
      await testData.initialize();
    });

    describe('with Transaction Billing ON', () => {
      before(async () => {
        // Initialize the charing station context
        await testData.initChargingStationContext();
        // Initialize the Billing module
        testData.billingImpl = await testData.setBillingSystemValidCredentials();
        // Make sure the required users are in sync
        const adminUser: User = testData.tenantContext.getUserContext(ContextDefinition.USER_CONTEXTS.DEFAULT_ADMIN);
        const basicUser: User = testData.tenantContext.getUserContext(ContextDefinition.USER_CONTEXTS.BASIC_USER);
        // Synchronize at least these 2 users - this creates a customer on the STRIPE side
        await testData.billingImpl.forceSynchronizeUser(adminUser);
        await testData.billingImpl.forceSynchronizeUser(basicUser);
      });

      xdescribe('Tune user profiles', () => {
        // eslint-disable-next-line @typescript-eslint/require-await
        before(async () => {
          testData.initUserContextAsAdmin();
        });

        it('Should change admin user locale to fr_FR', async () => {
          const user: User = testData.tenantContext.getUserContext(ContextDefinition.USER_CONTEXTS.DEFAULT_ADMIN);
          const { id, email, name, firstName } = user;
          await testData.userService.updateEntity(testData.userService.userApi, { id, email, name, firstName, locale: 'fr_FR' }, true);
        });

        it('Should change basic user locale to es_ES', async () => {
          const user: User = testData.tenantContext.getUserContext(ContextDefinition.USER_CONTEXTS.BASIC_USER);
          const { id, email, name, firstName } = user;
          await testData.userService.updateEntity(testData.userService.userApi, { id, email, name, firstName, locale: 'es_ES' }, true);
        });
      });

      describe('Where admin user (essential)', () => {
        // eslint-disable-next-line @typescript-eslint/require-await
        before(async () => {
          testData.initUserContextAsAdmin();
        });

        it('should add an item to a DRAFT invoice after a transaction', async () => {
          await testData.userService.billingApi.forceSynchronizeUser({ id: testData.userContext.id });
          const userWithBillingData = await testData.billingImpl.getUser(testData.userContext);
          await testData.assignPaymentMethod(userWithBillingData, 'tok_fr');
          const itemsBefore = await testData.getNumberOfSessions(testData.userContext.id);
          const transactionID = await testData.generateTransaction(testData.userContext);
          assert(transactionID, 'transactionID should not be null');
          // await testData.checkTransactionBillingData(transactionID); // TODO - Check not yet possible!
          // await testData.userService.billingApi.synchronizeInvoices({});
          const itemsAfter = await testData.getNumberOfSessions(testData.userContext.id);
          expect(itemsAfter).to.be.gt(itemsBefore);
        });
      });

      describe('Where admin user', () => {
        // eslint-disable-next-line @typescript-eslint/require-await
        before(async () => {
          testData.initUserContextAsAdmin();
        });

        it('Should connect to Billing Provider', async () => {
          const response = await testData.userService.billingApi.testConnection({}, TestConstants.DEFAULT_PAGING, TestConstants.DEFAULT_ORDERING);
          expect(response.data.connectionIsValid).to.be.true;
          expect(response.data).containSubset(Constants.REST_RESPONSE_SUCCESS);
        });

        it('Should create/update/delete a user', async () => {
          const fakeUser = {
            ...Factory.user.build(),
          } as User;
          fakeUser.issuer = true;
          // Let's create a user
          await testData.userService.createEntity(
            testData.userService.userApi,
            fakeUser
          );
          testData.createdUsers.push(fakeUser);
          // Let's check that the corresponding billing user exists as well (a Customer in the STRIPE DB)
          let billingUser = await testData.billingImpl.getUser(fakeUser);
          expect(billingUser).to.be.not.null;
          // Let's update the new user
          fakeUser.firstName = 'Test';
          fakeUser.name = 'NAME';
          fakeUser.issuer = true;
          await testData.userService.updateEntity(
            testData.userService.userApi,
            fakeUser,
            false
          );
          // Let's check that the corresponding billing user was updated as well
          billingUser = await testData.billingImpl.getUser(fakeUser);
          expect(billingUser.name).to.be.eq(fakeUser.firstName + ' ' + fakeUser.name);
          // Let's delete the user
          await testData.userService.deleteEntity(
            testData.userService.userApi,
            { id: testData.createdUsers[0].id }
          );
          // Verify that the corresponding billing user is gone
          const exists = await testData.billingImpl.isUserSynchronized(testData.createdUsers[0]);
          expect(exists).to.be.false;
          testData.createdUsers.shift();
        });

        it('should add an item to the existing invoice after a transaction', async () => {
          await testData.userService.billingApi.forceSynchronizeUser({ id: testData.userContext.id });
          const itemsBefore = await testData.getNumberOfSessions(testData.userContext.id);
          const transactionID = await testData.generateTransaction(testData.userContext);
          expect(transactionID).to.not.be.null;
          // await testData.userService.billingApi.synchronizeInvoices({});
          const itemsAfter = await testData.getNumberOfSessions(testData.userContext.id);
          expect(itemsAfter).to.be.eq(itemsBefore + 1);
        });

        xit('should synchronize 1 invoice after a transaction', async () => {
        // Synchronize Invoices is now deprecated
          await testData.userService.billingApi.synchronizeInvoices({});
          const transactionID = await testData.generateTransaction(testData.userContext);
          expect(transactionID).to.not.be.null;
          const response = await testData.userService.billingApi.synchronizeInvoices({});
          expect(response.data).containSubset(Constants.REST_RESPONSE_SUCCESS);
          expect(response.data.inSuccess).to.be.eq(1);
        });

        it('Should list invoices', async () => {
          const response = await testData.userService.billingApi.readInvoices({}, TestConstants.DEFAULT_PAGING, TestConstants.DEFAULT_ORDERING);
          expect(response.status).to.be.eq(StatusCodes.OK);
          expect(response.data.result.length).to.be.gt(0);
        });

        xit('Should list filtered invoices', async () => {
          const response = await testData.userService.billingApi.readInvoices({ Status: BillingInvoiceStatus.OPEN }, TestConstants.DEFAULT_PAGING, TestConstants.DEFAULT_ORDERING);
          expect(response.data.result.length).to.be.gt(0);
          for (const invoice of response.data.result) {
            expect(invoice.status).to.be.eq(BillingInvoiceStatus.OPEN);
          }
        });

        xit('Should synchronize invoices', async () => {
          const response = await testData.userService.billingApi.synchronizeInvoices({});
          expect(response.data).containSubset(Constants.REST_RESPONSE_SUCCESS);
        });

        xit('Should force a user synchronization', async () => {
          const fakeUser = {
            ...Factory.user.build(),
          } as User;
          fakeUser.issuer = true;
          testData.billingImpl = await testData.setBillingSystemValidCredentials();
          await testData.userService.createEntity(
            testData.userService.userApi,
            fakeUser
          );
          testData.createdUsers.push(fakeUser);
          fakeUser.billingData = {
            customerID: 'cus_utbilling_fake_user',
            liveMode: false,
            lastChangedOn: new Date(),
          }; // TODO - not supported anymore
          await testData.userService.updateEntity(
            testData.userService.userApi,
            fakeUser
          );
          await testData.userService.billingApi.forceSynchronizeUser({ id: fakeUser.id });
          const billingUserAfter = await testData.billingImpl.getUser(fakeUser);
          expect(fakeUser.billingData.customerID).to.not.be.eq(billingUserAfter.billingData.customerID);
        });
      });

      describe('Where basic user', () => {

        before(async () => {
          testData.billingImpl = await testData.setBillingSystemValidCredentials();
          testData.userContext = testData.tenantContext.getUserContext(ContextDefinition.USER_CONTEXTS.BASIC_USER);
          assert(!!testData.userService, 'User service cannot be null');
          testData.userService = new CentralServerService(
            testData.tenantContext.getTenant().subdomain,
            testData.userContext
          );
          expect(testData.userService).to.not.be.null;
        });

<<<<<<< HEAD
        it('Should not be able to test connection to Billing Provider', async () => {
          const response = await testData.userService.billingApi.testConnection({}, TestConstants.DEFAULT_PAGING, TestConstants.DEFAULT_ORDERING);
          expect(response.status).to.be.eq(StatusCodes.FORBIDDEN);
        });
=======
      before(async () => {
        testData.billingImpl = await testData.setBillingSystemValidCredentials();
        testData.userContext = testData.tenantContext.getUserContext(ContextDefinition.USER_CONTEXTS.BASIC_USER);
        testData.userService = new CentralServerService(
          testData.tenantContext.getTenant().subdomain,
          testData.userContext
        );
        expect(testData.userService).to.not.be.null;
      });
>>>>>>> 08cf008a

        it('Should not synchronize a user', async () => {
          const fakeUser = {
            ...Factory.user.build(),
          } as User;
          const response = await testData.userService.billingApi.synchronizeUser({ id: fakeUser.id });
          expect(response.status).to.be.eq(StatusCodes.FORBIDDEN);
        });

        it('Should not force synchronization of a user', async () => {
          const fakeUser = {
            ...Factory.user.build(),
          } as User;
          const response = await testData.userService.billingApi.forceSynchronizeUser({ id: fakeUser.id });
          expect(response.status).to.be.eq(StatusCodes.FORBIDDEN);
        });

        it('Should create an invoice after a transaction', async () => {
          const adminUser = testData.tenantContext.getUserContext(ContextDefinition.USER_CONTEXTS.DEFAULT_ADMIN);
          const basicUser = testData.tenantContext.getUserContext(ContextDefinition.USER_CONTEXTS.BASIC_USER);
          // Connect as Admin to Force synchronize basic user
          testData.userContext = adminUser;
          testData.userService = new CentralServerService(
            testData.tenantContext.getTenant().subdomain,
            testData.userContext
          );
          await testData.userService.billingApi.forceSynchronizeUser({ id: basicUser.id });
          // Reconnect as Basic user
          testData.userContext = basicUser;
          testData.userService = new CentralServerService(
            testData.tenantContext.getTenant().subdomain,
            testData.userContext
          );
          // await testData.userService.billingApi.synchronizeInvoices({});
          const userWithBillingData = await testData.billingImpl.getUser(testData.userContext);
          await testData.assignPaymentMethod(userWithBillingData, 'tok_fr');
          const itemsBefore = await testData.getNumberOfSessions(basicUser.id);
          const transactionID = await testData.generateTransaction(testData.userContext);
          assert(transactionID, 'transactionID should not be null');
          // await testData.userService.billingApi.synchronizeInvoices({});
          const itemsAfter = await testData.getNumberOfSessions(basicUser.id);
          expect(itemsAfter).to.be.eq(itemsBefore + 1);
        });
      });

      describe('Negative tests as an admin user', () => {
        // eslint-disable-next-line @typescript-eslint/require-await
        before(async () => {
          testData.initUserContextAsAdmin();
        });

        it('should not delete a transaction linked to an invoice', async () => {
          const transactionID = await testData.generateTransaction(testData.userContext);
          expect(transactionID).to.not.be.null;
          const transactionDeleted = await testData.userService.transactionApi.delete(transactionID);
          expect(transactionDeleted.data.inError).to.be.eq(1);
          expect(transactionDeleted.data.inSuccess).to.be.eq(0);
        });
      });

      describe('Recovery Scenarios', () => {
        // eslint-disable-next-line @typescript-eslint/require-await
        before(async () => {
          testData.initUserContextAsAdmin();
        });

        after(async () => {
        // Restore VALID STRIPE credentials
          testData.billingImpl = await testData.setBillingSystemValidCredentials();
        });

        it('Should recover after a synchronization issue', async () => {
          const fakeUser = {
            ...Factory.user.build(),
          } as User;
          fakeUser.issuer = true;
          testData.billingImpl = await testData.setBillingSystemInvalidCredentials();
          assert(testData.billingImpl, 'Billing implementation should not be null');
          await testData.userService.createEntity(
            testData.userService.userApi,
            fakeUser
          );
          testData.createdUsers.push(fakeUser);
          testData.billingImpl = await testData.setBillingSystemValidCredentials();
          await testData.userService.billingApi.synchronizeUser({ id: fakeUser.id });
          const userExists = await testData.billingImpl.isUserSynchronized(fakeUser);
          expect(userExists).to.be.true;
        });
      });

      describe('Negative tests - Wrong Billing Settings', () => {
        // eslint-disable-next-line @typescript-eslint/require-await
        before(async () => {
          testData.initUserContextAsAdmin();
          // Force INVALID STRIPE credentials
          testData.billingImpl = await testData.setBillingSystemInvalidCredentials();
          assert(testData.billingImpl, 'Billing implementation should not be null');
        });

        after(async () => {
        // Restore VALID STRIPE credentials
          testData.billingImpl = await testData.setBillingSystemValidCredentials();
        });

        it('Should not be able to start a transaction', async () => {
          const transactionID = await testData.generateTransaction(testData.userContext, 'Invalid');
          assert(!transactionID, 'Transaction ID should not be set');
        });

        it('Should set in error users without Billing data', async () => {
          const fakeUser = {
            ...Factory.user.build()
          } as User;
          fakeUser.issuer = true;
          // Creates user without billing data
          await testData.userService.createEntity(
            testData.userService.userApi,
            fakeUser
          );
          testData.createdUsers.push(fakeUser);
          // Check if user is in Users In Error
          const response = await testData.userService.userApi.readAllInError({ ErrorType: UserInErrorType.NO_BILLING_DATA }, {
            limit: 100,
            skip: 0
          });
          let userFound = false;
          for (const user of response.data.result) {
            if (user.id === fakeUser.id) {
              userFound = true;
              break;
            }
          }
          if (FeatureToggles.isFeatureActive(Feature.BILLING_SYNC_USERS)) {
            assert(userFound, 'User with no billing data should be listed as a User In Error');
          } else {
          // LAZY User Sync - The billing data will be created on demand (i.e.: when entering a payment method)
            assert(!userFound, 'User with no billing data should not be listed as a User In Error');
          }
        });

      });

      describe('Negative tests', () => {
        // eslint-disable-next-line @typescript-eslint/require-await
        before(async () => {
          testData.initUserContextAsAdmin();
          // Set STRIPE credentials
          testData.billingImpl = await testData.setBillingSystemInvalidCredentials();
        });

        after(async () => {
        });

        xit('Should set a transaction in error', async () => {
          const transactionID = await testData.generateTransaction(testData.userContext);
          const transactions = await testData.userService.transactionApi.readAllInError({});
          expect(transactions.data.result.find((transaction) => transaction.id === transactionID)).to.not.be.null;
        });

      });

    });

    describe('with Transaction Billing OFF', () => {
      before(async () => {
        expect(testData.userContext).to.not.be.null;
        await testData.initChargingStationContext();
        // Initialize the Billing module
        testData.billingImpl = await testData.setBillingSystemValidCredentials(false);
      });

      describe('Where admin user', () => {
        // eslint-disable-next-line @typescript-eslint/require-await
        before(async () => {
          testData.initUserContextAsAdmin();
        });

        it('should NOT add an item to a DRAFT invoice after a transaction', async () => {
          await testData.userService.billingApi.forceSynchronizeUser({ id: testData.userContext.id });
          // const userWithBillingData = await testData.billingImpl.getUser(testData.userContext);
          // await testData.assignPaymentMethod(userWithBillingData, 'tok_fr');
          const itemsBefore = await testData.getNumberOfSessions(testData.userContext.id);
          const transactionID = await testData.generateTransaction(testData.userContext);
          assert(transactionID, 'transactionID should not be null');
          // await testData.userService.billingApi.synchronizeInvoices({});
          const itemsAfter = await testData.getNumberOfSessions(testData.userContext.id);
          expect(itemsAfter).to.be.eq(itemsBefore);
        });

      });
    });


    describe('with Pricing + Billing', () => {
      before(async () => {
        testData.initUserContextAsAdmin();
        // Initialize the Billing module
        testData.billingImpl = await testData.setBillingSystemValidCredentials(true, true /* immediateBillingAllowed ON */);
      });

      describe('FF + CT', () => {
        // eslint-disable-next-line @typescript-eslint/require-await
        before(async () => {
          // Initialize the charing station context
          await testData.initChargingStationContext2TestChargingTime();
        });

        it('should create and bill an invoice with FF + CT', async () => {
          await testData.userService.billingApi.forceSynchronizeUser({ id: testData.userContext.id });
          const userWithBillingData = await testData.billingImpl.getUser(testData.userContext);
          await testData.assignPaymentMethod(userWithBillingData, 'tok_fr');
          const transactionID = await testData.generateTransaction(testData.userContext);
          assert(transactionID, 'transactionID should not be null');
          // Check that we have a new invoice with an invoiceID and an invoiceNumber
          await testData.checkTransactionBillingData(transactionID, BillingInvoiceStatus.PAID, 1.29);
        });

      });

      describe('FF + ENERGY', () => {
        // eslint-disable-next-line @typescript-eslint/require-await
        before(async () => {
        });

        it('should create and bill an invoice with FF + ENERGY', async () => {
          await testData.initChargingStationContext2TestCS3Phased();
          await testData.userService.billingApi.forceSynchronizeUser({ id: testData.userContext.id });
          const userWithBillingData = await testData.billingImpl.getUser(testData.userContext);
          await testData.assignPaymentMethod(userWithBillingData, 'tok_fr');
          const transactionID = await testData.generateTransaction(testData.userContext);
          assert(transactionID, 'transactionID should not be null');
          // Check that we have a new invoice with an invoiceID and an invoiceNumber
          await testData.checkTransactionBillingData(transactionID, BillingInvoiceStatus.PAID, 10.08);
        });

        it('should create and bill an invoice with FF+ENERGY(STEP)', async () => {
          await testData.initChargingStationContext2TestCS3Phased('FF+E(STEP)');
          await testData.userService.billingApi.forceSynchronizeUser({ id: testData.userContext.id });
          const userWithBillingData = await testData.billingImpl.getUser(testData.userContext);
          await testData.assignPaymentMethod(userWithBillingData, 'tok_fr');
          const transactionID = await testData.generateTransaction(testData.userContext);
          assert(transactionID, 'transactionID should not be null');
          // Check that we have a new invoice with an invoiceID and an invoiceNumber
          await testData.checkTransactionBillingData(transactionID, BillingInvoiceStatus.PAID, 9.50);
        });
      });

      describe('On COMBO CCS - DC', () => {
      // eslint-disable-next-line @typescript-eslint/require-await
        before(async () => {
        });

        it('should bill the Energy on COMBO CCS - DC', async () => {
          await testData.initChargingStationContext2TestFastCharger();
          await testData.userService.billingApi.forceSynchronizeUser({ id: testData.userContext.id });
          const userWithBillingData = await testData.billingImpl.getUser(testData.userContext);
          await testData.assignPaymentMethod(userWithBillingData, 'tok_fr');
          const transactionID = await testData.generateTransaction(testData.userContext);
          assert(transactionID, 'transactionID should not be null');
          // Check that we have a new invoice with an invoiceID and an invoiceNumber
          await testData.checkTransactionBillingData(transactionID, BillingInvoiceStatus.PAID, 16.16);
        });

<<<<<<< HEAD
        it('should bill the FF+CT+PT on COMBO CCS - DC', async () => {
          await testData.initChargingStationContext2TestFastCharger('FF+CT+PT');
          await testData.userService.billingApi.forceSynchronizeUser({ id: testData.userContext.id });
          const userWithBillingData = await testData.billingImpl.getUser(testData.userContext);
          await testData.assignPaymentMethod(userWithBillingData, 'tok_fr');
          const transactionID = await testData.generateTransaction(testData.userContext);
          assert(transactionID, 'transactionID should not be null');
          // Check that we have a new invoice with an invoiceID and an invoiceNumber
          await testData.checkTransactionBillingData(transactionID, BillingInvoiceStatus.PAID, 6.49);
        });
=======
    });

    describe('Where basic user', () => {
      // eslint-disable-next-line @typescript-eslint/require-await
      before(async () => {
        testData.userContext = testData.tenantContext.getUserContext(ContextDefinition.USER_CONTEXTS.BASIC_USER);
        assert(testData.userContext, 'User context cannot be null');
        testData.userService = new CentralServerService(
          testData.tenantContext.getTenant().subdomain,
          testData.userContext
        );
        assert(!!testData.userService, 'User service cannot be null');
      });

      it('should NOT add an item to a DRAFT invoice after a transaction', async () => {
        await testData.userService.billingApi.forceSynchronizeUser({ id: testData.userContext.id });
        // const userWithBillingData = await testData.billingImpl.getUser(testData.userContext);
        // await testData.assignPaymentMethod(userWithBillingData, 'tok_fr');
        const itemsBefore = await testData.getNumberOfSessions(testData.userContext.id);
        const transactionID = await testData.generateTransaction(testData.userContext);
        assert(transactionID, 'transactionID should not be null');
        // await testData.userService.billingApi.synchronizeInvoices({});
        const itemsAfter = await testData.getNumberOfSessions(testData.userContext.id);
        expect(itemsAfter).to.be.eq(itemsBefore);
      });

    });
  });
>>>>>>> 08cf008a

        it('should bill the CT(STEP)+PT(STEP) on COMBO CCS - DC', async () => {
          await testData.initChargingStationContext2TestFastCharger('CT(STEP)+PT(STEP)');
          await testData.userService.billingApi.forceSynchronizeUser({ id: testData.userContext.id });
          const userWithBillingData = await testData.billingImpl.getUser(testData.userContext);
          await testData.assignPaymentMethod(userWithBillingData, 'tok_fr');
          const transactionID = await testData.generateTransaction(testData.userContext);
          assert(transactionID, 'transactionID should not be null');
          // Check that we have a new invoice with an invoiceID and an invoiceNumber
          await testData.checkTransactionBillingData(transactionID, BillingInvoiceStatus.PAID, 11.00);
        });

        it('should bill the ENERGY + PT(STEP) on COMBO CCS - DC', async () => {
          await testData.initChargingStationContext2TestFastCharger('E+PT(STEP)');
          await testData.userService.billingApi.forceSynchronizeUser({ id: testData.userContext.id });
          const userWithBillingData = await testData.billingImpl.getUser(testData.userContext);
          await testData.assignPaymentMethod(userWithBillingData, 'tok_fr');
          const transactionID = await testData.generateTransaction(testData.userContext);
          assert(transactionID, 'transactionID should not be null');
          // Check that we have a new invoice with an invoiceID and an invoiceNumber
          await testData.checkTransactionBillingData(transactionID, BillingInvoiceStatus.PAID, 19.49);
        });

        it('should bill the FF+E with 2 tariffs on COMBO CCS - DC', async () => {
          // A first Tariff for the ENERGY Only
          await testData.initChargingStationContext2TestFastCharger('FF+E');
          // A second Tariff applied after 30 mins!
          await testData.initChargingStationContext2TestFastCharger('E-After30mins');
          // A tariff applied immediately
          await testData.userService.billingApi.forceSynchronizeUser({ id: testData.userContext.id });
          const userWithBillingData = await testData.billingImpl.getUser(testData.userContext);
          await testData.assignPaymentMethod(userWithBillingData, 'tok_fr');
          const transactionID = await testData.generateTransaction(testData.userContext);
          assert(transactionID, 'transactionID should not be null');
          // Check that we have a new invoice with an invoiceID and an invoiceNumber
          await testData.checkTransactionBillingData(transactionID, BillingInvoiceStatus.PAID, 24.63);
        });

        it('should bill the FF+E(STEP)+E(STEP) with 2 tariffs on COMBO CCS - DC', async () => {
          // A first Tariff for the ENERGY Only
          await testData.initChargingStationContext2TestFastCharger('FF+E(STEP)-MainTariff');
          // A second Tariff applied after 30 mins!
          await testData.initChargingStationContext2TestFastCharger('E(STEP)-After30mins');
          // A tariff applied immediately
          await testData.userService.billingApi.forceSynchronizeUser({ id: testData.userContext.id });
          const userWithBillingData = await testData.billingImpl.getUser(testData.userContext);
          await testData.assignPaymentMethod(userWithBillingData, 'tok_fr');
          const transactionID = await testData.generateTransaction(testData.userContext);
          assert(transactionID, 'transactionID should not be null');
          // Check that we have a new invoice with an invoiceID and an invoiceNumber
          await testData.checkTransactionBillingData(transactionID, BillingInvoiceStatus.PAID, 25);
        });

<<<<<<< HEAD
        it('should bill the FF+E+E(STEP) with 2 tariffs on COMBO CCS - DC', async () => {
          // A first Tariff for the ENERGY Only
          await testData.initChargingStationContext2TestFastCharger('FF+E');
          // A second Tariff applied after 30 mins!
          await testData.initChargingStationContext2TestFastCharger('E(STEP)-After30mins');
          // A tariff applied immediately
          await testData.userService.billingApi.forceSynchronizeUser({ id: testData.userContext.id });
          const userWithBillingData = await testData.billingImpl.getUser(testData.userContext);
          await testData.assignPaymentMethod(userWithBillingData, 'tok_fr');
          const transactionID = await testData.generateTransaction(testData.userContext);
          assert(transactionID, 'transactionID should not be null');
          // Check that we have a new invoice with an invoiceID and an invoiceNumber
          await testData.checkTransactionBillingData(transactionID, BillingInvoiceStatus.PAID, 17.37);
        });
=======
    });

    describe('When freeAccess basic user', () => {
      // eslint-disable-next-line @typescript-eslint/require-await
      before(async () => {
        testData.billingImpl = await testData.setBillingSystemValidCredentials();
        testData.adminUserContext = await testData.tenantContext.getUserContext(ContextDefinition.USER_CONTEXTS.DEFAULT_ADMIN);
        expect(testData.adminUserContext).to.not.be.null;
        testData.userContext = testData.tenantContext.getUserContext(ContextDefinition.USER_CONTEXTS.BASIC_USER);
        testData.userService = new CentralServerService(
          testData.tenantContext.getTenant().subdomain,
          testData.userContext
        );
        testData.adminUserService = new CentralServerService(
          testData.tenantContext.getTenant().subdomain,
          testData.adminUserContext
        );
        expect(testData.userService).to.not.be.null;
        // Update the freeAccess flag for the basic user:
        await testData.adminUserService.userApi.update({
          id: ContextDefinition.TENANT_USER_LIST[2].id,
          freeAccess: true
        });
      });

      it('should NOT add an item to a DRAFT invoice after a transaction', async () => {
        await testData.userService.billingApi.forceSynchronizeUser({ id: testData.userContext.id });
        const userWithBillingData = await testData.billingImpl.getUser(testData.userContext);
        await testData.assignPaymentMethod(userWithBillingData, 'tok_fr');
        const itemsBefore = await testData.getNumberOfSessions(testData.userContext.id);
        const transactionID = await testData.generateTransaction(testData.userContext);
        assert(transactionID, 'transactionID should not be null');
        // await testData.checkTransactionBillingData(transactionID); // TODO - Check not yet possible!
        // await testData.userService.billingApi.synchronizeInvoices({});
        const itemsAfter = await testData.getNumberOfSessions(testData.userContext.id);
        expect(itemsAfter).eq(itemsBefore);
      });
    });

    describe('When billable basic user', () => {
      // eslint-disable-next-line @typescript-eslint/require-await
      before(async () => {
        testData.billingImpl = await testData.setBillingSystemValidCredentials();
        testData.adminUserContext = await testData.tenantContext.getUserContext(ContextDefinition.USER_CONTEXTS.DEFAULT_ADMIN);
        expect(testData.adminUserContext).to.not.be.null;
        testData.userContext = testData.tenantContext.getUserContext(ContextDefinition.USER_CONTEXTS.BASIC_USER);
        testData.userService = new CentralServerService(
          testData.tenantContext.getTenant().subdomain,
          testData.userContext
        );
        testData.adminUserService = new CentralServerService(
          testData.tenantContext.getTenant().subdomain,
          testData.adminUserContext
        );
        expect(testData.userService).to.not.be.null;
        // Update the freeAccess flag for the basic user:
        await testData.adminUserService.userApi.update({
          id: ContextDefinition.TENANT_USER_LIST[2].id,
          freeAccess: false
        });
      });

      it('should add an item to a DRAFT invoice after a transaction', async () => {
        await testData.userService.billingApi.forceSynchronizeUser({ id: testData.userContext.id });
        // const userWithBillingData = await testData.billingImpl.getUser(testData.userContext);
        // await testData.assignPaymentMethod(userWithBillingData, 'tok_fr');
        const itemsBefore = await testData.getNumberOfSessions(testData.userContext.id);
        const transactionID = await testData.generateTransaction(testData.userContext);
        assert(transactionID, 'transactionID should not be null');
        // await testData.checkTransactionBillingData(transactionID); // TODO - Check not yet possible!
        // await testData.userService.billingApi.synchronizeInvoices({});
        const itemsAfter = await testData.getNumberOfSessions(testData.userContext.id);
        expect(itemsAfter).to.be.gt(itemsBefore);
      });
    });
  });
>>>>>>> 08cf008a

      });
    });

    describe('with Transaction Billing + Periodic Billing ON', () => {
      before(async () => {
        testData.initUserContextAsAdmin();
        // Initialize the Billing module
        testData.billingImpl = await testData.setBillingSystemValidCredentials(true, false /* immediateBillingAllowed OFF, so periodicBilling ON */);
      });

      describe('Where admin user', () => {
      // eslint-disable-next-line @typescript-eslint/require-await
        before(async () => {
          // Initialize the charing station context
          await testData.initChargingStationContext2TestChargingTime();
        });

        it('should create a DRAFT invoice, Finalize it and Pay it', async () => {
          await testData.userService.billingApi.forceSynchronizeUser({ id: testData.userContext.id });
          const userWithBillingData = await testData.billingImpl.getUser(testData.userContext);
          await testData.assignPaymentMethod(userWithBillingData, 'tok_fr');
          const transactionID = await testData.generateTransaction(testData.userContext);
          assert(transactionID, 'transactionID should not be null');
          // Check that we have a new invoice with an invoiceID and but no invoiceNumber yet
          await testData.checkTransactionBillingData(transactionID, BillingInvoiceStatus.DRAFT);
          // Let's simulate the periodic billing operation
          const operationResult: BillingChargeInvoiceAction = await testData.billingImpl.chargeInvoices(true /* forceOperation */);
          assert(operationResult.inSuccess > 0, 'The operation should have been able to process at least one invoice');
          assert(operationResult.inError === 0, 'The operation should detect any errors');
          // The transaction should now have a different status and know the final invoice number
          await testData.checkTransactionBillingData(transactionID, BillingInvoiceStatus.PAID);
          // The user should have no DRAFT invoices
          const nbDraftInvoices = await testData.checkForDraftInvoices();
          assert(nbDraftInvoices === 0, 'The expected number of DRAFT invoices is not correct');
        });

      });
    });
  });

});<|MERGE_RESOLUTION|>--- conflicted
+++ resolved
@@ -915,7 +915,6 @@
         before(async () => {
           testData.billingImpl = await testData.setBillingSystemValidCredentials();
           testData.userContext = testData.tenantContext.getUserContext(ContextDefinition.USER_CONTEXTS.BASIC_USER);
-          assert(!!testData.userService, 'User service cannot be null');
           testData.userService = new CentralServerService(
             testData.tenantContext.getTenant().subdomain,
             testData.userContext
@@ -923,22 +922,10 @@
           expect(testData.userService).to.not.be.null;
         });
 
-<<<<<<< HEAD
         it('Should not be able to test connection to Billing Provider', async () => {
           const response = await testData.userService.billingApi.testConnection({}, TestConstants.DEFAULT_PAGING, TestConstants.DEFAULT_ORDERING);
           expect(response.status).to.be.eq(StatusCodes.FORBIDDEN);
         });
-=======
-      before(async () => {
-        testData.billingImpl = await testData.setBillingSystemValidCredentials();
-        testData.userContext = testData.tenantContext.getUserContext(ContextDefinition.USER_CONTEXTS.BASIC_USER);
-        testData.userService = new CentralServerService(
-          testData.tenantContext.getTenant().subdomain,
-          testData.userContext
-        );
-        expect(testData.userService).to.not.be.null;
-      });
->>>>>>> 08cf008a
 
         it('Should not synchronize a user', async () => {
           const fakeUser = {
@@ -1202,7 +1189,6 @@
           await testData.checkTransactionBillingData(transactionID, BillingInvoiceStatus.PAID, 16.16);
         });
 
-<<<<<<< HEAD
         it('should bill the FF+CT+PT on COMBO CCS - DC', async () => {
           await testData.initChargingStationContext2TestFastCharger('FF+CT+PT');
           await testData.userService.billingApi.forceSynchronizeUser({ id: testData.userContext.id });
@@ -1213,36 +1199,6 @@
           // Check that we have a new invoice with an invoiceID and an invoiceNumber
           await testData.checkTransactionBillingData(transactionID, BillingInvoiceStatus.PAID, 6.49);
         });
-=======
-    });
-
-    describe('Where basic user', () => {
-      // eslint-disable-next-line @typescript-eslint/require-await
-      before(async () => {
-        testData.userContext = testData.tenantContext.getUserContext(ContextDefinition.USER_CONTEXTS.BASIC_USER);
-        assert(testData.userContext, 'User context cannot be null');
-        testData.userService = new CentralServerService(
-          testData.tenantContext.getTenant().subdomain,
-          testData.userContext
-        );
-        assert(!!testData.userService, 'User service cannot be null');
-      });
-
-      it('should NOT add an item to a DRAFT invoice after a transaction', async () => {
-        await testData.userService.billingApi.forceSynchronizeUser({ id: testData.userContext.id });
-        // const userWithBillingData = await testData.billingImpl.getUser(testData.userContext);
-        // await testData.assignPaymentMethod(userWithBillingData, 'tok_fr');
-        const itemsBefore = await testData.getNumberOfSessions(testData.userContext.id);
-        const transactionID = await testData.generateTransaction(testData.userContext);
-        assert(transactionID, 'transactionID should not be null');
-        // await testData.userService.billingApi.synchronizeInvoices({});
-        const itemsAfter = await testData.getNumberOfSessions(testData.userContext.id);
-        expect(itemsAfter).to.be.eq(itemsBefore);
-      });
-
-    });
-  });
->>>>>>> 08cf008a
 
         it('should bill the CT(STEP)+PT(STEP) on COMBO CCS - DC', async () => {
           await testData.initChargingStationContext2TestFastCharger('CT(STEP)+PT(STEP)');
@@ -1296,7 +1252,6 @@
           await testData.checkTransactionBillingData(transactionID, BillingInvoiceStatus.PAID, 25);
         });
 
-<<<<<<< HEAD
         it('should bill the FF+E+E(STEP) with 2 tariffs on COMBO CCS - DC', async () => {
           // A first Tariff for the ENERGY Only
           await testData.initChargingStationContext2TestFastCharger('FF+E');
@@ -1311,86 +1266,84 @@
           // Check that we have a new invoice with an invoiceID and an invoiceNumber
           await testData.checkTransactionBillingData(transactionID, BillingInvoiceStatus.PAID, 17.37);
         });
-=======
-    });
-
-    describe('When freeAccess basic user', () => {
-      // eslint-disable-next-line @typescript-eslint/require-await
-      before(async () => {
-        testData.billingImpl = await testData.setBillingSystemValidCredentials();
-        testData.adminUserContext = await testData.tenantContext.getUserContext(ContextDefinition.USER_CONTEXTS.DEFAULT_ADMIN);
-        expect(testData.adminUserContext).to.not.be.null;
-        testData.userContext = testData.tenantContext.getUserContext(ContextDefinition.USER_CONTEXTS.BASIC_USER);
-        testData.userService = new CentralServerService(
-          testData.tenantContext.getTenant().subdomain,
-          testData.userContext
-        );
-        testData.adminUserService = new CentralServerService(
-          testData.tenantContext.getTenant().subdomain,
-          testData.adminUserContext
-        );
-        expect(testData.userService).to.not.be.null;
-        // Update the freeAccess flag for the basic user:
-        await testData.adminUserService.userApi.update({
-          id: ContextDefinition.TENANT_USER_LIST[2].id,
-          freeAccess: true
-        });
-      });
-
-      it('should NOT add an item to a DRAFT invoice after a transaction', async () => {
-        await testData.userService.billingApi.forceSynchronizeUser({ id: testData.userContext.id });
-        const userWithBillingData = await testData.billingImpl.getUser(testData.userContext);
-        await testData.assignPaymentMethod(userWithBillingData, 'tok_fr');
-        const itemsBefore = await testData.getNumberOfSessions(testData.userContext.id);
-        const transactionID = await testData.generateTransaction(testData.userContext);
-        assert(transactionID, 'transactionID should not be null');
-        // await testData.checkTransactionBillingData(transactionID); // TODO - Check not yet possible!
-        // await testData.userService.billingApi.synchronizeInvoices({});
-        const itemsAfter = await testData.getNumberOfSessions(testData.userContext.id);
-        expect(itemsAfter).eq(itemsBefore);
-      });
-    });
-
-    describe('When billable basic user', () => {
-      // eslint-disable-next-line @typescript-eslint/require-await
-      before(async () => {
-        testData.billingImpl = await testData.setBillingSystemValidCredentials();
-        testData.adminUserContext = await testData.tenantContext.getUserContext(ContextDefinition.USER_CONTEXTS.DEFAULT_ADMIN);
-        expect(testData.adminUserContext).to.not.be.null;
-        testData.userContext = testData.tenantContext.getUserContext(ContextDefinition.USER_CONTEXTS.BASIC_USER);
-        testData.userService = new CentralServerService(
-          testData.tenantContext.getTenant().subdomain,
-          testData.userContext
-        );
-        testData.adminUserService = new CentralServerService(
-          testData.tenantContext.getTenant().subdomain,
-          testData.adminUserContext
-        );
-        expect(testData.userService).to.not.be.null;
-        // Update the freeAccess flag for the basic user:
-        await testData.adminUserService.userApi.update({
-          id: ContextDefinition.TENANT_USER_LIST[2].id,
-          freeAccess: false
-        });
-      });
-
-      it('should add an item to a DRAFT invoice after a transaction', async () => {
-        await testData.userService.billingApi.forceSynchronizeUser({ id: testData.userContext.id });
-        // const userWithBillingData = await testData.billingImpl.getUser(testData.userContext);
-        // await testData.assignPaymentMethod(userWithBillingData, 'tok_fr');
-        const itemsBefore = await testData.getNumberOfSessions(testData.userContext.id);
-        const transactionID = await testData.generateTransaction(testData.userContext);
-        assert(transactionID, 'transactionID should not be null');
-        // await testData.checkTransactionBillingData(transactionID); // TODO - Check not yet possible!
-        // await testData.userService.billingApi.synchronizeInvoices({});
-        const itemsAfter = await testData.getNumberOfSessions(testData.userContext.id);
-        expect(itemsAfter).to.be.gt(itemsBefore);
-      });
-    });
-  });
->>>>>>> 08cf008a
-
-      });
+
+      });
+
+
+      describe('When basic user has a free access', () => {
+        // eslint-disable-next-line @typescript-eslint/require-await
+        before(async () => {
+          testData.billingImpl = await testData.setBillingSystemValidCredentials();
+          testData.adminUserContext = await testData.tenantContext.getUserContext(ContextDefinition.USER_CONTEXTS.DEFAULT_ADMIN);
+          expect(testData.adminUserContext).to.not.be.null;
+          testData.userContext = testData.tenantContext.getUserContext(ContextDefinition.USER_CONTEXTS.BASIC_USER);
+          testData.userService = new CentralServerService(
+            testData.tenantContext.getTenant().subdomain,
+            testData.userContext
+          );
+          testData.adminUserService = new CentralServerService(
+            testData.tenantContext.getTenant().subdomain,
+            testData.adminUserContext
+          );
+          expect(testData.userService).to.not.be.null;
+          // Update the freeAccess flag for the basic user:
+          await testData.adminUserService.userApi.update({
+            id: ContextDefinition.TENANT_USER_LIST[2].id,
+            freeAccess: true
+          });
+        });
+
+        it('should NOT add an item to a DRAFT invoice after a transaction', async () => {
+          await testData.userService.billingApi.forceSynchronizeUser({ id: testData.userContext.id });
+          const userWithBillingData = await testData.billingImpl.getUser(testData.userContext);
+          await testData.assignPaymentMethod(userWithBillingData, 'tok_fr');
+          const itemsBefore = await testData.getNumberOfSessions(testData.userContext.id);
+          const transactionID = await testData.generateTransaction(testData.userContext);
+          assert(transactionID, 'transactionID should not be null');
+          // await testData.checkTransactionBillingData(transactionID); // TODO - Check not yet possible!
+          // await testData.userService.billingApi.synchronizeInvoices({});
+          const itemsAfter = await testData.getNumberOfSessions(testData.userContext.id);
+          expect(itemsAfter).eq(itemsBefore);
+        });
+      });
+
+      describe('When basic user does not have a free access', () => {
+        // eslint-disable-next-line @typescript-eslint/require-await
+        before(async () => {
+          testData.billingImpl = await testData.setBillingSystemValidCredentials();
+          testData.adminUserContext = await testData.tenantContext.getUserContext(ContextDefinition.USER_CONTEXTS.DEFAULT_ADMIN);
+          expect(testData.adminUserContext).to.not.be.null;
+          testData.userContext = testData.tenantContext.getUserContext(ContextDefinition.USER_CONTEXTS.BASIC_USER);
+          testData.userService = new CentralServerService(
+            testData.tenantContext.getTenant().subdomain,
+            testData.userContext
+          );
+          testData.adminUserService = new CentralServerService(
+            testData.tenantContext.getTenant().subdomain,
+            testData.adminUserContext
+          );
+          expect(testData.userService).to.not.be.null;
+          // Update the freeAccess flag for the basic user:
+          await testData.adminUserService.userApi.update({
+            id: ContextDefinition.TENANT_USER_LIST[2].id,
+            freeAccess: false
+          });
+        });
+
+        it('should add an item to a DRAFT invoice after a transaction', async () => {
+          await testData.userService.billingApi.forceSynchronizeUser({ id: testData.userContext.id });
+          // const userWithBillingData = await testData.billingImpl.getUser(testData.userContext);
+          // await testData.assignPaymentMethod(userWithBillingData, 'tok_fr');
+          const itemsBefore = await testData.getNumberOfSessions(testData.userContext.id);
+          const transactionID = await testData.generateTransaction(testData.userContext);
+          assert(transactionID, 'transactionID should not be null');
+          // await testData.checkTransactionBillingData(transactionID); // TODO - Check not yet possible!
+          // await testData.userService.billingApi.synchronizeInvoices({});
+          const itemsAfter = await testData.getNumberOfSessions(testData.userContext.id);
+          expect(itemsAfter).to.be.gt(itemsBefore);
+        });
+      });
+
     });
 
     describe('with Transaction Billing + Periodic Billing ON', () => {
