--- conflicted
+++ resolved
@@ -184,15 +184,7 @@
             password: '',
             stickyLimitation: true,
             limitBufferDC: 20,
-<<<<<<< HEAD
-            limitBufferAC: 10,
-            usePrioritizationParameters: true,
-            defaultSessionTimeHours: 8,
-            defaultInitialStateOfCharge: 10,
-            defaultTargetStateOfCharge: 50,
-=======
             limitBufferAC: 10
->>>>>>> a2c2d92d
           }
         }
       },
@@ -370,15 +362,7 @@
             password: '',
             stickyLimitation: true,
             limitBufferDC: 20,
-<<<<<<< HEAD
-            limitBufferAC: 10,
-            usePrioritizationParameters: true,
-            defaultSessionTimeHours: 8,
-            defaultInitialStateOfCharge: 10,
-            defaultTargetStateOfCharge: 50,
-=======
             limitBufferAC: 10
->>>>>>> a2c2d92d
           }
         }
       },
