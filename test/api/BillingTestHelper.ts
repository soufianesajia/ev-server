/* eslint-disable @typescript-eslint/member-ordering */
/* eslint-disable max-len */
import AsyncTask, { AsyncTaskStatus } from '../../src/types/AsyncTask';
import { BillingAccount, BillingAccountStatus, BillingDataTransactionStop, BillingInvoice, BillingInvoiceStatus, BillingStatus, BillingTransfer, BillingTransferStatus, BillingUser } from '../../src/types/Billing';
import { BillingSettings, BillingSettingsType, SettingDB } from '../../src/types/Setting';
import { BillingTestConfigHelper, StripeTaxHelper } from './StripeTestHelper';
import { ChargePointErrorCode, ChargePointStatus, OCPPStatusNotificationRequest } from '../../src/types/ocpp/OCPPServer';
import ChargingStation, { ConnectorType } from '../../src/types/ChargingStation';
import PricingDefinition, { DayOfWeek, PricingDimension, PricingDimensions, PricingEntity, PricingRestriction } from '../../src/types/Pricing';
import chai, { expect } from 'chai';

import AsyncTaskStorage from '../../src/storage/mongodb/AsyncTaskStorage';
import BillingFacade from '../../src/integration/billing/BillingFacade';
import { BillingPlatformFeeStrategyFactory } from '../factories/BillingFactory';
import CentralServerService from './client/CentralServerService';
import ChargingStationContext from './context/ChargingStationContext';
import Company from '../../src/types/Company';
import Constants from '../../src/utils/Constants';
import ContextDefinition from './context/ContextDefinition';
import ContextProvider from './context/ContextProvider';
import Cypher from '../../src/utils/Cypher';
import { DataResult } from '../../src/types/DataResult';
import Decimal from 'decimal.js';
import LogStorage from '../../src/storage/mongodb/LogStorage';
import SiteAreaContext from './context/SiteAreaContext';
import SiteContext from './context/SiteContext';
import { StatusCodes } from 'http-status-codes';
import Stripe from 'stripe';
import StripeBillingIntegration from '../../src/integration/billing/stripe/StripeBillingIntegration';
import Tenant from '../../src/types/Tenant';
import TenantContext from './context/TenantContext';
import TestConstants from './client/utils/TestConstants';
import TestUtils from './TestUtils';
import TransactionStorage from '../../src/storage/mongodb/TransactionStorage';
import User from '../../src/types/User';
import Utils from '../../src/utils/Utils';
import assert from 'assert';
import chaiSubset from 'chai-subset';
import moment from 'moment-timezone';
import responseHelper from '../helpers/responseHelper';

chai.use(chaiSubset);
chai.use(responseHelper);

export default class BillingTestHelper {
  // Tenant: utbilling
  private tenantContext: TenantContext;
  // Context with Admin permissions
  private adminUserContext: User;
  private adminUserService: CentralServerService;
  // Context with Basic permissions
  private basicUserContext: User;
  private basicUserService: CentralServerService;
  // Other test resources
  public siteContext: SiteContext;
  public siteAreaContext: SiteAreaContext;
  public chargingStationContext: ChargingStationContext;
  // TODO - get rid of this stuff!
  public createdUsers: User[] = [];
  // Dynamic User for testing billing against an empty STRIPE account
  // Billing Implementation - STRIPE?
  public billingImpl: StripeBillingIntegration;
  public billingUser: BillingUser; // DO NOT CONFUSE - BillingUser is not a User!
  public billingAccount: BillingAccount;
  // Perform operations either as an Admin or as a Basic user
  private modeAdmin = true;

  public async initialize(tenantContext = ContextDefinition.TENANT_CONTEXTS.TENANT_BILLING) : Promise<void> {
    this.tenantContext = await ContextProvider.defaultInstance.getTenantContext(tenantContext);
    this.adminUserContext = this.tenantContext.getUserContext(ContextDefinition.USER_CONTEXTS.DEFAULT_ADMIN);
    this.adminUserService = new CentralServerService(
      this.tenantContext.getTenant().subdomain,
      this.adminUserContext
    );
    this.basicUserContext = this.tenantContext.getUserContext(ContextDefinition.USER_CONTEXTS.BASIC_USER);
    this.basicUserService = new CentralServerService(
      this.tenantContext.getTenant().subdomain,
      this.basicUserContext
    );
  }

  public getTenant(): Tenant {
    return this.tenantContext.getTenant();
  }

  public getTenantID(): string {
    return this.tenantContext.getTenant().id;
  }

  public getAdminUserService(): CentralServerService {
    return this.adminUserService;
  }

  public getBasicUserService(): CentralServerService {
    return this.basicUserService;
  }

  public getAdminUserContext(): User {
    return this.adminUserContext;
  }

  public getBasicUserContext(): User {
    return this.basicUserContext;
  }

  public getCurrentUserContext(): User {
    if (this.modeAdmin) {
      return this.adminUserContext;
    }
    return this.basicUserContext;
  }

  public getCurrentUserService(): CentralServerService {
    if (this.modeAdmin) {
      return this.adminUserService;
    }
    return this.basicUserService;
  }

  public async makeCurrentUserContextReadyForBilling(forceSynchronization = true) : Promise<void> {
    if (forceSynchronization) {
      await this.getCurrentUserService().billingApi.forceSynchronizeUser({ id: this.getCurrentUserContext().id });
    }
    const userWithBillingData = await this.billingImpl.getUser(this.getCurrentUserContext());
    await this.assignPaymentMethod(userWithBillingData, 'tok_fr');
  }

  public async assignPaymentMethod(user: BillingUser, stripe_test_token: string) : Promise<Stripe.CustomerSource> {
    // Assign a source using test tokens (instead of test card numbers)
    // c.f.: https://stripe.com/docs/testing#cards
    const concreteImplementation : StripeBillingIntegration = this.billingImpl ;
    const stripeInstance = await concreteImplementation.getStripeInstance();
    const customerID = user.billingData?.customerID;
    assert(customerID, 'customerID should not be null');
    // TODO - rethink that part - the concrete billing implementation should be called instead
    const source = await stripeInstance.customers.createSource(customerID, {
      source: stripe_test_token // e.g.: tok_visa, tok_amex, tok_fr
    });
    assert(source, 'Source should not be null');
    // TODO - rethink that part - the concrete billing implementation should be called instead
    const customer = await stripeInstance.customers.update(customerID, {
      default_source: source.id
    });
    assert(customer, 'Customer should not be null');
    return source;
  }

  public setCurrentUserContextAsAdmin() : void {
    this.modeAdmin = true;
  }

  public setCurrentUserContextAsBasic() : void {
    this.modeAdmin = false;
  }

  public async initContext2TestConnectedAccounts() : Promise<void> {
    // Assign a tariff the the charger
    // const chargingStationContext = await this.initChargingStationContext2TestChargingTime();
    const chargingStationContext = await this.initChargingStationContext2TestCS3Phased();
    // Get an active account (create it if necessary)
    const billingAccount = await this.getActivatedAccount();
    const chargingStation = chargingStationContext.getChargingStation();
    let response = await this.getCurrentUserService().chargingStationApi.readById(chargingStation.id);
    expect(response.status).to.be.eq(StatusCodes.OK);
    const companyID = response.data.companyID;
    response = await this.getCurrentUserService().companyApi.readById(companyID);
    expect(response.status).to.be.eq(StatusCodes.OK);
    const company = response.data as Company;
    const platformFeeStrategy = BillingPlatformFeeStrategyFactory.build();
    response = await this.getCurrentUserService().companyApi.update({
      id: companyID,
      ...company,
      accountData: {
        accountID: billingAccount.id,
        platformFeeStrategy
      }
    });
    expect(response.status).to.be.eq(StatusCodes.OK);
    response = await this.getCurrentUserService().companyApi.readById(companyID);
    expect(response.data.accountData.accountID).to.eq(billingAccount.id);
    expect(response.data.accountData.platformFeeStrategy).to.deep.eq(platformFeeStrategy);
  }

  public async initChargingStationContext() : Promise<ChargingStationContext> {
    this.siteContext = this.tenantContext.getSiteContext(ContextDefinition.SITE_CONTEXTS.SITE_WITH_OTHER_USER_STOP_AUTHORIZATION);
    this.siteAreaContext = this.siteContext.getSiteAreaContext(ContextDefinition.SITE_AREA_CONTEXTS.WITH_ACL);
    this.chargingStationContext = this.siteAreaContext.getChargingStationContext(ContextDefinition.CHARGING_STATION_CONTEXTS.ASSIGNED_OCPP16);
    assert(!!this.chargingStationContext, 'Charging station context should not be null');
    // -------------------------------------------------
    // No pricing definition here!
    // -------------------------------------------------
    // await this.createTariff4ChargingStation(this.chargingStationContext.getChargingStation());
    return Promise.resolve(this.chargingStationContext);
  }

  public async initChargingStationContext2TestChargingTime() : Promise<ChargingStationContext> {
    this.siteContext = this.tenantContext.getSiteContext(ContextDefinition.SITE_CONTEXTS.SITE_BASIC);
    this.siteAreaContext = this.siteContext.getSiteAreaContext(ContextDefinition.SITE_AREA_CONTEXTS.WITH_SMART_CHARGING_THREE_PHASED);
    this.chargingStationContext = this.siteAreaContext.getChargingStationContext(ContextDefinition.CHARGING_STATION_CONTEXTS.ASSIGNED_OCPP16 + '-' + ContextDefinition.SITE_CONTEXTS.SITE_BASIC + '-' + ContextDefinition.SITE_AREA_CONTEXTS.WITH_SMART_CHARGING_THREE_PHASED + '-singlePhased');
    assert(!!this.chargingStationContext, 'Charging station context should not be null');
    const dimensions = {
      flatFee: {
        price: 1,
        active: true
      },
      chargingTime: {
        price: 0.4,
        active: true
      }
    };
    await this.createTariff4ChargingStation('FF+CT', this.chargingStationContext.getChargingStation(), new Date(), dimensions);
    return this.chargingStationContext;
  }

  public async initChargingStationContext2TestCS3Phased(testMode = 'FF+E') : Promise<ChargingStationContext> {
    this.siteContext = this.tenantContext.getSiteContext(ContextDefinition.SITE_CONTEXTS.SITE_BASIC);
    this.siteAreaContext = this.siteContext.getSiteAreaContext(ContextDefinition.SITE_AREA_CONTEXTS.WITH_SMART_CHARGING_THREE_PHASED);
    this.chargingStationContext = this.siteAreaContext.getChargingStationContext(ContextDefinition.CHARGING_STATION_CONTEXTS.ASSIGNED_OCPP16 + '-' + ContextDefinition.SITE_CONTEXTS.SITE_BASIC + '-' + ContextDefinition.SITE_AREA_CONTEXTS.WITH_SMART_CHARGING_THREE_PHASED);
    assert(!!this.chargingStationContext, 'Charging station context should not be null');
    let dimensions: PricingDimensions;
    if (testMode === 'FF+E(STEP)') {
      dimensions = {
        flatFee: {
          price: 2,
          active: true
        },
        energy: {
          price: 0.25, // 25 cents per kWh
          stepSize: 5000, // Step Size - 5 kWh
          active: true
        }
      };
    } else {
      dimensions = {
        flatFee: {
          price: 2,
          active: true
        },
        energy: {
          price: 0.25,
          active: true
        },
        chargingTime: {
          price: 777, // THIS IS OFF
          active: false
        }
      };
    }
    await this.createTariff4ChargingStation(testMode, this.chargingStationContext.getChargingStation(), new Date(), dimensions);
    return this.chargingStationContext;
  }

  public async initChargingStationContext2TestFastCharger(testMode = 'E', expectedStartDate = new Date()) : Promise<ChargingStationContext> {
    this.siteContext = this.tenantContext.getSiteContext(ContextDefinition.SITE_CONTEXTS.SITE_BASIC);
    this.siteAreaContext = this.siteContext.getSiteAreaContext(ContextDefinition.SITE_AREA_CONTEXTS.WITH_SMART_CHARGING_DC);
    this.chargingStationContext = this.siteAreaContext.getChargingStationContext(ContextDefinition.CHARGING_STATION_CONTEXTS.ASSIGNED_OCPP16 + '-' + ContextDefinition.SITE_CONTEXTS.SITE_BASIC + '-' + ContextDefinition.SITE_AREA_CONTEXTS.WITH_SMART_CHARGING_DC);
    assert(!!this.chargingStationContext, 'Charging station context should not be null');

    let dimensions: PricingDimensions;
    let restrictions: PricingRestriction;
    if (testMode === 'FF+CT+PT') {
      dimensions = {
        flatFee: {
          price: 1, // Euro
          active: true
        },
        chargingTime: {
          price: 5, // Euro per hour
          active: true
        },
        parkingTime: {
          price: 10, // Euro per hour
          active: true
        }
      };
    } else if (testMode === 'CT(STEP)+PT(STEP)') {
      dimensions = {
        chargingTime: {
          price: 12, // Euro per hour
          stepSize: 300, // 300 seconds == 5 minutes
          active: true
        },
        parkingTime: {
          price: 20, // Euro per hour
          stepSize: 3 * 60, // 3 minutes
          active: true
        }
      };
    } else if (testMode === 'E+PT(STEP)') {
      dimensions = {
        energy: {
          price: 0.50,
          active: true
        },
        parkingTime: {
          price: 20, // Euro per hour
          stepSize: 120, // 120 seconds == 2 minutes
          active: true
        }
      };
    } else if (testMode === 'E+CT(STEP80S)') {
      dimensions = {
        energy: {
          price: 0.30,
          active: true
        },
        chargingTime: {
          price: 0.60, // Euro per hour
          stepSize: 80, // 1 minute + 20 seconds
          active: true
        }
      };
    } else if (testMode === 'E-After30mins+PT') {
      // Create a second tariff with a different pricing strategy
      dimensions = {
        energy: {
          price: 0.70,
          active: true
        },
        parkingTime: {
          price: 20, // Euro per hour
          active: true
        }
      };
      restrictions = {
        minDurationSecs: 30 * 60 // Apply this tariff after 30 minutes
      };
    } else if (testMode === 'FF+E(STEP)-MainTariff') {
      dimensions = {
        flatFee: {
          price: 2,
          active: true
        },
        energy: {
          price: 1, // 25 cents per kWh
          stepSize: 3000, // Step Size - 3kWh
          active: true
        }
      };
    } else if (testMode === 'E(STEP)-After30mins') {
      // Create a second tariff with a different pricing strategy
      dimensions = {
        energy: {
          price: 0.5,
          stepSize: 4000, // Step Size - 4kWh
          active: true
        }
      };
      restrictions = {
        minDurationSecs: 30 * 60 // Apply this tariff after 30 minutes
      };
    } else if (testMode === 'FF+E') {
      dimensions = {
        flatFee: {
          price: 1.5, // Euro
          active: true
        },
        energy: {
          price: 0.50,
          active: true
        }
      };
    } else {
      dimensions = {
        energy: {
          price: 0.50,
          active: true
        }
      };
    }
    await this.createTariff4ChargingStation(testMode, this.chargingStationContext.getChargingStation(), expectedStartDate, dimensions, ConnectorType.COMBO_CCS, restrictions);
    return this.chargingStationContext;
  }

  public async initChargingStationContext2TestDaysOfTheWeek(testMode = 'E') : Promise<ChargingStationContext> {
    // Charging Station Context
    this.siteContext = this.tenantContext.getSiteContext(ContextDefinition.SITE_CONTEXTS.SITE_BASIC);
    this.siteAreaContext = this.siteContext.getSiteAreaContext(ContextDefinition.SITE_AREA_CONTEXTS.WITH_SMART_CHARGING_DC);
    this.chargingStationContext = this.siteAreaContext.getChargingStationContext(ContextDefinition.CHARGING_STATION_CONTEXTS.ASSIGNED_OCPP16 + '-' + ContextDefinition.SITE_CONTEXTS.SITE_BASIC + '-' + ContextDefinition.SITE_AREA_CONTEXTS.WITH_SMART_CHARGING_DC);
    assert(!!this.chargingStationContext, 'Charging station context should not be null');
    // Take into account the Charging Station location and its timezone
    const timezone = Utils.getTimezone(this.chargingStationContext.getChargingStation().coordinates);
    let dimensions: PricingDimensions;
    let restrictions: PricingRestriction;
    if (testMode === 'TODAY') {
      dimensions = {
        flatFee: {
          price: 1.5, // Euro
          active: true
        },
        energy: {
          price: 1,
          active: true
        }
      };
      restrictions = {
        daysOfWeek: [ moment().tz(timezone).isoWeekday() ] // Sets today as the only day allowed for this pricing definition
      };
    } else { // 'OTHER_DAYS')
      dimensions = {
        flatFee: {
          price: 666, // Euro
          active: true
        },
        energy: {
          price: 666,
          active: true
        }
      };
      restrictions = {
        // Sets all other days as the days allowed for this pricing definition
        daysOfWeek: [ DayOfWeek.MONDAY, DayOfWeek.TUESDAY, DayOfWeek.WEDNESDAY, DayOfWeek.THURSDAY, DayOfWeek.FRIDAY, DayOfWeek.SATURDAY, DayOfWeek.SUNDAY ].filter((day) => day !== moment().tz(timezone).isoWeekday())
      };
    }
    await this.createTariff4ChargingStation(testMode, this.chargingStationContext.getChargingStation(), new Date(), dimensions, ConnectorType.COMBO_CCS, restrictions);
    return this.chargingStationContext;
  }

  public checkTimezone(): void {
    const timezone = Utils.getTimezone(this.chargingStationContext.getChargingStation().coordinates);
    // Simulated sessions last 2 hours - Some tests cannot work when the day is about to change!
    assert(moment().tz(timezone).isoWeekday() === moment().add(2, 'hours').tz(timezone).isoWeekday(),
      'Timezone is set  to ' + timezone + ' - test execution can not work in that context');
  }

  public async initChargingStationContext2TestTimeRestrictions(testMode = 'E', aParticularMoment: moment.Moment) : Promise<ChargingStationContext> {
    // Charging Station Context
    this.siteContext = this.tenantContext.getSiteContext(ContextDefinition.SITE_CONTEXTS.SITE_BASIC);
    this.siteAreaContext = this.siteContext.getSiteAreaContext(ContextDefinition.SITE_AREA_CONTEXTS.WITH_SMART_CHARGING_DC);
    this.chargingStationContext = this.siteAreaContext.getChargingStationContext(ContextDefinition.CHARGING_STATION_CONTEXTS.ASSIGNED_OCPP16 + '-' + ContextDefinition.SITE_CONTEXTS.SITE_BASIC + '-' + ContextDefinition.SITE_AREA_CONTEXTS.WITH_SMART_CHARGING_DC);
    assert(!!this.chargingStationContext, 'Charging station context should not be null');
    // Take into account the Charging Station location and its timezone
    const timezone = Utils.getTimezone(this.chargingStationContext.getChargingStation().coordinates);
    // The moment has to be cloned to have stable tests results!
    const atThatMoment = aParticularMoment.clone().tz(timezone);
    // Let's create a pricing definition
    let dimensions: PricingDimensions;
    let restrictions: PricingRestriction;
    if (testMode === 'FROM_23:59') {
      dimensions = {
        energy: {
          price: 0.50,
          active: true
        }
      };
      restrictions = {
        daysOfWeek: [ atThatMoment.isoWeekday() ], // Sets today as the only day allowed for this pricing definition
        timeFrom: '23:59', // Specific test to check the behavior when timeFrom is lower than timeTo
        timeTo: atThatMoment.add(60 + 30, 'minutes').format('HH:mm'), // Validity for the whole session
      };
    } else if (testMode === 'FOR_HALF_AN_HOUR') {
      dimensions = {
        energy: {
          price: 3,
          active: true
        }
      };
      restrictions = {
        daysOfWeek: [ atThatMoment.isoWeekday() ], // Sets today as the only day allowed for this pricing definition
        timeFrom: atThatMoment.format('HH:mm'), // From this hour
        timeTo: atThatMoment.add(30, 'minutes').format('HH:mm'), // Validity for half an hour
      };
    } else if (testMode === 'NEXT_HOUR') {
      dimensions = {
        chargingTime: {
          price: 30, // Euro per hour
          active: true
        },
      };
      restrictions = {
        daysOfWeek: [ atThatMoment.isoWeekday() ], // Sets today as the only day allowed for this pricing definition
        timeFrom: atThatMoment.add(30, 'minutes').format('HH:mm'), // Valid in half an hour
        timeTo: atThatMoment.add(30 + 60, 'minutes').format('HH:mm'), // for one hour
      };
    } else { /* if (testMode === 'OTHER_HOURS') */
      dimensions = {
        flatFee: {
          price: 0,
          active: true
        },
        energy: {
          price: 666, // Weird value used to detect inconsistent pricing context resolution
          active: true
        },
        chargingTime: {
          price: 666, // Weird value used to detect inconsistent pricing context resolution
          active: true
        },
      };
      restrictions = {
        daysOfWeek: [ atThatMoment.isoWeekday() ], // Sets today as the only day allowed for this pricing definition
      };
    }
    await this.createTariff4ChargingStation(testMode, this.chargingStationContext.getChargingStation(), new Date(), dimensions, ConnectorType.COMBO_CCS, restrictions);
    return this.chargingStationContext;
  }

  public async setBillingSystemValidCredentials(activateTransactionBilling = true, immediateBillingAllowed = false) : Promise<void> {
    const billingSettings = BillingTestConfigHelper.getLocalSettings(immediateBillingAllowed);
    // Here we switch ON or OFF the billing of charging sessions
    billingSettings.billing.isTransactionBillingActivated = activateTransactionBilling;
    // Invoke the generic setting service API to properly persist this information
    await this.saveBillingSettings(billingSettings);
    const tenant = this.tenantContext?.getTenant();
    assert(!!tenant, 'Tenant cannot be null');
    billingSettings.stripe.secretKey = await Cypher.encrypt(tenant, billingSettings.stripe.secretKey);
    const billingImpl = StripeBillingIntegration.getInstance(tenant, billingSettings);
    assert(billingImpl, 'Billing implementation should not be null');
    this.billingImpl = billingImpl;
  }

  public async setBillingSystemInvalidCredentials() : Promise<void> {
    const billingSettings = BillingTestConfigHelper.getLocalSettings(false);
    const tenant = this.tenantContext?.getTenant();
    assert(!!tenant, 'Tenant cannot be null');
    billingSettings.stripe.secretKey = await Cypher.encrypt(tenant, 'sk_test_' + 'invalid_credentials');
    await this.saveBillingSettings(billingSettings);
    const billingImpl = StripeBillingIntegration.getInstance(tenant, billingSettings);
    assert(billingImpl, 'Billing implementation should not be null');
    this.billingImpl = billingImpl;
  }

  public async saveBillingSettings(billingSettings: BillingSettings) : Promise<void> {
    // TODO - rethink that part
    const tenantBillingSettings = await this.adminUserService.settingApi.readByIdentifier({ 'Identifier': 'billing' });
    expect(tenantBillingSettings.data).to.not.be.null;
    const componentSetting: SettingDB = tenantBillingSettings.data;
    componentSetting.content.type = BillingSettingsType.STRIPE;
    componentSetting.content.billing = billingSettings.billing;
    componentSetting.content.stripe = billingSettings.stripe;
    componentSetting.sensitiveData = ['content.stripe.secretKey'];
    await this.adminUserService.settingApi.update(componentSetting);
  }

  public async checkInvoiceData(invoiceID: string, expectedStatus: BillingInvoiceStatus, expectedSessionCounter: number, expectedAmount: number): Promise<void> {
    const response = await this.getCurrentUserService().billingApi.readInvoice(invoiceID);
    expect(response.status).to.equal(StatusCodes.OK);
    const invoice = response.data as BillingInvoice;
    expect(invoice.status).to.equal(expectedStatus);
    expect(invoice.sessions?.length).to.equal(expectedSessionCounter);
    expect(invoice.amount).to.equal(expectedAmount * 100); // TODO - This is in cents - migration required :(
    expect(response.data?.billingData, 'Billing Data should be set');
  }

  public async checkTransactionBillingData(transactionId: number, expectedInvoiceStatus: BillingInvoiceStatus, expectedPrice: number = null) : Promise<BillingDataTransactionStop> {
    // Check the transaction status
    const transactionResponse = await this.adminUserService.transactionApi.readById(transactionId);
    expect(transactionResponse.status).to.equal(StatusCodes.OK);
    assert(transactionResponse.data?.billingData, 'Billing Data should be set');
    const billingDataStop: BillingDataTransactionStop = transactionResponse.data.billingData.stop;
    expect(billingDataStop?.status).to.equal(BillingStatus.BILLED);
    assert(billingDataStop?.invoiceID, 'Invoice ID should be set');
    assert(billingDataStop?.invoiceStatus === expectedInvoiceStatus, `The invoice status should be ${expectedInvoiceStatus}`);
    if (expectedInvoiceStatus !== BillingInvoiceStatus.DRAFT) {
      assert(billingDataStop?.invoiceNumber, 'Invoice Number should be set');
    } else {
      assert(billingDataStop?.invoiceNumber === null, `Invoice Number should not yet been set - Invoice Number is: ${billingDataStop?.invoiceNumber}`);
    }
    if (expectedPrice) {
      // --------------------------------
      // Check transaction rounded price
      // --------------------------------
      const roundedPrice = Utils.createDecimal(transactionResponse.data.stop.roundedPrice as number);
      assert(roundedPrice.equals(expectedPrice), `The rounded price should be: ${expectedPrice} - actual value: ${roundedPrice.toNumber()}`);
      // ---------------------------
      // Check priced dimensions
      // ---------------------------
      const billedPrice = this.getBilledRoundedPrice(billingDataStop);
      assert(billedPrice.equals(expectedPrice), `The billed price should be: ${expectedPrice} - actual value: ${billedPrice.toNumber()}`);
    }
    // Returns the STOP information
    return billingDataStop;
  }

  public getBilledRoundedPrice(billingDataStop: BillingDataTransactionStop): Decimal {
    let roundedPrice = Utils.createDecimal(0);
    const invoiceItem = billingDataStop.invoiceItem;
    if (invoiceItem) {
      invoiceItem.pricingData.forEach((pricedConsumptionData) => {
        roundedPrice = roundedPrice.plus(pricedConsumptionData.flatFee?.roundedAmount || 0);
        roundedPrice = roundedPrice.plus(pricedConsumptionData.energy?.roundedAmount || 0);
        roundedPrice = roundedPrice.plus(pricedConsumptionData.parkingTime?.roundedAmount || 0);
        roundedPrice = roundedPrice.plus(pricedConsumptionData.chargingTime?.roundedAmount || 0);
      });
    }
    return roundedPrice;
  }

  public async sendStatusNotification(connectorId: number, timestamp: Date, status: ChargePointStatus): Promise<void> {
    const occpStatusFinishing: OCPPStatusNotificationRequest = {
      connectorId,
      status,
      errorCode: ChargePointErrorCode.NO_ERROR,
      timestamp: timestamp.toISOString()
    };
    await this.chargingStationContext.setConnectorStatus(occpStatusFinishing);
  }

  public async dumpLastErrors(): Promise<void> {
    const params = { levels: ['E'] };
    const dbParams = { limit: 2, skip: 0, sort: { timestamp: -1 } }; // the 2 last errors
    const loggedErrors = await LogStorage.getLogs(this.tenantContext.getTenant(), params, dbParams, null);
    if (loggedErrors?.result.length > 0) {
      for (const loggedError of loggedErrors.result) {
        console.error(
          '-----------------------------------------------\n' +
          'Logged Error: \n' +
          '-----------------------------------------------\n' +
          JSON.stringify(loggedError));
      }
    }
  }

  public async generateTransactionAndCheckBillingStatus(expectedBillingStatus : BillingInvoiceStatus): Promise<number> {
    const transactionID = await this.generateTransaction();
    assert(transactionID, 'transactionID should not be null');
    // Check that we have a new invoice with an invoiceID and but no invoiceNumber yet
    await this.checkTransactionBillingData(transactionID, expectedBillingStatus);
    return transactionID;
  }

  public async generateTransaction(expectedStatus = 'Accepted', expectedStartDate = new Date(), withSoftStopSimulation = false): Promise<number> {
    const meterStart = 0;
    const meterStop = 32325; // Unit: Wh
    const meterValueRampUp = Utils.createDecimal(meterStop).divToInt(80).toNumber();
    const meterValueHighConsumption = Utils.createDecimal(meterStop).divToInt(30).toNumber();
    const meterValuePoorConsumption = 0; // Simulate a gap in the energy provisioning
    const meterValuePhaseOut = Utils.createDecimal(meterStop).divToInt(60).toNumber();
    const connectorId = 1;
    // TODO - wrong type User vs UserContext?
    const user = this.getCurrentUserContext() as any;
    const tagId = user?.tags?.[0]?.id as string;
    assert(tagId, 'User must have a valid tag');
    // # Begin
    const startDate = moment(expectedStartDate);
    // Let's send an OCCP status notification to simulate some extra inactivities
    await this.sendStatusNotification(connectorId, startDate.toDate(), ChargePointStatus.PREPARING);
    const startTransactionResponse = await this.chargingStationContext.startTransaction(connectorId, tagId, meterStart, startDate.toDate());
    if (expectedStatus === 'Accepted' && startTransactionResponse.idTagInfo.status !== expectedStatus) {
      await this.dumpLastErrors();
    }
    expect(startTransactionResponse).to.be.transactionStatus(expectedStatus);
    const transactionId = startTransactionResponse.transactionId;
    const currentTime = startDate.clone();
    let cumulated = 0;
    // Phase #0 - not charging yet
    for (let index = 0; index < 5; index++) {
      // cumulated += meterValueRampUp;
      await this.sendConsumptionMeterValue(connectorId, transactionId, currentTime, cumulated);
    }
    // Phase #1 - warm up
    for (let index = 0; index < 15; index++) {
      cumulated += meterValueRampUp;
      await this.sendConsumptionMeterValue(connectorId, transactionId, currentTime, cumulated);
    }
    // Phase #2 - high consumption - 3 minutes
    for (let index = 0; index < 3; index++) {
      cumulated += meterValueHighConsumption;
      await this.sendConsumptionMeterValue(connectorId, transactionId, currentTime, cumulated);
    }
    // Phase #2 - high consumption - a single consumption for 14 minutes (sent in one shot to simulate charge@home network issues)
    const minutes = 14;
    cumulated += Utils.createDecimal(meterValueHighConsumption).mul(minutes).toNumber();
    await this.sendConsumptionMeterValue(connectorId, transactionId, currentTime, cumulated, minutes);
    // Phase #2 - high consumption - 3 minutes
    for (let index = 0; index < 3; index++) {
      cumulated += meterValueHighConsumption;
      await this.sendConsumptionMeterValue(connectorId, transactionId, currentTime, cumulated);
    }
    // Phase #4 - no consumption
    for (let index = 0; index < 5; index++) {
      cumulated += meterValuePoorConsumption;
      await this.sendConsumptionMeterValue(connectorId, transactionId, currentTime, cumulated);
    }
    // Phase #5 - phase out
    for (let index = 0; index < 10; index++) {
      cumulated = Math.min(meterStop, cumulated += meterValuePhaseOut);
      await this.sendConsumptionMeterValue(connectorId, transactionId, currentTime, cumulated);
    }
    assert(cumulated === meterStop, 'Inconsistent meter values - cumulated energy should equal meterStop - ' + cumulated);
    // Phase #6 - parking time
    for (let index = 0; index < 4; index++) {
      // cumulated += 0; // Parking time - not charging anymore
      await this.sendConsumptionMeterValue(connectorId, transactionId, currentTime, meterStop);
    }
    const stopDate = startDate.clone().add(1, 'hour');
    if (expectedStatus === 'Accepted') {
      if (withSoftStopSimulation) {
        const tenant = this.tenantContext.getTenant();
        // #end - simulating the situation where the stop is not received
        await this.sendConsumptionMeterValue(connectorId, transactionId, currentTime, meterStop);
        await this.sendStatusNotification(connectorId, stopDate.clone().add(29, 'minutes').toDate(), ChargePointStatus.FINISHING);
        await this.sendStatusNotification(connectorId, stopDate.clone().add(30, 'minutes').toDate(), ChargePointStatus.AVAILABLE);
        // SOFT STOP TRANSACTION
        const stopTransactionResponse = await this.chargingStationContext.softStopTransaction(transactionId);
        expect(stopTransactionResponse).to.be.not.null;
        // Force the billing as this is normally done by a job every 15 minutes
        let transaction = await TransactionStorage.getTransaction(tenant, transactionId, { withUser: true, withChargingStation: true });
        transaction = await TransactionStorage.getTransaction(tenant, transactionId, { withUser: true, withChargingStation: true });
        transaction.stop.extraInactivityComputed = true;
        transaction.stop.extraInactivitySecs = 0;
        await BillingFacade.processEndTransaction(tenant, transaction, transaction.user);
      } else {
        // #end
        const stopTransactionResponse = await this.chargingStationContext.stopTransaction(transactionId, tagId, meterStop, stopDate.toDate());
        if (expectedStatus === 'Accepted' && stopTransactionResponse.idTagInfo.status !== expectedStatus) {
          await this.dumpLastErrors();
        }
        expect(stopTransactionResponse).to.be.transactionStatus('Accepted');
        // Let's send an OCCP status notification to simulate some extra inactivities
        await this.sendStatusNotification(connectorId, stopDate.clone().add(29, 'minutes').toDate(), ChargePointStatus.FINISHING);
        await this.sendStatusNotification(connectorId, stopDate.clone().add(30, 'minutes').toDate(), ChargePointStatus.AVAILABLE);
      }
      // Give some time to the asyncTask to bill the transaction
      await this.waitForAsyncTasks();
    }
    return transactionId;
  }

  public async sendConsumptionMeterValue(connectorId: number, transactionId: number, currentTime: moment.Moment, energyActiveImportMeterValue: number, interval = 1): Promise<void> {
    currentTime.add(interval, 'minute');
    const meterValueResponse = await this.chargingStationContext.sendConsumptionMeterValue(
      connectorId,
      transactionId,
      currentTime.toDate(), {
        energyActiveImportMeterValue
      }
    );
    expect(meterValueResponse).to.eql({});
  }

  public async waitForAsyncTasks(): Promise<void> {
    let counter = 0, pending: DataResult<AsyncTask>, running: DataResult<AsyncTask>;
    while (counter++ <= 10) {
      // Get the number of pending tasks
      pending = await AsyncTaskStorage.getAsyncTasks({ status: AsyncTaskStatus.PENDING }, Constants.DB_PARAMS_COUNT_ONLY);
      running = await AsyncTaskStorage.getAsyncTasks({ status: AsyncTaskStatus.RUNNING }, Constants.DB_PARAMS_COUNT_ONLY);
      if (!pending.count && !running.count) {
        break;
      }
      // Give some time to the asyncTask to bill the transaction
      console.log(`Waiting for async tasks - pending tasks: ${pending.count} - running tasks: ${running.count}`);
      await TestUtils.sleep(1000);
    }
    if (!pending.count && !running.count) {
      console.log('Async tasks have been completed');
    } else {
      console.warn(`Gave up after more than 10 seconds - pending tasks: ${pending.count} - running tasks: ${running.count}`);
    }
  }

  public async checkForDraftInvoices(userId?: string): Promise<number> {
    const result = await this.getDraftInvoices(userId);
    return result.length;
  }

  public async getDraftInvoices(userId?: string) : Promise<any> {
    let params;
    if (userId) {
      params = { Status: BillingInvoiceStatus.DRAFT, UserID: [this.getCurrentUserContext().id] };
    } else {
      params = { Status: BillingInvoiceStatus.DRAFT };
    }

    const paging = TestConstants.DEFAULT_PAGING;
    const ordering = [{ field: '-createdOn' }];
    const response = await this.adminUserService.billingApi.readInvoices(params, paging, ordering);
    return response?.data?.result;
  }

  public async getLatestDraftInvoice(userId?: string): Promise<BillingInvoice> {
    // ACHTUNG: There is no data after running: npm run mochatest:createContext
    // In that situation we return 0!
    const draftInvoices = await this.getDraftInvoices(userId);
    return (draftInvoices && draftInvoices.length > 0) ? draftInvoices[0] : null;
  }

  public async getNumberOfSessions(userId?: string): Promise<number> {
    // ACHTUNG: There is no data after running: npm run mochatest:createContext
    // In that situation we return 0!
    const draftInvoice = await this.getLatestDraftInvoice(userId);
    return (draftInvoice) ? draftInvoice.sessions?.length : 0;
  }

  public async createTariff4ChargingStation(
      testMode: string,
      chargingStation: ChargingStation,
      expectedStartDate: Date,
      dimensions: PricingDimensions,
      connectorType: ConnectorType = null,
      restrictions: PricingRestriction = null): Promise<void> {

    // Set a default value
    expectedStartDate = expectedStartDate || new Date();
    connectorType = connectorType || ConnectorType.TYPE_2;

    const tariffName = testMode;
    const tariff: Partial<PricingDefinition> = {
      entityID: chargingStation.id, // a pricing model for the site
      entityType: PricingEntity.CHARGING_STATION,
      name: tariffName,
      description: 'Tariff for CS ' + chargingStation.id + ' - ' + tariffName + ' - ' + connectorType,
      staticRestrictions: {
        connectorType,
        validFrom: expectedStartDate,
        validTo: moment(expectedStartDate).add(10, 'minutes').toDate()
      },
      restrictions,
      dimensions
    };

    let response = await this.adminUserService.pricingApi.createPricingDefinition(tariff);
    assert(response?.data?.status === 'Success', 'The operation should succeed');
    assert(response?.data?.id, 'The ID should not be null');

    const pricingDefinitionId = response?.data?.id as string;
    response = await this.adminUserService.pricingApi.readPricingDefinition(pricingDefinitionId);
    assert(response?.data?.id === pricingDefinitionId, 'The ID should be: ' + pricingDefinitionId);
    assert(response?.data?.entityName === chargingStation.id);

    // Create a 2nd one valid in the future with a stupid flat fee
    tariff.name = tariffName + ' - In the future';
    tariff.staticRestrictions = {
      connectorType,
      validFrom: moment(expectedStartDate).add(10, 'years').toDate(),
    },
    tariff.dimensions.flatFee = {
      active: true,
      price: 111
    };
    response = await this.adminUserService.pricingApi.createPricingDefinition(tariff);
    assert(response?.data?.status === 'Success', 'The operation should succeed');
    assert(response?.data?.id, 'The ID should not be null');

    // Create a 3rd one valid in the past
    tariff.name = tariffName + ' - In the past';
    tariff.staticRestrictions = {
      connectorType,
      validTo: moment(expectedStartDate).add(-1, 'hours').toDate(),
    },
    tariff.dimensions.flatFee = {
      active: true,
      price: 222
    };
    response = await this.adminUserService.pricingApi.createPricingDefinition(tariff);
    assert(response?.data?.status === 'Success', 'The operation should succeed');
    assert(response?.data?.id, 'The ID should not be null');
  }

  public async checkPricingDefinitionEndpoints(): Promise<void> {

    this.siteContext = this.tenantContext.getSiteContext(ContextDefinition.SITE_CONTEXTS.SITE_BASIC);
    this.siteAreaContext = this.siteContext.getSiteAreaContext(ContextDefinition.SITE_AREA_CONTEXTS.WITH_ACL);

    const siteArea = this.siteAreaContext.getSiteArea();

    const parkingPrice: PricingDimension = {
      price: 0.75,
      active: true
    };
    const tariffForSiteArea: Partial<PricingDefinition> = {
      entityID: siteArea?.id, // a pricing model for the tenant
      entityType: PricingEntity.SITE_AREA,
      name: 'Tariff for Site Area: ' + siteArea?.name,
      description : 'Tariff for Site Area: ' + siteArea?.name,
      staticRestrictions: {
        connectorPowerkW: 40,
        validFrom: new Date(),
        validTo: moment().add(10, 'minutes').toDate(),
      },
      dimensions: {
        chargingTime: parkingPrice,
        // energy: price4TheEnergy, // do not bill the energy - bill the parking time instead
        parkingTime: parkingPrice,
      }
    };
    let response = await this.adminUserService.pricingApi.createPricingDefinition(tariffForSiteArea);
    assert(response?.data?.status === 'Success', 'The operation should succeed');
    assert(response?.data?.id, 'The ID should not be null');

    const pricingDefinitionId = response?.data?.id as string;
    response = await this.adminUserService.pricingApi.readPricingDefinition(pricingDefinitionId);
    assert(response?.data?.id === pricingDefinitionId, 'The ID should be: ' + pricingDefinitionId);
    assert(response?.data?.entityName === siteArea.name, 'The Site Area data should be retrieved as well');
  }

  public async createBillingAccount(): Promise<string> {
    // Assign a tax rate (5% exclusive) to apply to the platform fee
    const taxRate = StripeTaxHelper.fetchOrCreateTaxRate(this.billingImpl, 5 /* 5% */);
    let response = await this.getCurrentUserService().billingApi.createBillingAccount({
      businessOwnerID: this.getCurrentUserContext().id,
<<<<<<< HEAD
      companyName: 'utbillingdemo'
=======
      taxID: (await taxRate).id
>>>>>>> 560657e9
    });
    if (response.status !== StatusCodes.OK) {
      await this.dumpLastErrors();
    }
    expect(response.status).to.be.eq(StatusCodes.OK);
    const accountID = response.data?.id as string;
    response = await this.getCurrentUserService().billingApi.readBillingAccount(accountID);
    assert(response.status === StatusCodes.OK, 'Response status should be 200');
    const billingAccount = response.data as BillingAccount ;
    expect(billingAccount.status).to.be.eq(BillingAccountStatus.IDLE);
    return accountID;
  }

  public async createActivatedAccount(): Promise<BillingAccount> {
    const accountID = await this.createBillingAccount();
    // ----------------------------------------------------
    // Send the onboarding mail to the business user
    // ----------------------------------------------------
    let response = await this.getCurrentUserService().billingApi.onboardBillingAccount(accountID);
    if (response.status !== StatusCodes.OK) {
      await this.dumpLastErrors();
    }
    expect(response.status).to.be.eq(StatusCodes.OK);
    // --------------------------------------------------------------
    // Account is now in a PENDING state
    // --------------------------------------------------------------
    response = await this.getCurrentUserService().billingApi.readBillingAccount(accountID);
    let billingAccount = response.data as BillingAccount ;
    expect(billingAccount.status).to.be.eq(BillingAccountStatus.PENDING);
    // ----------------------------------------------------
    // Generate the link to the onboarding page
    // ----------------------------------------------------
    response = await this.getCurrentUserService().billingApi.refreshBillingAccount({ accountID, TenantID: this.getTenantID() });
    if (response.status !== StatusCodes.OK) {
      await this.dumpLastErrors();
    }
    expect(response.status).to.be.eq(StatusCodes.OK);
    // --------------------------------------------------------------
    // Account is now still in a PENDING state
    // --------------------------------------------------------------
    response = await this.getCurrentUserService().billingApi.readBillingAccount(accountID);
    billingAccount = response.data as BillingAccount ;
    expect(billingAccount.status).to.be.eq(BillingAccountStatus.PENDING);
    expect(billingAccount.activationLink).to.be.not.null;
    // --------------------------------------------------------------
    // Navigate to the Onboarding page
    // --------------------------------------------------------------
    // TODO - how to test it!
    // --------------------------------------------------------------
    // Let's assume the onboarding has been completed successfully
    // --------------------------------------------------------------
    response = await this.getCurrentUserService().billingApi.activateBillingAccount({ accountID, TenantID: this.getTenantID() });
    if (response.status !== StatusCodes.OK) {
      await this.dumpLastErrors();
    }
    expect(response.status).to.be.eq(StatusCodes.OK);
    expect(response.data?.id).to.be.eq(accountID);
    // --------------------------------------------------------------
    // Account is now in a ACTIVE state
    // --------------------------------------------------------------
    response = await this.getCurrentUserService().billingApi.readBillingAccount(accountID);
    expect(response.status).to.be.eq(StatusCodes.OK);
    billingAccount = response.data as BillingAccount ;
    expect(billingAccount.status).to.be.eq(BillingAccountStatus.ACTIVE);
    return billingAccount;
  }

  public async getActivatedAccount(createIfMissing = true): Promise<BillingAccount> {
    if (!this.billingAccount) {
      const params = { Status: BillingAccountStatus.ACTIVE };
      const paging = TestConstants.DEFAULT_PAGING;
      const ordering = [{ field: '-createdOn' }];
      const response = await this.adminUserService.billingApi.readBillingAccounts(params, paging, ordering);
      this.billingAccount = response?.data?.result?.[0] as BillingAccount;
      if (!this.billingAccount && createIfMissing) {
        this.billingAccount = await this.createActivatedAccount();
      }
    }
    return this.billingAccount;
  }

  public async checkForDraftTransfers(): Promise<number> {
    const result = await this.getTransfers(BillingTransferStatus.DRAFT);
    return result.length;
  }

  public async getTransfers(status: BillingTransferStatus) : Promise<any> {
    const accountID = this.billingAccount?.id;
    assert(accountID, 'accountID should not be null - make sure the context has been initialized with ==> billingTestHelper.initContext2TestConnectedAccounts()');
    const params = { Status: status, AccountID: [accountID] };
    const paging = TestConstants.DEFAULT_PAGING;
    const ordering = [{ field: '-createdOn' }];
    const response = await this.adminUserService.billingApi.readTransfers(params, paging, ordering);
    return response?.data?.result;
  }

  public async getLatestTransfer(status: BillingTransferStatus): Promise<BillingTransfer> {
    const draftTransfers = await this.getTransfers(status);
    return (draftTransfers && draftTransfers.length > 0) ? draftTransfers[0] : null;
  }

  public async getNumberOfSessionsInTransfer(): Promise<number> {
    // ACHTUNG: There is no data after running: npm run mochatest:createContext
    // In that situation we return 0!
    const draftTransfer = await this.getLatestTransfer(BillingTransferStatus.DRAFT);
    return (draftTransfer) ? draftTransfer.sessions?.length : 0;
  }

  public async finalizeDraftTransfer(): Promise<string> {
    const transfer = await this.getLatestTransfer(BillingTransferStatus.DRAFT);
    assert(transfer?.id, 'transfer ID should not be null');
    let response = await this.getCurrentUserService().billingApi.finalizeTransfer(transfer.id);
    if (response.status !== StatusCodes.OK) {
      await this.dumpLastErrors();
    }
    expect(response.status).to.be.eq(StatusCodes.OK);
    response = await this.adminUserService.billingApi.readTransfer(transfer.id);
    expect(response.status).to.be.eq(StatusCodes.OK);
    expect(response.data.status).to.eq(BillingTransferStatus.FINALIZED);
    expect(response.data.id).not.to.be.null;
    return response.data.id;
  }

  public async checkTransferData(transferID: string,
      expectedStatus: BillingTransferStatus,
      expectedSessionCounter: number,
      expectedCollectedFunds: number,
      expectedCollectedFee: number,
      expectedTransferAmount: number) : Promise<void> {
    const response = await this.getCurrentUserService().billingApi.readTransfer(transferID);
    expect(response.status).to.equal(StatusCodes.OK);
    const transfer = response.data as BillingTransfer;
    expect(transfer.status).to.equal(expectedStatus);
    expect(transfer.sessions?.length).to.equal(expectedSessionCounter);
    expect(transfer.totalAmount).to.equal(expectedCollectedFunds);
    expect(transfer.transferAmount).to.equal(expectedTransferAmount);
    expect(transfer.invoice?.totalAmount).to.equal(expectedCollectedFee); // Includes the taxes (c.f.: taxID - 5% exclusive at the account level)
  }

  public async sendFinalizedTransfer(): Promise<void> {
    const transfer = await this.getLatestTransfer(BillingTransferStatus.FINALIZED);
    assert(transfer?.id, 'transfer ID should not be null');
    let response = await this.getCurrentUserService().billingApi.sendTransfer(transfer.id);
    if (response.status !== StatusCodes.OK) {
      await this.dumpLastErrors();
    }
    expect(response.status).to.be.eq(StatusCodes.OK);
    response = await this.adminUserService.billingApi.readTransfer(transfer.id);
    expect(response.status).to.be.eq(StatusCodes.OK);
    expect(response.data.status).to.eq(BillingTransferStatus.TRANSFERRED);
  }

  public async addFundsToBalance(amount: number, stripe_test_token = 'btok_us_verified', currency = 'usd') : Promise<Stripe.Topup> {
    // Assign funds to the stripe balance is a prerequisite for testing transfers
    // c.f.: https://stripe.com/docs/connect/testing#testing-top-ups
    const stripeInstance = await this.billingImpl.getStripeInstance();
    const topup = await stripeInstance.topups.create({
      amount: amount * 100, // This one is in cents
      currency,
      description: 'test-addFundsToBalance',
      source:stripe_test_token,
    });
    expect(topup).to.not.be.null;
    return topup;
  }

}<|MERGE_RESOLUTION|>--- conflicted
+++ resolved
@@ -889,11 +889,8 @@
     const taxRate = StripeTaxHelper.fetchOrCreateTaxRate(this.billingImpl, 5 /* 5% */);
     let response = await this.getCurrentUserService().billingApi.createBillingAccount({
       businessOwnerID: this.getCurrentUserContext().id,
-<<<<<<< HEAD
-      companyName: 'utbillingdemo'
-=======
+      companyName: 'utbillingdemo',
       taxID: (await taxRate).id
->>>>>>> 560657e9
     });
     if (response.status !== StatusCodes.OK) {
       await this.dumpLastErrors();
