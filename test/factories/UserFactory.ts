--- conflicted
+++ resolved
@@ -32,11 +32,8 @@
     sendSessionNotStarted: false,
     sendCarCatalogSynchronizationFailed: false,
     sendEndUserErrorNotification: false,
-<<<<<<< HEAD
     sendComputeAndApplyChargingProfilesFailed: false,
-=======
     sendBillingNewInvoice: false
->>>>>>> 65d6cc3d
   }))
   .attr('role', 'B')
   .attr('status', 'A')
