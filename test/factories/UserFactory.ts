--- conflicted
+++ resolved
@@ -35,31 +35,7 @@
   }))
   .attr('role', 'B')
   .attr('status', 'A')
-<<<<<<< HEAD
-  .attr('locale', 'en_US')
-  // .attr('tags', () => [
-  //   {
-  //     id: faker.random.alphaNumeric(8).toUpperCase(),
-  //     description: '',
-  //     issuer: true,
-  //     active: true
-  //   },
-  //   {
-  //     id: faker.random.alphaNumeric(8).toUpperCase(),
-  //     description: '',
-  //     issuer: true,
-  //     active: true
-  //   },
-  //   {
-  //     id: faker.random.alphaNumeric(8).toUpperCase(),
-  //     description: '',
-  //     issuer: true,
-  //     active: true
-  //   }
-  // ]);
-=======
   .attr('locale', 'en_US');
->>>>>>> 8dea985d
 
 const registerUserFactory = Factory.define('user')
   .attr('firstName', () => faker.name.firstName())
